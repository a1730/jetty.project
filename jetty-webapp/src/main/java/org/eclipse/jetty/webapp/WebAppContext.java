//
//  ========================================================================
//  Copyright (c) 1995-2019 Mort Bay Consulting Pty. Ltd.
//  ------------------------------------------------------------------------
//  All rights reserved. This program and the accompanying materials
//  are made available under the terms of the Eclipse Public License v1.0
//  and Apache License v2.0 which accompanies this distribution.
//
//      The Eclipse Public License is available at
//      http://www.eclipse.org/legal/epl-v10.html
//
//      The Apache License v2.0 is available at
//      http://www.opensource.org/licenses/apache2.0.php
//
//  You may elect to redistribute this code under either of these licenses.
//  ========================================================================
//

package org.eclipse.jetty.webapp;

import java.io.File;
import java.io.IOException;
import java.net.MalformedURLException;
import java.net.URL;
import java.net.URLClassLoader;
import java.security.PermissionCollection;
import java.util.ArrayList;
import java.util.Arrays;
import java.util.Collection;
import java.util.Collections;
import java.util.EventListener;
import java.util.HashMap;
import java.util.HashSet;
import java.util.List;
import java.util.Map;
import java.util.Set;
import javax.servlet.ServletContext;
import javax.servlet.ServletRegistration.Dynamic;
import javax.servlet.ServletSecurityElement;
import javax.servlet.http.HttpSessionActivationListener;
import javax.servlet.http.HttpSessionAttributeListener;
import javax.servlet.http.HttpSessionBindingListener;
import javax.servlet.http.HttpSessionIdListener;
import javax.servlet.http.HttpSessionListener;

import org.eclipse.jetty.http.MimeTypes;
import org.eclipse.jetty.security.ConstraintAware;
import org.eclipse.jetty.security.ConstraintMapping;
import org.eclipse.jetty.security.ConstraintSecurityHandler;
import org.eclipse.jetty.security.SecurityHandler;
import org.eclipse.jetty.server.ClassLoaderDump;
import org.eclipse.jetty.server.Connector;
import org.eclipse.jetty.server.HandlerContainer;
import org.eclipse.jetty.server.Server;
import org.eclipse.jetty.server.handler.AbstractHandler;
import org.eclipse.jetty.server.handler.ContextHandler;
import org.eclipse.jetty.server.handler.ErrorHandler;
import org.eclipse.jetty.server.handler.ManagedAttributeListener;
import org.eclipse.jetty.server.session.SessionHandler;
import org.eclipse.jetty.servlet.ErrorPageErrorHandler;
import org.eclipse.jetty.servlet.ServletContextHandler;
import org.eclipse.jetty.servlet.ServletHandler;
import org.eclipse.jetty.util.AttributesMap;
import org.eclipse.jetty.util.MultiException;
import org.eclipse.jetty.util.TopologicalSort;
import org.eclipse.jetty.util.URIUtil;
import org.eclipse.jetty.util.annotation.ManagedAttribute;
import org.eclipse.jetty.util.annotation.ManagedObject;
import org.eclipse.jetty.util.component.DumpableCollection;
import org.eclipse.jetty.util.log.Log;
import org.eclipse.jetty.util.log.Logger;
import org.eclipse.jetty.util.resource.Resource;
import org.eclipse.jetty.util.resource.ResourceCollection;

/**
 * Web Application Context Handler.
 * <p>
 * The WebAppContext handler is an extension of ContextHandler that
 * coordinates the construction and configuration of nested handlers:
 * {@link org.eclipse.jetty.security.ConstraintSecurityHandler}, {@link org.eclipse.jetty.server.session.SessionHandler}
 * and {@link org.eclipse.jetty.servlet.ServletHandler}.
 * The handlers are configured by pluggable configuration classes, with
 * the default being  {@link org.eclipse.jetty.webapp.WebXmlConfiguration} and
 * {@link org.eclipse.jetty.webapp.JettyWebXmlConfiguration}.
 *
 *
 * <p>
 * The Start/Configuration of a WebAppContext is rather complex so as to allow
 * pluggable behaviour to be added in almost arbitrary ordering.  The
 * sequence of a WebappContext start is as follows:
 * <blockquote>
 * {@link #doStart()}:
 * <ul>
 * <li>{@link #preConfigure()}
 * <ul>
 * <li>Add all Server class inclusions from all known configurations {@link Configurations#getKnown()}</li>
 * <li>{@link #loadConfigurations()}, which uses either explicitly set Configurations or takes the server
 * default (which is all known non {@link Configuration#isDisabledByDefault()} Configurations.</li>
 * <li>Sort the configurations using {@link TopologicalSort} in {@link Configurations#sort()}.</li>
 * <li>Add all Server class exclusions from this webapps {@link Configurations}</li>
 * <li>Add all System classes inclusions and exclusions for this webapps {@link Configurations}</li>
 * <li>Instantiate the WebAppClassLoader (if one not already explicitly set)</li>
 * <li>{@link Configuration#preConfigure(WebAppContext)} which calls
 * {@link Configuration#preConfigure(WebAppContext)} for this webapps {@link Configurations}</li>
 * </ul>
 * </li>
 * <li>{@link ServletContextHandler#doStart()}
 * <ul>
 * <li>{@link ContextHandler#doStart()}
 * <ul>
 * <li>Init {@link MimeTypes}</li>
 * <li>enterScope
 * <ul>
 * <li>{@link #startContext()}
 * <ul>
 * <li>{@link #configure()}
 * <ul>
 * <li>Call {@link Configuration#configure(WebAppContext)} on enabled {@link Configurations}</li>
 * </ul>
 * </li>
 * <li>{@link MetaData#resolve(WebAppContext)}</li>
 * <li>{@link #startContext()}
 * <li>QuickStart may generate here and/or abort start
 * <ul>
 * <li>{@link ServletContextHandler#startContext}
 * <ul>
 * <li>Decorate listeners</li>
 * <li>{@link ContextHandler#startContext}
 * <ul>
 * <li>add {@link ManagedAttributeListener}</li>
 * <li>{@link AbstractHandler#doStart}</li>
 * <li>{@link #callContextInitialized(javax.servlet.ServletContextListener, javax.servlet.ServletContextEvent)}</li>
 * </ul>
 * </li>
 * <li>{@link ServletHandler#initialize()}</li>
 * </ul>
 * </li>
 * </ul>
 * </li>
 * </ul>
 * </li>
 * </ul>
 * </li>
 * <li>exitScope</li>
 * </ul>
 * </li>
 * </ul>
 * </li>
 * <li>{@link #postConfigure()}</li>
 * </ul>
 *
 * </blockquote>
 */
@ManagedObject("Web Application ContextHandler")
public class WebAppContext extends ServletContextHandler implements WebAppClassLoader.Context
{
    static final Logger LOG = Log.getLogger(WebAppContext.class);

    public static final String TEMPDIR = "javax.servlet.context.tempdir";
    public static final String BASETEMPDIR = "org.eclipse.jetty.webapp.basetempdir";
    public static final String WEB_DEFAULTS_XML = "org/eclipse/jetty/webapp/webdefault.xml";
    public static final String ERROR_PAGE = "org.eclipse.jetty.server.error_page";
    public static final String SERVER_SYS_CLASSES = "org.eclipse.jetty.webapp.systemClasses";
    public static final String SERVER_SRV_CLASSES = "org.eclipse.jetty.webapp.serverClasses";

    private static String[] __dftProtectedTargets = {"/web-inf", "/meta-inf"};

    // System classes are classes that cannot be replaced by
    // the web application, and they are *always* loaded via
    // system classloader.
    public static final ClassMatcher __dftSystemClasses = new ClassMatcher(
        "java.",                            // Java SE classes (per servlet spec v2.5 / SRV.9.7.2)
        "javax.",                           // Java SE classes (per servlet spec v2.5 / SRV.9.7.2)
        "org.xml.",                         // javax.xml
        "org.w3c."                          // javax.xml
    );

    // Server classes are classes that are hidden from being
    // loaded by the web application using system classloader,
    // so if web application needs to load any of such classes,
    // it has to include them in its distribution.
    public static final ClassMatcher __dftServerClasses = new ClassMatcher(
        "org.eclipse.jetty."                // hide jetty classes
    );

    private final Configurations _configurations = new Configurations();
    private final ClassMatcher _systemClasses = new ClassMatcher(__dftSystemClasses);
    private final ClassMatcher _serverClasses = new ClassMatcher(__dftServerClasses);

    private String _defaultsDescriptor = WEB_DEFAULTS_XML;
    private String _descriptor = null;
    private final List<String> _overrideDescriptors = new ArrayList<>();
    private boolean _distributable = false;
    private boolean _extractWAR = true;
    private boolean _copyDir = false;
    private boolean _copyWebInf = false;
    private boolean _logUrlOnStart = false;
    private boolean _parentLoaderPriority = Boolean.getBoolean("org.eclipse.jetty.server.webapp.parentLoaderPriority");
    private PermissionCollection _permissions;

    private String[] _contextWhiteList = null;

    private File _tmpDir;
    private boolean _persistTmpDir = false;

    private String _war;
    private String _extraClasspath;
    private Throwable _unavailableException;

    private Map<String, String> _resourceAliases;
    private boolean _ownClassLoader = false;
    private boolean _configurationDiscovered = false;
    private boolean _allowDuplicateFragmentNames = false;
    private boolean _throwUnavailableOnStartupException = false;

    private MetaData _metadata = new MetaData();

    public static WebAppContext getCurrentWebAppContext()
    {
        ContextHandler.Context context = ContextHandler.getCurrentContext();
        if (context != null)
        {
            ContextHandler handler = context.getContextHandler();
            if (handler instanceof WebAppContext)
                return (WebAppContext)handler;
        }
        return null;
    }

    public WebAppContext()
    {
        this(null, null, null, null, null, new ErrorPageErrorHandler(), SESSIONS | SECURITY);
    }

    /**
     * @param contextPath The context path
     * @param webApp The URL or filename of the webapp directory or war file.
     */
    public WebAppContext(String webApp, String contextPath)
    {
        this(null, contextPath, null, null, null, new ErrorPageErrorHandler(), SESSIONS | SECURITY);
        setWar(webApp);
    }

    /**
     * @param contextPath The context path
     * @param webApp The URL or filename of the webapp directory or war file.
     */
    public WebAppContext(Resource webApp, String contextPath)
    {
        this(null, contextPath, null, null, null, new ErrorPageErrorHandler(), SESSIONS | SECURITY);
        setWarResource(webApp);
    }

    /**
     * @param parent The parent HandlerContainer.
     * @param contextPath The context path
     * @param webApp The URL or filename of the webapp directory or war file.
     */
    public WebAppContext(HandlerContainer parent, String webApp, String contextPath)
    {
        this(parent, contextPath, null, null, null, new ErrorPageErrorHandler(), SESSIONS | SECURITY);
        setWar(webApp);
    }

    /**
     * @param parent The parent HandlerContainer.
     * @param contextPath The context path
     * @param webApp The webapp directory or war file.
     */
    public WebAppContext(HandlerContainer parent, Resource webApp, String contextPath)
    {
        this(parent, contextPath, null, null, null, new ErrorPageErrorHandler(), SESSIONS | SECURITY);
        setWarResource(webApp);
    }

    /**
     * This constructor is used in the geronimo integration.
     *
     * @param sessionHandler SessionHandler for this web app
     * @param securityHandler SecurityHandler for this web app
     * @param servletHandler ServletHandler for this web app
     * @param errorHandler ErrorHandler for this web app
     */
    public WebAppContext(SessionHandler sessionHandler, SecurityHandler securityHandler, ServletHandler servletHandler, ErrorHandler errorHandler)
    {
        this(null, null, sessionHandler, securityHandler, servletHandler, errorHandler, 0);
    }

    /**
     * This constructor is used in the geronimo integration.
     *
     * @param parent the parent handler
     * @param contextPath the context path
     * @param sessionHandler SessionHandler for this web app
     * @param securityHandler SecurityHandler for this web app
     * @param servletHandler ServletHandler for this web app
     * @param errorHandler ErrorHandler for this web app
     * @param options the options ({@link ServletContextHandler#SESSIONS} and/or {@link ServletContextHandler#SECURITY})
     */
    public WebAppContext(HandlerContainer parent, String contextPath, SessionHandler sessionHandler, SecurityHandler securityHandler, ServletHandler servletHandler, ErrorHandler errorHandler, int options)
    {
        // always pass parent as null and then set below, so that any resulting setServer call
        // is done after this instance is constructed.
        super(null, contextPath, sessionHandler, securityHandler, servletHandler, errorHandler, options);
        _scontext = new Context();
        setErrorHandler(errorHandler != null ? errorHandler : new ErrorPageErrorHandler());
        setProtectedTargets(__dftProtectedTargets);
        if (parent != null)
            setParent(parent);
    }

    /**
     * @param servletContextName The servletContextName to set.
     */
    @Override
    public void setDisplayName(String servletContextName)
    {
        super.setDisplayName(servletContextName);
        ClassLoader cl = getClassLoader();
        if (cl != null && cl instanceof WebAppClassLoader && servletContextName != null)
            ((WebAppClassLoader)cl).setName(servletContextName);
    }

    /**
     * Get an exception that caused the webapp to be unavailable
     *
     * @return A throwable if the webapp is unavailable or null
     */
    public Throwable getUnavailableException()
    {
        return _unavailableException;
    }

    /**
     * Set Resource Alias.
     * Resource aliases map resource uri's within a context.
     * They may optionally be used by a handler when looking for
     * a resource.
     *
     * @param alias the alias for a resource
     * @param uri the uri for the resource
     */
    public void setResourceAlias(String alias, String uri)
    {
        if (_resourceAliases == null)
            _resourceAliases = new HashMap<String, String>(5);
        _resourceAliases.put(alias, uri);
    }

    public Map<String, String> getResourceAliases()
    {
        if (_resourceAliases == null)
            return null;
        return _resourceAliases;
    }

    public void setResourceAliases(Map<String, String> map)
    {
        _resourceAliases = map;
    }

    public String getResourceAlias(String path)
    {
        if (_resourceAliases == null)
            return null;
        String alias = _resourceAliases.get(path);

        int slash = path.length();
        while (alias == null)
        {
            slash = path.lastIndexOf("/", slash - 1);
            if (slash < 0)
                break;
            String match = _resourceAliases.get(path.substring(0, slash + 1));
            if (match != null)
                alias = match + path.substring(slash + 1);
        }
        return alias;
    }

    public String removeResourceAlias(String alias)
    {
        if (_resourceAliases == null)
            return null;
        return _resourceAliases.remove(alias);
    }

    /* (non-Javadoc)
     * @see org.eclipse.jetty.server.server.handler.ContextHandler#setClassLoader(java.lang.ClassLoader)
     */
    @Override
    public void setClassLoader(ClassLoader classLoader)
    {
        super.setClassLoader(classLoader);

        String name = getDisplayName();
        if (name == null)
            name = getContextPath();

        if (classLoader != null && classLoader instanceof WebAppClassLoader && getDisplayName() != null)
            ((WebAppClassLoader)classLoader).setName(name);
    }

    @Override
    public Resource getResource(String uriInContext) throws MalformedURLException
    {
        if (uriInContext == null || !uriInContext.startsWith(URIUtil.SLASH))
            throw new MalformedURLException(uriInContext);

        IOException ioe = null;
        Resource resource = null;
        int loop = 0;
        while (uriInContext != null && loop++ < 100)
        {
            try
            {
                resource = super.getResource(uriInContext);
                if (resource != null && resource.exists())
                    return resource;

                uriInContext = getResourceAlias(uriInContext);
            }
            catch (IOException e)
            {
                LOG.ignore(e);
                if (ioe == null)
                    ioe = e;
            }
        }

        if (ioe != null && ioe instanceof MalformedURLException)
            throw (MalformedURLException)ioe;

        return resource;
    }

    /**
     * Is the context Automatically configured.
     *
     * @return true if configuration discovery.
     */
    public boolean isConfigurationDiscovered()
    {
        return _configurationDiscovered;
    }

    /**
     * Set the configuration discovery mode.
     * If configuration discovery is set to true, then the JSR315
     * servlet 3.0 discovered configuration features are enabled.
     * These are:<ul>
     * <li>Web Fragments</li>
     * <li>META-INF/resource directories</li>
     * </ul>
     *
     * @param discovered true if configuration discovery is enabled for automatic configuration from the context
     */
    public void setConfigurationDiscovered(boolean discovered)
    {
        _configurationDiscovered = discovered;
    }

    /**
     * Pre configure the web application.
     * <p>
     * The method is normally called from {@link #start()}. It performs
     * the discovery of the configurations to be applied to this context,
     * specifically:
     * <ul>
     * <li>Instantiate the {@link Configuration} instances with a call to {@link #loadConfigurations()}.
     * <li>Instantiates a classloader (if one is not already set)
     * <li>Calls the {@link Configuration#preConfigure(WebAppContext)} method of all
     * Configuration instances.
     * </ul>
     *
     * @throws Exception if unable to pre configure
     */
    public void preConfigure() throws Exception
    {
        // Add the known server class inclusions for all known configurations
        for (Configuration configuration : Configurations.getKnown())
        {
            _serverClasses.include(configuration.getServerClasses().getInclusions());
        }

        // Setup Configuration classes for this webapp!
        loadConfigurations();
        _configurations.sort();
        for (Configuration configuration : _configurations)
        {
            _systemClasses.add(configuration.getSystemClasses().getPatterns());
            _serverClasses.exclude(configuration.getServerClasses().getExclusions());
        }

        // Configure classloader
        _ownClassLoader = false;
        if (getClassLoader() == null)
        {
            WebAppClassLoader classLoader = new WebAppClassLoader(this);
            setClassLoader(classLoader);
            _ownClassLoader = true;
        }

        if (LOG.isDebugEnabled())
        {
            ClassLoader loader = getClassLoader();
            LOG.debug("Thread Context classloader {}", loader);
            loader = loader.getParent();
            while (loader != null)
            {
                LOG.debug("Parent class loader: {} ", loader);
                loader = loader.getParent();
            }
        }

        _configurations.preConfigure(this);
    }

    public boolean configure() throws Exception
    {
        return _configurations.configure(this);
    }

    public void postConfigure() throws Exception
    {
        _configurations.postConfigure(this);
    }

    /*
     * @see org.eclipse.thread.AbstractLifeCycle#doStart()
     */
    @Override
    protected void doStart() throws Exception
    {
        try
        {
            _metadata.setAllowDuplicateFragmentNames(isAllowDuplicateFragmentNames());
            Boolean validate = (Boolean)getAttribute(MetaData.VALIDATE_XML);
            _metadata.setValidateXml((validate != null && validate.booleanValue()));
            preConfigure();
            super.doStart();
            postConfigure();

            if (isLogUrlOnStart())
                dumpUrl();
        }
        catch (Throwable t)
        {
            // start up of the webapp context failed, make sure it is not started
            LOG.warn("Failed startup of context " + this, t);
            _unavailableException = t;
            setAvailable(false); // webapp cannot be accessed (results in status code 503)
            if (isThrowUnavailableOnStartupException())
                throw t;
        }
    }

    /*
     * @see org.eclipse.thread.AbstractLifeCycle#doStop()
     */
    @Override
    protected void doStop() throws Exception
    {
        super.doStop();
    }

    @Override
    public void destroy()
    {
        // Prepare for configuration
        MultiException mx = new MultiException();
        for (Configuration configuration : _configurations)
        {
            try
            {
                configuration.destroy(this);
            }
            catch (Exception e)
            {
                mx.add(e);
            }
        }
        _configurations.clear();
        super.destroy();
        mx.ifExceptionThrowRuntime();
    }

    /*
     * Dumps the current web app name and URL to the log
     */
    private void dumpUrl()
    {
        Connector[] connectors = getServer().getConnectors();
        for (int i = 0; i < connectors.length; i++)
        {
            String displayName = getDisplayName();
            if (displayName == null)
                displayName = "WebApp@" + Arrays.hashCode(connectors);

            LOG.info(displayName + " at http://" + connectors[i].toString() + getContextPath());
        }
    }

    /**
     * @return Returns the configurations.
     */
    @ManagedAttribute(value = "configuration classes used to configure webapp", readonly = true)
    public String[] getConfigurationClasses()
    {
        loadConfigurations();
        return _configurations.toArray();
    }

    /**
     * @return Returns the configurations.
     */
    public Configurations getWebAppConfigurations()
    {
        if (_configurations.size() == 0)
            loadConfigurations();
        return _configurations;
    }

    /**
     * The default descriptor is a web.xml format file that is applied to the context before the standard WEB-INF/web.xml
     *
     * @return Returns the defaultsDescriptor.
     */
    @ManagedAttribute(value = "default web.xml deascriptor applied before standard web.xml", readonly = true)
    public String getDefaultsDescriptor()
    {
        return _defaultsDescriptor;
    }

    /**
     * The override descriptor is a web.xml format file that is applied to the context after the standard WEB-INF/web.xml
     *
     * @return Returns the Override Descriptor.
     */
    public String getOverrideDescriptor()
    {
        if (_overrideDescriptors.size() != 1)
            return null;
        return _overrideDescriptors.get(0);
    }

    /**
     * An override descriptor is a web.xml format file that is applied to the context after the standard WEB-INF/web.xml
     *
     * @return Returns the Override Descriptor list
     */
    @ManagedAttribute(value = "web.xml deascriptors applied after standard web.xml", readonly = true)
    public List<String> getOverrideDescriptors()
    {
        return Collections.unmodifiableList(_overrideDescriptors);
    }

    /**
     * @return Returns the permissions.
     */
    @Override
    public PermissionCollection getPermissions()
    {
        return _permissions;
    }

    /**
     * Set the server classes patterns.
     * <p>
     * Server classes/packages are classes used to implement the server and are hidden
     * from the context.  If the context needs to load these classes, it must have its
     * own copy of them in WEB-INF/lib or WEB-INF/classes.
     *
     * @param serverClasses the server classes pattern
     */
    public void setServerClassMatcher(ClassMatcher serverClasses)
    {
        _serverClasses.clear();
        _serverClasses.add(serverClasses.getPatterns());
    }

    /**
     * Set the system classes patterns.
     * <p>
     * System classes/packages are classes provided by the JVM and that
     * cannot be replaced by classes of the same name from WEB-INF,
     * regardless of the value of {@link #setParentLoaderPriority(boolean)}.
     *
     * @param systemClasses the system classes pattern
     */
    public void setSystemClassMatcher(ClassMatcher systemClasses)
    {
        _systemClasses.clear();
        _systemClasses.add(systemClasses.getPatterns());
    }

    /**
     * Add a ClassMatcher for server classes by combining with
     * any existing matcher.
     *
     * @param serverClasses The class matcher of patterns to add to the server ClassMatcher
     */
    public void addServerClassMatcher(ClassMatcher serverClasses)
    {
        _serverClasses.add(serverClasses.getPatterns());
    }

    /**
     * Add a ClassMatcher for system classes by combining with
     * any existing matcher.
     *
     * @param systemClasses The class matcher of patterns to add to the system ClassMatcher
     */
    public void addSystemClassMatcher(ClassMatcher systemClasses)
    {
        _systemClasses.add(systemClasses.getPatterns());
    }

    /**
     * @return The ClassMatcher used to match System (protected) classes
     */
    public ClassMatcher getSystemClassMatcher()
    {
        return _systemClasses;
    }

    /**
     * @return The ClassMatcher used to match Server (hidden) classes
     */
    public ClassMatcher getServerClassMatcher()
    {
        return _serverClasses;
    }

    @ManagedAttribute(value = "classes and packages protected by context classloader", readonly = true)
    public String[] getSystemClasses()
    {
        return _systemClasses.getPatterns();
    }

    @ManagedAttribute(value = "classes and packages hidden by the context classloader", readonly = true)
    public String[] getServerClasses()
    {
        return _serverClasses.getPatterns();
    }

    @Override
    public boolean isServerClass(Class<?> clazz)
    {
        boolean result = _serverClasses.match(clazz);
        if (LOG.isDebugEnabled())
            LOG.debug("isServerClass=={} {}", result, clazz);
        return result;
    }

    @Override
    public boolean isSystemClass(Class<?> clazz)
    {
        boolean result = _systemClasses.match(clazz);
        if (LOG.isDebugEnabled())
            LOG.debug("isSystemClass=={} {}", result, clazz);
        return result;
    }

    @Override
    public boolean isServerResource(String name, URL url)
    {
        boolean result = _serverClasses.match(name, url);
        if (LOG.isDebugEnabled())
            LOG.debug("isServerResource=={} {} {}", result, name, url);
        return result;
    }

    @Override
    public boolean isSystemResource(String name, URL url)
    {
        boolean result = _systemClasses.match(name, url);
        if (LOG.isDebugEnabled())
            LOG.debug("isSystemResource=={} {} {}", result, name, url);
        return result;
    }

    @Override
    public void setServer(Server server)
    {
        super.setServer(server);
        if (server != null)
        {
            if (__dftSystemClasses.equals(_systemClasses))
            {
                Object systemClasses = server.getAttribute(SERVER_SYS_CLASSES);
                if (systemClasses instanceof String[])
                    systemClasses = new ClassMatcher((String[])systemClasses);
                if (systemClasses instanceof ClassMatcher)
                    _systemClasses.add(((ClassMatcher)systemClasses).getPatterns());
            }

            if (__dftServerClasses.equals(_serverClasses))
            {
                Object serverClasses = server.getAttribute(SERVER_SRV_CLASSES);
                if (serverClasses instanceof String[])
                    serverClasses = new ClassMatcher((String[])serverClasses);
                if (serverClasses instanceof ClassMatcher)
                    _serverClasses.add(((ClassMatcher)serverClasses).getPatterns());
            }
        }
    }

    /**
     * @return Returns the war as a file or URL string (Resource).
     * The war may be different to the @link {@link #getResourceBase()}
     * if the war has been expanded and/or copied.
     */
    @ManagedAttribute(value = "war file location", readonly = true)
    public String getWar()
    {
        if (_war == null)
            _war = getResourceBase();
        return _war;
    }

    public Resource getWebInf() throws IOException
    {
        if (super.getBaseResource() == null)
            return null;

        // Iw there a WEB-INF directory?
        Resource webInf = super.getBaseResource().addPath("WEB-INF/");
        if (!webInf.exists() || !webInf.isDirectory())
            return null;

        return webInf;
    }

    /**
     * @return Returns the distributable.
     */
    @ManagedAttribute("web application distributable")
    public boolean isDistributable()
    {
        return _distributable;
    }

    /**
     * @return Returns the extractWAR.
     */
    @ManagedAttribute(value = "extract war", readonly = true)
    public boolean isExtractWAR()
    {
        return _extractWAR;
    }

    /**
     * @return True if the webdir is copied (to allow hot replacement of jars on windows)
     */
    @ManagedAttribute(value = "webdir copied on deploy (allows hot replacement on windows)", readonly = true)
    public boolean isCopyWebDir()
    {
        return _copyDir;
    }

    /**
     * @return True if the web-inf lib and classes directories are copied (to allow hot replacement of jars on windows)
     */
    public boolean isCopyWebInf()
    {
        return _copyWebInf;
    }

    /**
     * @return True if the classloader should delegate first to the parent
     * classloader (standard java behaviour) or false if the classloader
     * should first try to load from WEB-INF/lib or WEB-INF/classes (servlet
     * spec recommendation). Default is false or can be set by the system
     * property org.eclipse.jetty.server.webapp.parentLoaderPriority
     */
    @Override
    @ManagedAttribute(value = "parent classloader given priority", readonly = true)
    public boolean isParentLoaderPriority()
    {
        return _parentLoaderPriority;
    }

    protected void loadConfigurations()
    {
        //if the configuration instances have been set explicitly, use them
        if (!_configurations.isEmpty())
            return;

        _configurations.add(Configurations.getServerDefault(getServer()).toArray());
    }

    @Override
    public String toString()
    {
        if (_war != null)
            return super.toString() + "{" + _war + "}";
        return super.toString();
    }

    @Override
    public void dump(Appendable out, String indent) throws IOException
    {
        List<String> systemClasses = null;
        if (_systemClasses != null)
        {
            systemClasses = new ArrayList<>(_systemClasses);
            Collections.sort(systemClasses);
        }

        List<String> serverClasses = null;
        if (_serverClasses != null)
        {
            serverClasses = new ArrayList<>(_serverClasses);
            Collections.sort(serverClasses);
        }

        String name = getDisplayName();
        if (name == null)
        {
            if (_war != null)
            {
                if (_war.indexOf("/webapps/") >= 0)
                    name = _war.substring(_war.indexOf("/webapps/") + 8);
                else
                    name = _war;
            }
            else if (getResourceBase() != null)
            {
                name = getResourceBase();
                if (name.indexOf("/webapps/") >= 0)
                    name = name.substring(name.indexOf("/webapps/") + 8);
            }
            else
            {
                name = this.getClass().getSimpleName();
            }
        }

        name = String.format("%s@%x", name, hashCode());

        dumpObjects(out, indent,
            new ClassLoaderDump(getClassLoader()),
            new DumpableCollection("Systemclasses " + name, systemClasses),
            new DumpableCollection("Serverclasses " + name, serverClasses),
            new DumpableCollection("Configurations " + name, _configurations),
            new DumpableCollection("Handler attributes " + name, ((AttributesMap)getAttributes()).getAttributeEntrySet()),
<<<<<<< HEAD
            new DumpableCollection("Context attributes " + name, ((Context)getServletContext()).getAttributeEntrySet()),
=======
            new DumpableCollection("Context attributes " + name, getServletContext().getAttributeEntrySet()),
            new DumpableCollection("EventListeners " + this, Arrays.asList(getEventListeners())),
>>>>>>> e7a19785
            new DumpableCollection("Initparams " + name, getInitParams().entrySet())
        );
    }

    /**
     * @param configurations The configuration class names.  If setConfigurations is not called
     * these classes are used to create a configurations array.
     */
    public void setConfigurationClasses(String[] configurations)
    {
        if (isStarted())
            throw new IllegalStateException();
        _configurations.set(configurations);
    }

    public void setConfigurationClasses(List<String> configurations)
    {
        setConfigurationClasses(configurations.toArray(new String[configurations.size()]));
    }

    /**
     * @param configurations The configurations to set.
     */
    public void setConfigurations(Configuration[] configurations)
    {
        if (isStarted())
            throw new IllegalStateException();
        _configurations.set(configurations);
    }

    public void addConfiguration(Configuration... configuration)
    {
        if (isStarted())
            throw new IllegalStateException();
        loadConfigurations();
        _configurations.add(configuration);
    }

    public <T> T getConfiguration(Class<? extends T> configClass)
    {
        loadConfigurations();
        for (Configuration configuration : _configurations)
        {
            if (configClass.isAssignableFrom(configuration.getClass()))
                return (T)configuration;
        }
        return null;
    }

    /**
     * The default descriptor is a web.xml format file that is applied to the context before the standard WEB-INF/web.xml
     *
     * @param defaultsDescriptor The defaultsDescriptor to set.
     */
    public void setDefaultsDescriptor(String defaultsDescriptor)
    {
        _defaultsDescriptor = defaultsDescriptor;
    }

    /**
     * The override descriptor is a web.xml format file that is applied to the context after the standard WEB-INF/web.xml
     *
     * @param overrideDescriptor The overrideDescritpor to set.
     */
    public void setOverrideDescriptor(String overrideDescriptor)
    {
        _overrideDescriptors.clear();
        _overrideDescriptors.add(overrideDescriptor);
    }

    /**
     * The override descriptor is a web.xml format file that is applied to the context after the standard WEB-INF/web.xml
     *
     * @param overrideDescriptors The overrideDescriptors (file or URL) to set.
     */
    public void setOverrideDescriptors(List<String> overrideDescriptors)
    {
        _overrideDescriptors.clear();
        _overrideDescriptors.addAll(overrideDescriptors);
    }

    /**
     * The override descriptor is a web.xml format file that is applied to the context after the standard WEB-INF/web.xml
     *
     * @param overrideDescriptor The overrideDescriptor (file or URL) to add.
     */
    public void addOverrideDescriptor(String overrideDescriptor)
    {
        _overrideDescriptors.add(overrideDescriptor);
    }

    /**
     * @return the web.xml descriptor to use. If set to null, WEB-INF/web.xml is used if it exists.
     */
    @ManagedAttribute(value = "standard web.xml descriptor", readonly = true)
    public String getDescriptor()
    {
        return _descriptor;
    }

    /**
     * @param descriptor the web.xml descriptor to use. If set to null, WEB-INF/web.xml is used if it exists.
     */
    public void setDescriptor(String descriptor)
    {
        _descriptor = descriptor;
    }

    /**
     * @param distributable The distributable to set.
     */
    public void setDistributable(boolean distributable)
    {
        this._distributable = distributable;
    }

    @Override
    public void setEventListeners(EventListener[] eventListeners)
    {
        if (_sessionHandler != null)
            _sessionHandler.clearEventListeners();

        super.setEventListeners(eventListeners);
    }

    @Override
    public void removeEventListener(EventListener listener)
    {
        super.removeEventListener(listener);
        if ((listener instanceof HttpSessionActivationListener) ||
            (listener instanceof HttpSessionAttributeListener) ||
            (listener instanceof HttpSessionBindingListener) ||
            (listener instanceof HttpSessionListener) ||
            (listener instanceof HttpSessionIdListener))
        {
            if (_sessionHandler != null)
                _sessionHandler.removeEventListener(listener);
        }
    }

    /**
     * @param extractWAR True if war files are extracted
     */
    public void setExtractWAR(boolean extractWAR)
    {
        _extractWAR = extractWAR;
    }

    /**
     * @param copy True if the webdir is copied (to allow hot replacement of jars)
     */
    public void setCopyWebDir(boolean copy)
    {
        _copyDir = copy;
    }

    /**
     * @param copyWebInf True if the web-inf lib and classes directories are copied (to allow hot replacement of jars on windows)
     */
    public void setCopyWebInf(boolean copyWebInf)
    {
        _copyWebInf = copyWebInf;
    }

    /**
     * @param java2compliant True if the classloader should delegate first to the parent
     * classloader (standard java behaviour) or false if the classloader
     * should first try to load from WEB-INF/lib or WEB-INF/classes (servlet
     * spec recommendation).  Default is false or can be set by the system
     * property org.eclipse.jetty.server.webapp.parentLoaderPriority
     */
    public void setParentLoaderPriority(boolean java2compliant)
    {
        _parentLoaderPriority = java2compliant;
    }

    /**
     * @param permissions The permissions to set.
     */
    public void setPermissions(PermissionCollection permissions)
    {
        _permissions = permissions;
    }

    /**
     * Set the context white list
     *
     * In certain circumstances you want may want to deny access of one webapp from another
     * when you may not fully trust the webapp.  Setting this white list will enable a
     * check when a servlet called {@link org.eclipse.jetty.servlet.ServletContextHandler.Context#getContext(String)}, validating that the uriInPath
     * for the given webapp has been declaratively allows access to the context.
     *
     * @param contextWhiteList the whitelist of contexts for {@link org.eclipse.jetty.servlet.ServletContextHandler.Context#getContext(String)}
     */
    public void setContextWhiteList(String... contextWhiteList)
    {
        _contextWhiteList = contextWhiteList;
    }

    /**
     * Set temporary directory for context.
     * The javax.servlet.context.tempdir attribute is also set.
     *
     * @param dir Writable temporary directory.
     */
    public void setTempDirectory(File dir)
    {
        if (isStarted())
            throw new IllegalStateException("Started");

        if (dir != null)
        {
            try
            {
                dir = new File(dir.getCanonicalPath());
            }
            catch (IOException e)
            {
                LOG.warn(Log.EXCEPTION, e);
            }
        }

        _tmpDir = dir;
        setAttribute(TEMPDIR, _tmpDir);
    }

    @ManagedAttribute(value = "temporary directory location", readonly = true)
    public File getTempDirectory()
    {
        return _tmpDir;
    }

    /**
     * If true the temp directory for this
     * webapp will be kept when the webapp stops. Otherwise,
     * it will be deleted.
     *
     * @param persist true to persist the temp directory on shutdown / exit of the webapp
     */
    public void setPersistTempDirectory(boolean persist)
    {
        _persistTmpDir = persist;
    }

    /**
     * @return true if tmp directory will persist between startups of the webapp
     */
    public boolean isPersistTempDirectory()
    {
        return _persistTmpDir;
    }

    /**
     * Set the war of the webapp. From this value a {@link #setResourceBase(String)}
     * value is computed by {@link WebInfConfiguration}, which may be changed from
     * the war URI by unpacking and/or copying.
     *
     * @param war The war to set as a file name or URL.
     */
    public void setWar(String war)
    {
        _war = war;
    }

    /**
     * Set the war of the webapp as a {@link Resource}.
     *
     * @param war The war to set as a Resource.
     * @see #setWar(String)
     */
    public void setWarResource(Resource war)
    {
        setWar(war == null ? null : war.toString());
    }

    /**
     * @return Comma or semicolon separated path of filenames or URLs
     * pointing to directories or jar files. Directories should end
     * with '/'.
     */
    @Override
    @ManagedAttribute(value = "extra classpath for context classloader", readonly = true)
    public String getExtraClasspath()
    {
        return _extraClasspath;
    }

    /**
     * @param extraClasspath Comma or semicolon separated path of filenames or URLs
     * pointing to directories or jar files. Directories should end
     * with '/'.
     */
    public void setExtraClasspath(String extraClasspath)
    {
        _extraClasspath = extraClasspath;
    }

    public boolean isLogUrlOnStart()
    {
        return _logUrlOnStart;
    }

    /**
     * Sets whether or not the web app name and URL is logged on startup
     *
     * @param logOnStart whether or not the log message is created
     */
    public void setLogUrlOnStart(boolean logOnStart)
    {
        this._logUrlOnStart = logOnStart;
    }

    public boolean isAllowDuplicateFragmentNames()
    {
        return _allowDuplicateFragmentNames;
    }

    public void setAllowDuplicateFragmentNames(boolean allowDuplicateFragmentNames)
    {
        _allowDuplicateFragmentNames = allowDuplicateFragmentNames;
    }

    public void setThrowUnavailableOnStartupException(boolean throwIfStartupException)
    {
        _throwUnavailableOnStartupException = throwIfStartupException;
    }

    public boolean isThrowUnavailableOnStartupException()
    {
        return _throwUnavailableOnStartupException;
    }

    @Override
    protected void startContext()
        throws Exception
    {
        if (configure())
        {
            //resolve the metadata
            _metadata.resolve(this);
            super.startContext();
        }
    }

    @Override
    protected void stopContext() throws Exception
    {
        super.stopContext();
        try
        {
            for (int i = _configurations.size(); i-- > 0; )
            {
                _configurations.get(i).deconfigure(this);
            }

            if (_metadata != null)
                _metadata.clear();
            _metadata = new MetaData();
        }
        finally
        {
            if (_ownClassLoader)
            {
                ClassLoader loader = getClassLoader();
                if (loader != null && loader instanceof URLClassLoader)
                    ((URLClassLoader)loader).close();
                setClassLoader(null);
            }

            setAvailable(true);
            _unavailableException = null;
        }
    }

    @Override
    public Set<String> setServletSecurity(Dynamic registration, ServletSecurityElement servletSecurityElement)
    {
        Set<String> unchangedURLMappings = new HashSet<String>();
        //From javadoc for ServletSecurityElement:
        /*
        If a URL pattern of this ServletRegistration is an exact target of a security-constraint that 
        was established via the portable deployment descriptor, then this method does not change the 
        security-constraint for that pattern, and the pattern will be included in the return value.

        If a URL pattern of this ServletRegistration is an exact target of a security constraint 
        that was established via the ServletSecurity annotation or a previous call to this method, 
        then this method replaces the security constraint for that pattern.

        If a URL pattern of this ServletRegistration is neither the exact target of a security constraint 
        that was established via the ServletSecurity annotation or a previous call to this method, 
        nor the exact target of a security-constraint in the portable deployment descriptor, then 
        this method establishes the security constraint for that pattern from the argument ServletSecurityElement. 
         */

        Collection<String> pathMappings = registration.getMappings();
        if (pathMappings != null)
        {
            ConstraintSecurityHandler.createConstraint(registration.getName(), servletSecurityElement);

            for (String pathSpec : pathMappings)
            {
                Origin origin = getMetaData().getOrigin("constraint.url." + pathSpec);

                switch (origin)
                {
                    case NotSet:
                    {
                        //No mapping for this url already established
                        List<ConstraintMapping> mappings = ConstraintSecurityHandler.createConstraintsWithMappingsForPath(registration.getName(), pathSpec, servletSecurityElement);
                        for (ConstraintMapping m : mappings)
                        {
                            ((ConstraintAware)getSecurityHandler()).addConstraintMapping(m);
                        }
                        ((ConstraintAware)getSecurityHandler()).checkPathsWithUncoveredHttpMethods();
                        getMetaData().setOriginAPI("constraint.url." + pathSpec);
                        break;
                    }
                    case WebXml:
                    case WebDefaults:
                    case WebOverride:
                    case WebFragment:
                    {
                        //a mapping for this url was created in a descriptor, which overrides everything
                        unchangedURLMappings.add(pathSpec);
                        break;
                    }
                    case Annotation:
                    case API:
                    {
                        //mapping established via an annotation or by previous call to this method,
                        //replace the security constraint for this pattern
                        List<ConstraintMapping> constraintMappings = ConstraintSecurityHandler.removeConstraintMappingsForPath(pathSpec, ((ConstraintAware)getSecurityHandler()).getConstraintMappings());

                        List<ConstraintMapping> freshMappings = ConstraintSecurityHandler.createConstraintsWithMappingsForPath(registration.getName(), pathSpec, servletSecurityElement);
                        constraintMappings.addAll(freshMappings);

                        ((ConstraintSecurityHandler)getSecurityHandler()).setConstraintMappings(constraintMappings);
                        ((ConstraintAware)getSecurityHandler()).checkPathsWithUncoveredHttpMethods();
                        break;
                    }
                    default:
                        throw new IllegalStateException(origin.toString());
                }
            }
        }

        return unchangedURLMappings;
    }

    public class Context extends ServletContextHandler.Context
    {

        @Override
        public void checkListener(Class<? extends EventListener> listener) throws IllegalStateException
        {
            try
            {
                super.checkListener(listener);
            }
            catch (IllegalArgumentException e)
            {
                //not one of the standard servlet listeners, check our extended session listener types
                boolean ok = false;
                for (Class<?> l : SessionHandler.SESSION_LISTENER_TYPES)
                {
                    if (l.isAssignableFrom(listener))
                    {
                        ok = true;
                        break;
                    }
                }
                if (!ok)
                    throw new IllegalArgumentException("Inappropriate listener type " + listener.getName());
            }
        }

        @Override
        public URL getResource(String path) throws MalformedURLException
        {
            Resource resource = WebAppContext.this.getResource(path);
            if (resource == null || !resource.exists())
                return null;

            // Should we go to the original war?
            if (resource.isDirectory() && resource instanceof ResourceCollection && !WebAppContext.this.isExtractWAR())
            {
                Resource[] resources = ((ResourceCollection)resource).getResources();
                for (int i = resources.length; i-- > 0; )
                {
                    if (resources[i].getName().startsWith("jar:file"))
                        return resources[i].getURI().toURL();
                }
            }

            return resource.getURI().toURL();
        }

        @Override
        public ServletContext getContext(String uripath)
        {
            ServletContext servletContext = super.getContext(uripath);

            if (servletContext != null && _contextWhiteList != null)
            {
                for (String context : _contextWhiteList)
                {
                    if (context.equals(uripath))
                    {
                        return servletContext;
                    }
                }

                return null;
            }
            else
            {
                return servletContext;
            }
        }
    }

    public MetaData getMetaData()
    {
        return _metadata;
    }

    public static void addServerClasses(Server server, String... pattern)
    {
        addClasses(__dftServerClasses, SERVER_SRV_CLASSES, server, pattern);
    }

    public static void addSystemClasses(Server server, String... pattern)
    {
        addClasses(__dftSystemClasses, SERVER_SYS_CLASSES, server, pattern);
    }

    private static void addClasses(ClassMatcher matcher, String attribute, Server server, String... pattern)
    {
        if (pattern == null || pattern.length == 0)
            return;

        // look for a Server attribute with the list of System classes
        // to apply to every web application. If not present, use our defaults.
        Object o = server.getAttribute(attribute);
        if (o instanceof ClassMatcher)
        {
            ((ClassMatcher)o).add(pattern);
            return;
        }

        String[] classes;
        if (o instanceof String[])
            classes = (String[])o;
        else
            classes = matcher.getPatterns();
        int l = classes.length;
        classes = Arrays.copyOf(classes, l + pattern.length);
        System.arraycopy(pattern, 0, classes, l, pattern.length);
        server.setAttribute(attribute, classes);
    }
}<|MERGE_RESOLUTION|>--- conflicted
+++ resolved
@@ -946,12 +946,8 @@
             new DumpableCollection("Serverclasses " + name, serverClasses),
             new DumpableCollection("Configurations " + name, _configurations),
             new DumpableCollection("Handler attributes " + name, ((AttributesMap)getAttributes()).getAttributeEntrySet()),
-<<<<<<< HEAD
-            new DumpableCollection("Context attributes " + name, ((Context)getServletContext()).getAttributeEntrySet()),
-=======
             new DumpableCollection("Context attributes " + name, getServletContext().getAttributeEntrySet()),
             new DumpableCollection("EventListeners " + this, Arrays.asList(getEventListeners())),
->>>>>>> e7a19785
             new DumpableCollection("Initparams " + name, getInitParams().entrySet())
         );
     }
