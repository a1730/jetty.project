<?xml version="1.0" encoding="UTF-8"?>
<project xmlns="http://maven.apache.org/POM/4.0.0" xmlns:xsi="http://www.w3.org/2001/XMLSchema-instance" xsi:schemaLocation="http://maven.apache.org/POM/4.0.0 http://maven.apache.org/maven-v4_0_0.xsd">

  <modelVersion>4.0.0</modelVersion>
  <parent>
    <groupId>org.eclipse.jetty.websocket</groupId>
    <artifactId>websocket-parent</artifactId>
    <version>11.0.20-SNAPSHOT</version>
  </parent>
  <artifactId>websocket-jetty-common</artifactId>
  <name>Jetty :: Websocket :: org.eclipse.jetty.websocket :: Common</name>

  <properties>
    <bundle-symbolic-name>${project.groupId}.common</bundle-symbolic-name>
  </properties>
  <dependencies>
    <dependency>
      <groupId>org.eclipse.jetty.websocket</groupId>
      <artifactId>websocket-core-common</artifactId>
    </dependency>
    <dependency>
      <groupId>org.eclipse.jetty.websocket</groupId>
      <artifactId>websocket-jetty-api</artifactId>
    </dependency>
    <dependency>
      <groupId>org.eclipse.jetty</groupId>
      <artifactId>jetty-slf4j-impl</artifactId>
      <scope>test</scope>
    </dependency>
  </dependencies>

<<<<<<< HEAD
=======
  <dependencies>
    <dependency>
      <groupId>org.eclipse.jetty.websocket</groupId>
      <artifactId>websocket-core-common</artifactId>
    </dependency>
    <dependency>
      <groupId>org.eclipse.jetty.websocket</groupId>
      <artifactId>websocket-jetty-api</artifactId>
    </dependency>
    <dependency>
      <groupId>org.eclipse.jetty</groupId>
      <artifactId>jetty-slf4j-impl</artifactId>
      <scope>test</scope>
    </dependency>
  </dependencies>

>>>>>>> 4853da2f
  <build>
    <plugins>
      <plugin>
        <groupId>org.apache.felix</groupId>
        <artifactId>maven-bundle-plugin</artifactId>
        <extensions>true</extensions>
        <configuration>
          <instructions>
            <Require-Capability>osgi.extender; filter:="(osgi.extender=osgi.serviceloader.registrar)"</Require-Capability>
            <Provide-Capability>osgi.serviceloader; osgi.serviceloader=org.eclipse.jetty.websocket.api.ExtensionConfig$Parser</Provide-Capability>
          </instructions>
        </configuration>
      </plugin>
<<<<<<< HEAD
      <plugin>
        <artifactId>maven-surefire-plugin</artifactId>
        <configuration>
          <argLine>@{argLine} ${jetty.surefire.argLine} --add-reads org.eclipse.jetty.websocket.jetty.common=org.eclipse.jetty.io</argLine>
        </configuration>
      </plugin>
=======
>>>>>>> 4853da2f
    </plugins>
  </build>
</project><|MERGE_RESOLUTION|>--- conflicted
+++ resolved
@@ -29,8 +29,6 @@
     </dependency>
   </dependencies>
 
-<<<<<<< HEAD
-=======
   <dependencies>
     <dependency>
       <groupId>org.eclipse.jetty.websocket</groupId>
@@ -47,7 +45,6 @@
     </dependency>
   </dependencies>
 
->>>>>>> 4853da2f
   <build>
     <plugins>
       <plugin>
@@ -61,15 +58,12 @@
           </instructions>
         </configuration>
       </plugin>
-<<<<<<< HEAD
       <plugin>
         <artifactId>maven-surefire-plugin</artifactId>
         <configuration>
           <argLine>@{argLine} ${jetty.surefire.argLine} --add-reads org.eclipse.jetty.websocket.jetty.common=org.eclipse.jetty.io</argLine>
         </configuration>
       </plugin>
-=======
->>>>>>> 4853da2f
     </plugins>
   </build>
 </project>