//
//  ========================================================================
//  Copyright (c) 1995-2016 Mort Bay Consulting Pty. Ltd.
//  ------------------------------------------------------------------------
//  All rights reserved. This program and the accompanying materials
//  are made available under the terms of the Eclipse Public License v1.0
//  and Apache License v2.0 which accompanies this distribution.
//
//      The Eclipse Public License is available at
//      http://www.eclipse.org/legal/epl-v10.html
//
//      The Apache License v2.0 is available at
//      http://www.opensource.org/licenses/apache2.0.php
//
//  You may elect to redistribute this code under either of these licenses.
//  ========================================================================
//

package org.eclipse.jetty.websocket.client;

import java.io.IOException;
import java.net.CookieStore;
import java.net.SocketAddress;
import java.net.URI;
import java.util.Collections;
import java.util.HashSet;
import java.util.Locale;
import java.util.Set;
import java.util.concurrent.Executor;
import java.util.concurrent.Future;
import java.util.concurrent.ThreadLocalRandom;

import org.eclipse.jetty.client.HttpClient;
import org.eclipse.jetty.io.ByteBufferPool;
import org.eclipse.jetty.io.MappedByteBufferPool;
import org.eclipse.jetty.util.DecoratedObjectFactory;
import org.eclipse.jetty.util.StringUtil;
import org.eclipse.jetty.util.component.ContainerLifeCycle;
import org.eclipse.jetty.util.log.Log;
import org.eclipse.jetty.util.log.Logger;
import org.eclipse.jetty.util.ssl.SslContextFactory;
import org.eclipse.jetty.util.thread.Scheduler;
import org.eclipse.jetty.util.thread.ShutdownThread;
import org.eclipse.jetty.websocket.api.Session;
import org.eclipse.jetty.websocket.api.WebSocketPolicy;
import org.eclipse.jetty.websocket.api.extensions.ExtensionConfig;
import org.eclipse.jetty.websocket.api.extensions.ExtensionFactory;
import org.eclipse.jetty.websocket.client.io.ConnectionManager;
import org.eclipse.jetty.websocket.client.io.UpgradeListener;
import org.eclipse.jetty.websocket.client.masks.Masker;
import org.eclipse.jetty.websocket.client.masks.RandomMasker;
import org.eclipse.jetty.websocket.common.SessionFactory;
import org.eclipse.jetty.websocket.common.WebSocketSession;
import org.eclipse.jetty.websocket.common.WebSocketSessionFactory;
import org.eclipse.jetty.websocket.common.events.EventDriverFactory;
import org.eclipse.jetty.websocket.common.extensions.WebSocketExtensionFactory;
import org.eclipse.jetty.websocket.common.scopes.WebSocketContainerScope;

/**
 * WebSocketClient provides a means of establishing connections to remote websocket endpoints.
 */
public class WebSocketClient extends ContainerLifeCycle implements WebSocketContainerScope
{
    private static final Logger LOG = Log.getLogger(WebSocketClient.class);

    // From HttpClient
    private final HttpClient httpClient;

    // Other
    private final WebSocketPolicy policy = WebSocketPolicy.newClientPolicy();
    private final WebSocketExtensionFactory extensionRegistry;
    private final EventDriverFactory eventDriverFactory;
    private final SessionFactory sessionFactory;
    private final DecoratedObjectFactory objectFactory;
    private Masker masker;
    
    private final int id = ThreadLocalRandom.current().nextInt();

    /**
     * Instantiate a WebSocketClient with defaults
     */
    public WebSocketClient()
    {
        // Create synthetic HttpClient
        this(new HttpClient());
        addBean(this.httpClient);
    }

    /**
     * Instantiate a WebSocketClient using HttpClient for defaults
     *
     * @param httpClient
     *            the HttpClient to base internal defaults off of
     */
    public WebSocketClient(HttpClient httpClient)
    {
        this(httpClient,new DecoratedObjectFactory());
    }

    /**
     * Instantiate a WebSocketClient using HttpClient for defaults
     *
     * @param httpClient
     *            the HttpClient to base internal defaults off of
     * @param objectFactory
     *            the DecoratedObjectFactory for all client instantiated classes
     */
    public WebSocketClient(HttpClient httpClient, DecoratedObjectFactory objectFactory)
    {
        this.httpClient = httpClient;
        this.objectFactory = objectFactory;
        this.extensionRegistry = new WebSocketExtensionFactory(this);
        this.masker = new RandomMasker();
        this.eventDriverFactory = new EventDriverFactory(policy);
        this.sessionFactory = new WebSocketSessionFactory(this);
    }

    /**
     * Create a new WebSocketClient
     *
     * @param executor
     *            the executor to use
     * @deprecated use {@link #WebSocketClient(HttpClient)} instead
     */
    @Deprecated
    public WebSocketClient(Executor executor)
    {
        this(null,executor);
    }

    /**
     * Create a new WebSocketClient
     *
     * @param bufferPool
     *            byte buffer pool to use
     * @deprecated use {@link #WebSocketClient(HttpClient)} instead
     */
    @Deprecated
    public WebSocketClient(ByteBufferPool bufferPool)
    {
        this(null,null,bufferPool);
    }

    /**
     * Create a new WebSocketClient
     *
     * @param sslContextFactory
     *            ssl context factory to use
     */
    public WebSocketClient(SslContextFactory sslContextFactory)
    {
        this(sslContextFactory,null);
    }

    /**
     * Create a new WebSocketClient
     *
     * @param sslContextFactory
     *            ssl context factory to use
     * @param executor
     *            the executor to use
     * @deprecated use {@link #WebSocketClient(HttpClient)} instead
     */
    @Deprecated
    public WebSocketClient(SslContextFactory sslContextFactory, Executor executor)
    {
        this(sslContextFactory,executor,new MappedByteBufferPool());
    }

    /**
     * Create WebSocketClient other Container Scope, to allow sharing of
     * internal features like Executor, ByteBufferPool, SSLContextFactory, etc.
     *
     * @param scope
     *            the Container Scope
     */
    public WebSocketClient(WebSocketContainerScope scope)
    {
        this(scope.getSslContextFactory(),scope.getExecutor(),scope.getBufferPool(),scope.getObjectFactory());
    }

    /**
     * Create WebSocketClient other Container Scope, to allow sharing of
     * internal features like Executor, ByteBufferPool, SSLContextFactory, etc.
     *
     * @param scope
     *            the Container Scope
     * @param sslContextFactory
     *            SSL ContextFactory to use in preference to one from
     *            {@link WebSocketContainerScope#getSslContextFactory()}
     */
    public WebSocketClient(WebSocketContainerScope scope, SslContextFactory sslContextFactory)
    {
        this(sslContextFactory,scope.getExecutor(),scope.getBufferPool(),scope.getObjectFactory());
    }

    /**
     * Create WebSocketClient using sharing instances of SSLContextFactory
     * Executor, and ByteBufferPool
     *
     * @param sslContextFactory
     *            shared SSL ContextFactory
     * @param executor
     *            shared Executor
     * @param bufferPool
     *            shared ByteBufferPool
     */
    public WebSocketClient(SslContextFactory sslContextFactory, Executor executor, ByteBufferPool bufferPool)
    {
        this(sslContextFactory,executor,bufferPool,new DecoratedObjectFactory());
    }

    /**
     * Create WebSocketClient using sharing instances of SSLContextFactory
     * Executor, and ByteBufferPool
     *
     * @param sslContextFactory
     *            shared SSL ContextFactory
     * @param executor
     *            shared Executor
     * @param bufferPool
     *            shared ByteBufferPool
     * @param objectFactory
     *            shared DecoratedObjectFactory
     */
    private WebSocketClient(SslContextFactory sslContextFactory, Executor executor, ByteBufferPool bufferPool, DecoratedObjectFactory objectFactory)
    {
        this.httpClient = new HttpClient(sslContextFactory);
        this.httpClient.setExecutor(executor);
        this.httpClient.setByteBufferPool(bufferPool);
        addBean(this.httpClient);
        
        if (objectFactory == null)
            this.objectFactory = new DecoratedObjectFactory();
        else
            this.objectFactory = objectFactory;
    
        this.extensionRegistry = new WebSocketExtensionFactory(this);
    
        this.masker = new RandomMasker();
        this.eventDriverFactory = new EventDriverFactory(policy);
        this.sessionFactory = new WebSocketSessionFactory(this);
    }

    /**
     * Create WebSocketClient based on pre-existing Container Scope, to allow sharing of
     * internal features like Executor, ByteBufferPool, SSLContextFactory, etc.
     *
     * @param scope
     *            the Container Scope
     * @param eventDriverFactory
     *            the EventDriver Factory to use
     * @param sessionFactory
     *            the SessionFactory to use
     */
    public WebSocketClient(WebSocketContainerScope scope, EventDriverFactory eventDriverFactory, SessionFactory sessionFactory)
    {
        SslContextFactory sslContextFactory = scope.getSslContextFactory();
        if(sslContextFactory == null)
        {
            sslContextFactory = new SslContextFactory();
        }
        this.httpClient = new HttpClient(sslContextFactory);
        this.httpClient.setExecutor(scope.getExecutor());
        addBean(this.httpClient);
        
        this.objectFactory = new DecoratedObjectFactory();
        this.extensionRegistry = new WebSocketExtensionFactory(this);

        this.masker = new RandomMasker();
        this.eventDriverFactory = eventDriverFactory;
        this.sessionFactory = sessionFactory;
    }

    public Future<Session> connect(Object websocket, URI toUri) throws IOException
    {
        ClientUpgradeRequest request = new ClientUpgradeRequest(toUri);
        request.setRequestURI(toUri);
        request.setLocalEndpoint(websocket);

        return connect(websocket,toUri,request);
    }

    /**
     * Connect to remote websocket endpoint
     *
     * @param websocket
     *            the websocket object
     * @param toUri
     *            the websocket uri to connect to
     * @param request
     *            the upgrade request information
     * @return the future for the session, available on success of connect
     * @throws IOException
     *             if unable to connect
     */
    public Future<Session> connect(Object websocket, URI toUri, ClientUpgradeRequest request) throws IOException
    {
        return connect(websocket,toUri,request,(UpgradeListener)null);
    }
    
    /**
     * Connect to remote websocket endpoint
     *
     * @param websocket
     *            the websocket object
     * @param toUri
     *            the websocket uri to connect to
     * @param request
     *            the upgrade request information
     * @param upgradeListener
     *            the upgrade listener
     * @return the future for the session, available on success of connect
     * @throws IOException
     *             if unable to connect
     */
    public Future<Session> connect(Object websocket, URI toUri, ClientUpgradeRequest request, UpgradeListener upgradeListener) throws IOException
    {
        /* Note: UpgradeListener is used by javax.websocket.ClientEndpointConfig.Configurator
         * See: org.eclipse.jetty.websocket.jsr356.JsrUpgradeListener
         */
        if (!isStarted())
        {
            throw new IllegalStateException(WebSocketClient.class.getSimpleName() + "@" + this.hashCode() + " is not started");
        }

        // Validate websocket URI
        if (!toUri.isAbsolute())
        {
            throw new IllegalArgumentException("WebSocket URI must be absolute");
        }

        if (StringUtil.isBlank(toUri.getScheme()))
        {
            throw new IllegalArgumentException("WebSocket URI must include a scheme");
        }

        String scheme = toUri.getScheme().toLowerCase(Locale.ENGLISH);
        if (("ws".equals(scheme) == false) && ("wss".equals(scheme) == false))
        {
            throw new IllegalArgumentException("WebSocket URI scheme only supports [ws] and [wss], not [" + scheme + "]");
        }

        request.setRequestURI(toUri);
        request.setLocalEndpoint(websocket);

        // Validate Requested Extensions
        for (ExtensionConfig reqExt : request.getExtensions())
        {
            if (!extensionRegistry.isAvailable(reqExt.getName()))
            {
                throw new IllegalArgumentException("Requested extension [" + reqExt.getName() + "] is not installed");
            }
        }

        if (LOG.isDebugEnabled())
            LOG.debug("connect websocket {} to {}",websocket,toUri);

        init();
    
        WebSocketUpgradeRequest wsReq = new WebSocketUpgradeRequest(this,httpClient,request);
        
        wsReq.setUpgradeListener(upgradeListener);
        return wsReq.sendAsync();
    }

    @Override
    protected void doStop() throws Exception
    {
        if (LOG.isDebugEnabled())
            LOG.debug("Stopping {}",this);

        
        if (ShutdownThread.isRegistered(this))
        {
            ShutdownThread.deregister(this);
        }

        super.doStop();
        
        if (LOG.isDebugEnabled())
            LOG.debug("Stopped {}",this);
    }

    @Deprecated
    public boolean isDispatchIO()
    {
        return httpClient.isDispatchIO();
    }

    /**
     * Return the number of milliseconds for a timeout of an attempted write operation.
     * 
     * @return number of milliseconds for timeout of an attempted write operation
     */
    public long getAsyncWriteTimeout()
    {
        return this.policy.getAsyncWriteTimeout();
    }

    public SocketAddress getBindAddress()
    {
        return httpClient.getBindAddress();
    }

    public ByteBufferPool getBufferPool()
    {
        return httpClient.getByteBufferPool();
    }

    @Deprecated
    public ConnectionManager getConnectionManager()
    {
        throw new UnsupportedOperationException("ConnectionManager is no longer supported");
    }

    public long getConnectTimeout()
    {
        return httpClient.getConnectTimeout();
    }

    public CookieStore getCookieStore()
    {
        return httpClient.getCookieStore();
    }

    public EventDriverFactory getEventDriverFactory()
    {
        return eventDriverFactory;
    }

    public Executor getExecutor()
    {
        return httpClient.getExecutor();
    }

    public ExtensionFactory getExtensionFactory()
    {
        return extensionRegistry;
    }

    public Masker getMasker()
    {
        return masker;
    }

    /**
     * Get the maximum size for buffering of a binary message.
     * 
     * @return the maximum size of a binary message buffer.
     */
    public int getMaxBinaryMessageBufferSize()
    {
        return this.policy.getMaxBinaryMessageBufferSize();
    }

    /**
     * Get the maximum size for a binary message.
     * 
     * @return the maximum size of a binary message.
     */
    public long getMaxBinaryMessageSize()
    {
        return this.policy.getMaxBinaryMessageSize();
    }

    /**
     * Get the max idle timeout for new connections.
     * 
     * @return the max idle timeout in milliseconds for new connections.
     */
    public long getMaxIdleTimeout()
    {
        return this.policy.getIdleTimeout();
    }

    /**
     * Get the maximum size for buffering of a text message.
     * 
     * @return the maximum size of a text message buffer.
     */
    public int getMaxTextMessageBufferSize()
    {
        return this.policy.getMaxTextMessageBufferSize();
    }

    /**
     * Get the maximum size for a text message.
     * 
     * @return the maximum size of a text message.
     */
    public long getMaxTextMessageSize()
    {
        return this.policy.getMaxTextMessageSize();
    }

    @Override
    public DecoratedObjectFactory getObjectFactory()
    {
        return this.objectFactory;
    }

    public Set<WebSocketSession> getOpenSessions()
    {
        return Collections.unmodifiableSet(new HashSet<>(getBeans(WebSocketSession.class)));
    }

    public WebSocketPolicy getPolicy()
    {
        return this.policy;
    }

    public Scheduler getScheduler()
    {
        return httpClient.getScheduler();
    }

    public SessionFactory getSessionFactory()
    {
        return sessionFactory;
    }

    /**
     * @return the {@link SslContextFactory} that manages TLS encryption
     * @see #WebSocketClient(SslContextFactory)
     */
    public SslContextFactory getSslContextFactory()
    {
        return httpClient.getSslContextFactory();
    }

    private synchronized void init() throws IOException
    {
        if (!ShutdownThread.isRegistered(this))
        {
            ShutdownThread.register(this);
        }
    }

    /**
     * Factory method for new ConnectionManager
     * 
     * @return the ConnectionManager instance to use
     * @deprecated use HttpClient instead
     */
    @Deprecated
    protected ConnectionManager newConnectionManager()
    {
        throw new UnsupportedOperationException("ConnectionManager is no longer supported");
    }

    @Override
    public void onSessionClosed(WebSocketSession session)
    {
        if (LOG.isDebugEnabled())
            LOG.debug("Session Closed: {}",session);
        removeBean(session);
    }

    @Override
    public void onSessionOpened(WebSocketSession session)
    {
        if (LOG.isDebugEnabled())
            LOG.debug("Session Opened: {}",session);
        addManaged(session);
        LOG.debug("post-onSessionOpened() - {}", this);
    }

    public void setAsyncWriteTimeout(long ms)
    {
        this.policy.setAsyncWriteTimeout(ms);
    }

    /**
     * @param bindAddress
     *            the address to bind to
     * @deprecated (this is a bad bad bad typo) use {@link #setBindAddress(SocketAddress)} instead
     */
    @Deprecated
    public void setBindAdddress(SocketAddress bindAddress)
    {
        setBindAddress(bindAddress);
    }

    public void setBindAddress(SocketAddress bindAddress)
    {
        this.httpClient.setBindAddress(bindAddress);
    }

    public void setBufferPool(ByteBufferPool bufferPool)
    {
        this.httpClient.setByteBufferPool(bufferPool);
    }

    /**
     * Set the timeout for connecting to the remote server.
     * 
     * @param ms
     *            the timeout in milliseconds
     */
    public void setConnectTimeout(long ms)
    {
        this.httpClient.setConnectTimeout(ms);
    }

    public void setCookieStore(CookieStore cookieStore)
    {
<<<<<<< HEAD
        this.httpClient.setCookieStore(cookieStore);
=======
        this.cookieStore = cookieStore;
>>>>>>> 07c9bc5a
    }

    public void setDaemon(boolean daemon)
    {
        // do nothing
    }

    @Deprecated
    public void setDispatchIO(boolean dispatchIO)
    {
        this.httpClient.setDispatchIO(dispatchIO);
    }
    
    public void setExecutor(Executor executor)
    {
        this.httpClient.setExecutor(executor);
    }

    public void setMasker(Masker masker)
    {
        this.masker = masker;
    }

    public void setMaxBinaryMessageBufferSize(int max)
    {
        this.policy.setMaxBinaryMessageBufferSize(max);
    }

    /**
     * Set the max idle timeout for new connections.
     * <p>
     * Existing connections will not have their max idle timeout adjusted.
     * 
     * @param ms
     *            the timeout in milliseconds
     */
    public void setMaxIdleTimeout(long ms)
    {
        this.policy.setIdleTimeout(ms);
        this.httpClient.setIdleTimeout(ms);
    }

    public void setMaxTextMessageBufferSize(int max)
    {
        this.policy.setMaxTextMessageBufferSize(max);
    }

    @Override
    public void dump(Appendable out, String indent) throws IOException
    {
        dumpThis(out);
        dump(out,indent,getOpenSessions());
    }

    public HttpClient getHttpClient()
    {
        return this.httpClient;
    }
    
    @Override
    public String toString()
    {
        final StringBuilder sb = new StringBuilder("WebSocketClient@");
        sb.append(Integer.toHexString(id));
        sb.append("[httpClient=").append(httpClient);
        sb.append(",openSessions.size=");
        sb.append(getOpenSessions().size());
        sb.append(']');
        return sb.toString();
    }
}<|MERGE_RESOLUTION|>--- conflicted
+++ resolved
@@ -73,7 +73,7 @@
     private final SessionFactory sessionFactory;
     private final DecoratedObjectFactory objectFactory;
     private Masker masker;
-    
+
     private final int id = ThreadLocalRandom.current().nextInt();
 
     /**
@@ -229,14 +229,14 @@
         this.httpClient.setExecutor(executor);
         this.httpClient.setByteBufferPool(bufferPool);
         addBean(this.httpClient);
-        
+
         if (objectFactory == null)
             this.objectFactory = new DecoratedObjectFactory();
         else
             this.objectFactory = objectFactory;
-    
+
         this.extensionRegistry = new WebSocketExtensionFactory(this);
-    
+
         this.masker = new RandomMasker();
         this.eventDriverFactory = new EventDriverFactory(policy);
         this.sessionFactory = new WebSocketSessionFactory(this);
@@ -263,7 +263,7 @@
         this.httpClient = new HttpClient(sslContextFactory);
         this.httpClient.setExecutor(scope.getExecutor());
         addBean(this.httpClient);
-        
+
         this.objectFactory = new DecoratedObjectFactory();
         this.extensionRegistry = new WebSocketExtensionFactory(this);
 
@@ -298,7 +298,7 @@
     {
         return connect(websocket,toUri,request,(UpgradeListener)null);
     }
-    
+
     /**
      * Connect to remote websocket endpoint
      *
@@ -357,9 +357,9 @@
             LOG.debug("connect websocket {} to {}",websocket,toUri);
 
         init();
-    
+
         WebSocketUpgradeRequest wsReq = new WebSocketUpgradeRequest(this,httpClient,request);
-        
+
         wsReq.setUpgradeListener(upgradeListener);
         return wsReq.sendAsync();
     }
@@ -370,14 +370,14 @@
         if (LOG.isDebugEnabled())
             LOG.debug("Stopping {}",this);
 
-        
+
         if (ShutdownThread.isRegistered(this))
         {
             ShutdownThread.deregister(this);
         }
 
         super.doStop();
-        
+
         if (LOG.isDebugEnabled())
             LOG.debug("Stopped {}",this);
     }
@@ -390,7 +390,7 @@
 
     /**
      * Return the number of milliseconds for a timeout of an attempted write operation.
-     * 
+     *
      * @return number of milliseconds for timeout of an attempted write operation
      */
     public long getAsyncWriteTimeout()
@@ -446,7 +446,7 @@
 
     /**
      * Get the maximum size for buffering of a binary message.
-     * 
+     *
      * @return the maximum size of a binary message buffer.
      */
     public int getMaxBinaryMessageBufferSize()
@@ -456,7 +456,7 @@
 
     /**
      * Get the maximum size for a binary message.
-     * 
+     *
      * @return the maximum size of a binary message.
      */
     public long getMaxBinaryMessageSize()
@@ -466,7 +466,7 @@
 
     /**
      * Get the max idle timeout for new connections.
-     * 
+     *
      * @return the max idle timeout in milliseconds for new connections.
      */
     public long getMaxIdleTimeout()
@@ -476,7 +476,7 @@
 
     /**
      * Get the maximum size for buffering of a text message.
-     * 
+     *
      * @return the maximum size of a text message buffer.
      */
     public int getMaxTextMessageBufferSize()
@@ -486,7 +486,7 @@
 
     /**
      * Get the maximum size for a text message.
-     * 
+     *
      * @return the maximum size of a text message.
      */
     public long getMaxTextMessageSize()
@@ -539,7 +539,7 @@
 
     /**
      * Factory method for new ConnectionManager
-     * 
+     *
      * @return the ConnectionManager instance to use
      * @deprecated use HttpClient instead
      */
@@ -594,7 +594,7 @@
 
     /**
      * Set the timeout for connecting to the remote server.
-     * 
+     *
      * @param ms
      *            the timeout in milliseconds
      */
@@ -605,11 +605,7 @@
 
     public void setCookieStore(CookieStore cookieStore)
     {
-<<<<<<< HEAD
         this.httpClient.setCookieStore(cookieStore);
-=======
-        this.cookieStore = cookieStore;
->>>>>>> 07c9bc5a
     }
 
     public void setDaemon(boolean daemon)
@@ -622,7 +618,7 @@
     {
         this.httpClient.setDispatchIO(dispatchIO);
     }
-    
+
     public void setExecutor(Executor executor)
     {
         this.httpClient.setExecutor(executor);
@@ -642,7 +638,7 @@
      * Set the max idle timeout for new connections.
      * <p>
      * Existing connections will not have their max idle timeout adjusted.
-     * 
+     *
      * @param ms
      *            the timeout in milliseconds
      */
@@ -668,7 +664,7 @@
     {
         return this.httpClient;
     }
-    
+
     @Override
     public String toString()
     {
