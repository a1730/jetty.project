--- conflicted
+++ resolved
@@ -35,75 +35,7 @@
 
 public class AvailableEncoders implements Predicate<Class<?>>, Closeable
 {
-<<<<<<< HEAD
-=======
     private static final Logger LOG = LoggerFactory.getLogger(AvailableEncoders.class);
-
-    public static class RegisteredEncoder
-    {
-        public final Class<? extends Encoder> encoder;
-        public final Class<? extends Encoder> interfaceType;
-        public final Class<?> objectType;
-        public final boolean primitive;
-        public Encoder instance;
-
-        public RegisteredEncoder(Class<? extends Encoder> encoder, Class<? extends Encoder> interfaceType, Class<?> objectType)
-        {
-            this(encoder, interfaceType, objectType, false);
-        }
-
-        public RegisteredEncoder(Class<? extends Encoder> encoder, Class<? extends Encoder> interfaceType, Class<?> objectType, boolean primitive)
-        {
-            this.encoder = encoder;
-            this.interfaceType = interfaceType;
-            this.objectType = objectType;
-            this.primitive = primitive;
-        }
-
-        public boolean implementsInterface(Class<? extends Encoder> type)
-        {
-            return interfaceType.isAssignableFrom(type);
-        }
-
-        public boolean isType(Class<?> type)
-        {
-            return objectType.isAssignableFrom(type);
-        }
-
-        public void destroyInstance()
-        {
-            if (instance != null)
-            {
-                try
-                {
-                    instance.destroy();
-                }
-                catch (Throwable t)
-                {
-                    LOG.warn("Error destroying Decoder", t);
-                }
-
-                instance = null;
-            }
-        }
-
-        @Override
-        public String toString()
-        {
-            StringBuilder str = new StringBuilder();
-            str.append(AvailableEncoders.RegisteredEncoder.class.getSimpleName());
-            str.append('[').append(encoder.getName());
-            str.append(',').append(interfaceType.getName());
-            str.append(',').append(objectType.getName());
-            if (primitive)
-            {
-                str.append(",PRIMITIVE");
-            }
-            str.append(']');
-            return str.toString();
-        }
-    }
->>>>>>> 3b88b471
 
     private final EndpointConfig config;
     private final WebSocketComponents components;
