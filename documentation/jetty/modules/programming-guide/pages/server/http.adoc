--- conflicted
+++ resolved
@@ -1240,7 +1240,6 @@
 NOTE: `DefaultHandler` just sends a nicer HTTP `404` response in case of wrong requests from clients.
 Jetty will send an HTTP `404` response anyway if `DefaultHandler` has not been set.
 
-<<<<<<< HEAD
 [[handler-use-eager]]
 ==== EagerContentHandler
 
@@ -1278,7 +1277,7 @@
 
 For other types of request content, `EagerContentHandler` reads and retains request content bytes up to a configurable amount, and then invokes the next `Handler`, without any further processing of the request content bytes.
 This allows web applications that use blocking API calls such as `HttpServletRequest.getInputStream()` to avoid blocking in most cases (if the request is smaller than what has been configured in `EagerContentHandler`).
-=======
+
 [[handler-use-thread-limit]]
 ==== ThreadLimitHandler
 
@@ -1292,7 +1291,6 @@
 // TODO: mention the DoSHandler in Jetty 12.1.x.
 
 Note that `ThreadLimitHandler` is different from xref:handler-use-qos[`QoSHandler`] in that it limits the number of concurrent requests per remote IP address, while `QoSHandler` limits the total number of concurrent requests.
->>>>>>> dd31feb0
 
 [[handler-use-servlet]]
 === Servlet API Handlers
