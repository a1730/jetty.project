#!groovy

pipeline {
  agent none
  // save some io during the build
  options {
    skipDefaultCheckout()
    durabilityHint('PERFORMANCE_OPTIMIZED')
    buildDiscarder logRotator( numToKeepStr: '40' )
    disableRestartFromStage()
  }
  environment {
    LAUNCHABLE_TOKEN = credentials('launchable-token')
  }
  stages {
    stage("Parallel Stage") {
      parallel {
        stage("Build / Test - JDK21") {
          agent { node { label 'linux' } }
          steps {
            timeout( time: 210, unit: 'MINUTES' ) {
              checkout scm
              mavenBuild( "jdk21", "clean install -Dspotbugs.skip=true -Djacoco.skip=true", "maven3")
              recordIssues id: "jdk21", name: "Static Analysis jdk21", aggregatingResults: true, enabledForFailure: true,
                            tools: [mavenConsole(), java(), checkStyle(), javaDoc()],
                            skipPublishingChecks: true, skipBlames: true
            }
          }
        }

<<<<<<< HEAD
        stage("Build / Test - JDK22") {
          agent { node { label 'linux' } }
          steps {
            timeout( time: 210, unit: 'MINUTES' ) {
              checkout scm
              mavenBuild( "jdk22", "clean install -Dspotbugs.skip=true -Djacoco.skip=true", "maven3")
              recordIssues id: "jdk22", name: "Static Analysis jdk22", aggregatingResults: true, enabledForFailure: true, tools: [mavenConsole(), java(), checkStyle(), javaDoc()]
            }
          }
        }

=======
>>>>>>> b3710025
        stage("Build / Test - JDK23") {
          agent { node { label 'linux' } }
          steps {
            timeout( time: 180, unit: 'MINUTES' ) {
              checkout scm
              mavenBuild( "jdk23", "clean install -Dspotbugs.skip=true -Djacoco.skip=true", "maven3")
              recordIssues id: "jdk23", name: "Static Analysis jdk23", aggregatingResults: true, enabledForFailure: true, tools: [mavenConsole(), java(), checkStyle(), javaDoc()]
            }
          }
        }

        stage("Build / Test - JDK17") {
          agent { node { label 'linux' } }
          steps {
            timeout( time: 210, unit: 'MINUTES' ) {
              checkout scm
              mavenBuild( "jdk17", "clean install -Perrorprone", "maven3") // javadoc:javadoc
              recordIssues id: "analysis-jdk17", name: "Static Analysis jdk17", aggregatingResults: true, enabledForFailure: true,
                            tools: [mavenConsole(), java(), checkStyle(), errorProne(), spotBugs(), javaDoc()],
                            skipPublishingChecks: true, skipBlames: true
              recordCoverage id: "coverage-jdk17", name: "Coverage jdk17", tools: [[parser: 'JACOCO']], sourceCodeRetention: 'MODIFIED',
                             sourceDirectories: [[path: 'src/main/java'], [path: 'target/generated-sources/ee8']]
            }
          }
        }
      }
    }
  }
  post {
    failure {
      slackNotif()
    }
    unstable {
      slackNotif()
    }
    fixed {
      slackNotif()
      websiteBuild()
    }
    success {
      websiteBuild()
    }
  }
}

def slackNotif() {
  script {
    try {
      if ( env.BRANCH_NAME == 'jetty-10.0.x' || env.BRANCH_NAME == 'jetty-11.0.x' || env.BRANCH_NAME == 'jetty-12.0.x' || env.BRANCH_NAME == 'jetty-12.1.x' ) {
        //BUILD_USER = currentBuild.rawBuild.getCause(Cause.UserIdCause).getUserId()
        // by ${BUILD_USER}
        COLOR_MAP = ['SUCCESS': 'good', 'FAILURE': 'danger', 'UNSTABLE': 'danger', 'ABORTED': 'danger']
        slackSend channel: '#jenkins',
                  color: COLOR_MAP[currentBuild.currentResult],
                  message: "*${currentBuild.currentResult}:* Job ${env.JOB_NAME} build ${env.BUILD_NUMBER} - ${env.BUILD_URL}"
      }
    } catch (Exception e) {
      e.printStackTrace()
      echo "skip failure slack notification: " + e.getMessage()
    }
  }
}

/**
 * To other developers, if you are using this method above, please use the following syntax.
 *
 * mavenBuild("<jdk>", "<profiles> <goals> <plugins> <properties>"
 *
 * @param jdk the jdk tool name (in jenkins) to use for this build
 * @param cmdline the command line in "<profiles> <goals> <properties>"`format.
 * @return the Jenkinsfile step representing a maven build
 */
def mavenBuild(jdk, cmdline, mvnName) {
  script {
    try {
      withEnv(["JAVA_HOME=${ tool "$jdk" }",
               "PATH+MAVEN=${ tool "$jdk" }/bin:${tool "$mvnName"}/bin",
               "MAVEN_OPTS=-Xms3072m -Xmx5120m -Djava.awt.headless=true -client -XX:+UnlockDiagnosticVMOptions -XX:GCLockerRetryAllocationCount=100"]) {
      configFileProvider(
        [configFile(fileId: 'oss-settings.xml', variable: 'GLOBAL_MVN_SETTINGS'),
          configFile(fileId: 'maven-build-cache-config.xml', variable: 'MVN_BUILD_CACHE_CONFIG')]) {
          //sh "cp $MVN_BUILD_CACHE_CONFIG .mvn/maven-build-cache-config.xml"
          //-Dmaven.build.cache.configPath=$MVN_BUILD_CACHE_CONFIG
          buildCache = useBuildCache()
          if (buildCache) {
            echo "Using build cache"
            extraArgs = " -Dmaven.build.cache.restoreGeneratedSources=false -Dmaven.build.cache.remote.url=http://nexus-service.nexus.svc.cluster.local:8081/repository/maven-build-cache -Dmaven.build.cache.remote.enabled=true -Dmaven.build.cache.remote.save.enabled=true -Dmaven.build.cache.remote.server.id=nexus-cred  "
          } else {
            // when not using cache
            echo "Not using build cache"
            extraArgs = " -Dmaven.test.failure.ignore=true -Dmaven.build.cache.skipCache=true -Dmaven.build.cache.remote.url=http://nexus-service.nexus.svc.cluster.local:8081/repository/maven-build-cache -Dmaven.build.cache.remote.enabled=true -Dmaven.build.cache.remote.save.enabled=true -Dmaven.build.cache.remote.server.id=nexus-cred "
          }
          if (env.BRANCH_NAME ==~ /PR-\d+/) {
            if (pullRequest.labels.contains("build-all-tests")) {
              extraArgs = " -Dmaven.test.failure.ignore=true "
            }
          }
          runLaunchable ("verify")
          runLaunchable ("record build --name jetty-12.1.x")
          sh "mvn $extraArgs -DsettingsPath=$GLOBAL_MVN_SETTINGS -Dmaven.repo.uri=http://nexus-service.nexus.svc.cluster.local:8081/repository/maven-public/ -ntp -s $GLOBAL_MVN_SETTINGS -Dmaven.repo.local=.repository -Pci -V -B -e -U $cmdline"
          if(saveHome()) {
            archiveArtifacts artifacts: ".repository/org/eclipse/jetty/jetty-home/**/jetty-home-*", allowEmptyArchive: true, onlyIfSuccessful: false
          }
        }
      }
    }
    finally
    {
      junit testDataPublishers: [[$class: 'JUnitFlakyTestDataPublisher']], testResults: '**/target/surefire-reports/**/*.xml,**/target/invoker-reports/TEST*.xml', allowEmptyResults: true
      echo "Launchable record tests"
      runLaunchable ("record tests --build jetty-12.1.x maven '**/target/surefire-reports/**/*.xml' '**/target/invoker-reports/TEST*.xml'")
    }
  }
}

/**
 * calculate to use cache or not. per default will not run
 */
def useBuildCache() {
  def labelNoBuildCache = false
  if (env.BRANCH_NAME ==~ /PR-\d+/) {
    labelNoBuildCache = pullRequest.labels.contains("build-no-cache")
  }
  def noBuildCache = (env.BRANCH_NAME == 'jetty-12.1.x') || labelNoBuildCache;
  return !noBuildCache;
  // want to skip build cache
  // return false
}

def saveHome() {
  if (env.BRANCH_NAME ==~ /PR-\d+/) {
    return pullRequest.labels.contains("save-home")
  }
  return false;
}

def websiteBuild() {
  script {
    try {
      if (env.BRANCH_NAME == 'jetty-10.0.x' || env.BRANCH_NAME == 'jetty-11.0.x' || env.BRANCH_NAME == 'jetty-12.0.x' || env.BRANCH_NAME == 'jetty-12.1.x') {
        build(job: 'website/jetty.website/main', propagate: false, wait: false)
      }
    } catch (Exception e) {
      e.printStackTrace()
      echo "skip website build triggering: " + e.getMessage()
    }
  }
}
/**
 * run launchable with args and ignore any errors
 * @param args
 */
def runLaunchable(args) {
  try {
    sh "launchable $args"
  } catch (Exception e) {
    e.printStackTrace()
    echo "skip failure running Launchable: " + e.getMessage()
  }
}

// vim: et:ts=2:sw=2:ft=groovy<|MERGE_RESOLUTION|>--- conflicted
+++ resolved
@@ -28,24 +28,10 @@
           }
         }
 
-<<<<<<< HEAD
-        stage("Build / Test - JDK22") {
+        stage("Build / Test - JDK23") {
           agent { node { label 'linux' } }
           steps {
             timeout( time: 210, unit: 'MINUTES' ) {
-              checkout scm
-              mavenBuild( "jdk22", "clean install -Dspotbugs.skip=true -Djacoco.skip=true", "maven3")
-              recordIssues id: "jdk22", name: "Static Analysis jdk22", aggregatingResults: true, enabledForFailure: true, tools: [mavenConsole(), java(), checkStyle(), javaDoc()]
-            }
-          }
-        }
-
-=======
->>>>>>> b3710025
-        stage("Build / Test - JDK23") {
-          agent { node { label 'linux' } }
-          steps {
-            timeout( time: 180, unit: 'MINUTES' ) {
               checkout scm
               mavenBuild( "jdk23", "clean install -Dspotbugs.skip=true -Djacoco.skip=true", "maven3")
               recordIssues id: "jdk23", name: "Static Analysis jdk23", aggregatingResults: true, enabledForFailure: true, tools: [mavenConsole(), java(), checkStyle(), javaDoc()]
