//
// ========================================================================
// Copyright (c) 1995 Mort Bay Consulting Pty Ltd and others.
//
// This program and the accompanying materials are made available under the
// terms of the Eclipse Public License v. 2.0 which is available at
// https://www.eclipse.org/legal/epl-2.0, or the Apache License, Version 2.0
// which is available at https://www.apache.org/licenses/LICENSE-2.0.
//
// SPDX-License-Identifier: EPL-2.0 OR Apache-2.0
// ========================================================================
//

package org.eclipse.jetty.ee10.servlet;

import java.io.File;
import java.io.IOException;
import java.io.InputStream;
import java.net.MalformedURLException;
import java.net.URI;
import java.net.URL;
import java.nio.charset.Charset;
import java.nio.file.Files;
import java.nio.file.Path;
import java.util.ArrayList;
import java.util.Arrays;
import java.util.Collections;
import java.util.EnumSet;
import java.util.Enumeration;
import java.util.EventListener;
import java.util.HashMap;
import java.util.HashSet;
import java.util.List;
import java.util.Locale;
import java.util.Map;
import java.util.Objects;
import java.util.Set;
import java.util.concurrent.CopyOnWriteArrayList;
import java.util.concurrent.TimeUnit;
import java.util.function.Supplier;

import jakarta.servlet.DispatcherType;
import jakarta.servlet.Filter;
import jakarta.servlet.FilterRegistration;
import jakarta.servlet.RequestDispatcher;
import jakarta.servlet.Servlet;
import jakarta.servlet.ServletContainerInitializer;
import jakarta.servlet.ServletContextAttributeEvent;
import jakarta.servlet.ServletContextAttributeListener;
import jakarta.servlet.ServletContextEvent;
import jakarta.servlet.ServletContextListener;
import jakarta.servlet.ServletException;
import jakarta.servlet.ServletRegistration;
import jakarta.servlet.ServletRequestAttributeListener;
import jakarta.servlet.ServletRequestEvent;
import jakarta.servlet.ServletRequestListener;
import jakarta.servlet.ServletSecurityElement;
import jakarta.servlet.SessionCookieConfig;
import jakarta.servlet.SessionTrackingMode;
import jakarta.servlet.descriptor.JspConfigDescriptor;
import jakarta.servlet.descriptor.JspPropertyGroupDescriptor;
import jakarta.servlet.descriptor.TaglibDescriptor;
import jakarta.servlet.http.HttpServlet;
import jakarta.servlet.http.HttpServletRequest;
import jakarta.servlet.http.HttpSessionActivationListener;
import jakarta.servlet.http.HttpSessionAttributeListener;
import jakarta.servlet.http.HttpSessionBindingListener;
import jakarta.servlet.http.HttpSessionIdListener;
import jakarta.servlet.http.HttpSessionListener;
import org.eclipse.jetty.ee10.servlet.ServletContextResponse.EncodingFrom;
import org.eclipse.jetty.ee10.servlet.ServletContextResponse.OutputType;
import org.eclipse.jetty.ee10.servlet.security.ConstraintAware;
import org.eclipse.jetty.ee10.servlet.security.ConstraintMapping;
import org.eclipse.jetty.ee10.servlet.security.ConstraintSecurityHandler;
import org.eclipse.jetty.http.HttpURI;
import org.eclipse.jetty.http.pathmap.MatchedResource;
import org.eclipse.jetty.io.IOResources;
import org.eclipse.jetty.security.SecurityHandler;
import org.eclipse.jetty.server.Context;
import org.eclipse.jetty.server.FormFields;
import org.eclipse.jetty.server.Handler;
import org.eclipse.jetty.server.Request;
import org.eclipse.jetty.server.Response;
import org.eclipse.jetty.server.handler.ContextHandler;
import org.eclipse.jetty.server.handler.ContextHandlerCollection;
import org.eclipse.jetty.server.handler.ContextRequest;
import org.eclipse.jetty.server.handler.ContextResponse;
import org.eclipse.jetty.session.AbstractSessionManager;
import org.eclipse.jetty.session.ManagedSession;
import org.eclipse.jetty.session.SessionManager;
import org.eclipse.jetty.util.Attributes;
import org.eclipse.jetty.util.Callback;
import org.eclipse.jetty.util.DecoratedObjectFactory;
import org.eclipse.jetty.util.DeprecationWarning;
import org.eclipse.jetty.util.ExceptionUtil;
import org.eclipse.jetty.util.Loader;
import org.eclipse.jetty.util.StringUtil;
import org.eclipse.jetty.util.TypeUtil;
import org.eclipse.jetty.util.URIUtil;
import org.eclipse.jetty.util.annotation.ManagedAttribute;
import org.eclipse.jetty.util.annotation.ManagedObject;
import org.eclipse.jetty.util.component.ClassLoaderDump;
import org.eclipse.jetty.util.component.ContainerLifeCycle;
import org.eclipse.jetty.util.component.Dumpable;
import org.eclipse.jetty.util.component.DumpableCollection;
import org.eclipse.jetty.util.component.Environment;
import org.eclipse.jetty.util.component.LifeCycle;
import org.eclipse.jetty.util.resource.Resource;
import org.eclipse.jetty.util.resource.ResourceFactory;
import org.eclipse.jetty.util.resource.Resources;
import org.eclipse.jetty.util.security.SecurityUtils;
import org.slf4j.Logger;
import org.slf4j.LoggerFactory;

import static jakarta.servlet.ServletContext.TEMPDIR;

/**
 * Servlet Context.
 * <p>
 * This extension to the ContextHandler allows for
 * simple construction of a context with ServletHandler and optionally
 * session and security handlers, et.
 * <pre>
 *   new ServletContext("/context",Context.SESSIONS|Context.NO_SECURITY);
 * </pre>
 * <p>
 * This class should have been called ServletContext, but this would have
 * cause confusion with {@link jakarta.servlet.ServletContext}.
 */
@ManagedObject("Servlet Context Handler")
public class ServletContextHandler extends ContextHandler
{
    private static final Logger LOG = LoggerFactory.getLogger(ServletContextHandler.class);
    public static final Environment ENVIRONMENT = Environment.ensure("ee10");
    /**
     * @deprecated Use {@link ServletContextHandler#ENVIRONMENT} instead.
     */
    @Deprecated(since = "12.0.9", forRemoval = true)
    public static final Environment __environment = ENVIRONMENT;
    public static final Class<?>[] SERVLET_LISTENER_TYPES =
        {
            ServletContextListener.class,
            ServletContextAttributeListener.class,
            ServletRequestListener.class,
            ServletRequestAttributeListener.class,
            HttpSessionIdListener.class,
            HttpSessionListener.class,
            HttpSessionAttributeListener.class
        };

    public static final int DEFAULT_LISTENER_TYPE_INDEX = 1;
    public static final int EXTENDED_LISTENER_TYPE_INDEX = 0;
    public static final String MAX_FORM_KEYS_KEY = FormFields.MAX_FIELDS_ATTRIBUTE;
    public static final String MAX_FORM_CONTENT_SIZE_KEY = FormFields.MAX_LENGTH_ATTRIBUTE;
    public static final int DEFAULT_MAX_FORM_KEYS = FormFields.MAX_FIELDS_DEFAULT;
    public static final int DEFAULT_MAX_FORM_CONTENT_SIZE = FormFields.MAX_LENGTH_DEFAULT;

    public static final int SESSIONS = 1;
    public static final int SECURITY = 2;
    public static final int NO_SESSIONS = 0;
    public static final int NO_SECURITY = 0;

    public enum ContextStatus
    {
        NOTSET,
        INITIALIZED,
        DESTROYED
    }

    public static ServletContextHandler getServletContextHandler(jakarta.servlet.ServletContext servletContext, String purpose)
    {
        if (servletContext instanceof ServletContextApi servletContextApi)
            return servletContextApi.getContext().getServletContextHandler();
        ServletContextHandler sch = getCurrentServletContextHandler();
        if (sch != null)
            return sch;
        throw new IllegalStateException("No Jetty ServletContextHandler, " + purpose + " unavailable");
    }

    public static ServletContextHandler getServletContextHandler(jakarta.servlet.ServletContext servletContext)
    {
        if (servletContext instanceof ServletContextApi)
            return ((ServletContextApi)servletContext).getContext().getServletContextHandler();

        return getCurrentServletContextHandler();
    }

    public static jakarta.servlet.ServletContext getCurrentServletContext()
    {
        return getServletContext(ContextHandler.getCurrentContext());
    }

    public static jakarta.servlet.ServletContext getServletContext(Context context)
    {
        if (context instanceof ServletScopedContext)
            return ((ServletScopedContext)context).getServletContext();
        return null;
    }

    public static ServletContextHandler getCurrentServletContextHandler()
    {
        Context context = ContextHandler.getCurrentContext();
        if (context instanceof ServletScopedContext)
            return ((ServletScopedContext)context).getServletContextHandler();
        return null;
    }

    public interface ServletContainerInitializerCaller extends LifeCycle {}

    private Class<? extends SecurityHandler> _defaultSecurityHandlerClass = ConstraintSecurityHandler.class;
    private final ServletContextApi _servletContext;
    protected ContextStatus _contextStatus = ContextStatus.NOTSET;
    private final Map<String, String> _initParams = new HashMap<>();
    private String _defaultRequestCharacterEncoding;
    private String _defaultResponseCharacterEncoding;
    private String _contextPathEncoded = "/";
    private Map<String, String> _localeEncodingMap;
    private String[] _welcomeFiles;
    private Logger _logger;
    private int _maxFormKeys = Integer.getInteger(MAX_FORM_KEYS_KEY, DEFAULT_MAX_FORM_KEYS);
    private int _maxFormContentSize = Integer.getInteger(MAX_FORM_CONTENT_SIZE_KEY, DEFAULT_MAX_FORM_CONTENT_SIZE);
    private boolean _usingSecurityManager = getSecurityManager() != null;

    private final List<EventListener> _programmaticListeners = new CopyOnWriteArrayList<>();
    private final List<ServletContextListener> _servletContextListeners = new CopyOnWriteArrayList<>();
    private final List<ServletContextListener> _destroyServletContextListeners = new ArrayList<>();
    private final List<ServletContextAttributeListener> _servletContextAttributeListeners = new CopyOnWriteArrayList<>();
    private final List<ServletRequestListener> _servletRequestListeners = new CopyOnWriteArrayList<>();
    private final List<ServletRequestAttributeListener> _servletRequestAttributeListeners = new CopyOnWriteArrayList<>();
    private final List<ServletContextScopeListener> _contextListeners = new CopyOnWriteArrayList<>();
    private final Set<EventListener> _durableListeners = new HashSet<>();

    protected final DecoratedObjectFactory _objFactory;
//    protected Class<? extends SecurityHandler> _defaultSecurityHandlerClass = org.eclipse.jetty.security.ConstraintSecurityHandler.class;
    protected SessionHandler _sessionHandler;
    protected SecurityHandler _securityHandler;
    protected ServletHandler _servletHandler;
    protected int _options;
    protected JspConfigDescriptor _jspConfig;

    private boolean _startListeners;

    public ServletContextHandler()
    {
        this(null, null, null, null, null);
    }

    public ServletContextHandler(String contextPath)
    {
        this(contextPath, null, null, null, null);
    }

    public ServletContextHandler(int options)
    {
        this(null, options);
    }

    public ServletContextHandler(String contextPath, int options)
    {
        this(contextPath, null, null, null, null, options);
    }

    public ServletContextHandler(String contextPath, boolean sessions, boolean security)
    {
        this(contextPath, (sessions ? SESSIONS : 0) | (security ? SECURITY : 0));
    }

    public ServletContextHandler(SessionHandler sessionHandler, SecurityHandler securityHandler, ServletHandler servletHandler, ErrorHandler errorHandler)
    {
        this(null, sessionHandler, securityHandler, servletHandler, errorHandler);
    }

    public ServletContextHandler(String contextPath, SessionHandler sessionHandler, SecurityHandler securityHandler, ServletHandler servletHandler, ErrorHandler errorHandler)
    {
        this(contextPath, sessionHandler, securityHandler, servletHandler, errorHandler, 0);
    }

    public ServletContextHandler(String contextPath, SessionHandler sessionHandler, SecurityHandler securityHandler, ServletHandler servletHandler, ErrorHandler errorHandler, int options)
    {
        _servletContext = newServletContextApi();

        if (contextPath != null)
            setContextPath(contextPath);

        _options = options;
        _sessionHandler = sessionHandler;
        _securityHandler = securityHandler;
        _servletHandler = servletHandler;

        setErrorHandler(errorHandler);

        _objFactory = new DecoratedObjectFactory();
        installBean(_objFactory, true);

        // Link the handlers
        relinkHandlers();
    }

    @Override
    public void setTempDirectory(File tempDirectory)
    {
        super.setTempDirectory(tempDirectory);
        setAttribute(TEMPDIR, getTempDirectory());
    }

    public ServletContextApi newServletContextApi()
    {
        return new ServletContextApi();
    }

    @Override
    public InvocationType getInvocationType()
    {
        return InvocationType.BLOCKING;
    }

    @Override
    public void dump(Appendable out, String indent) throws IOException
    {
        dumpObjects(out, indent,
            new ClassLoaderDump(getClassLoader()),
            Dumpable.named("context " + this, getContext()),
            Dumpable.named("handler attributes " + this, getContext().getPersistentAttributes()),
            new DumpableCollection("initparams " + this, getInitParams().entrySet()));
    }

    public boolean isUsingSecurityManager()
    {
        return _usingSecurityManager;
    }

    public void setUsingSecurityManager(boolean usingSecurityManager)
    {
        if (usingSecurityManager && getSecurityManager() == null)
            throw new IllegalStateException("No security manager");
        _usingSecurityManager = usingSecurityManager;
    }

    /**
     * @return Returns the encoded contextPath.
     */
    public String getContextPathEncoded()
    {
        return _contextPathEncoded;
    }

    /**
     * Get the context path in a form suitable to be returned from {@link HttpServletRequest#getContextPath()}
     * or {@link jakarta.servlet.ServletContext#getContextPath()}.
     *
     * @return Returns the encoded contextPath, or empty string for root context
     */
    public String getRequestContextPath()
    {
        String contextPathEncoded = getContextPathEncoded();
        return "/".equals(contextPathEncoded) ? "" : contextPathEncoded;
    }

    /*
     * @see jakarta.servlet.ServletContext#getInitParameter(java.lang.String)
     */
    public String getInitParameter(String name)
    {
        return _initParams.get(name);
    }

    public String setInitParameter(String name, String value)
    {
        return _initParams.put(name, value);
    }

    /*
     * @see jakarta.servlet.ServletContext#getInitParameterNames()
     */
    public Enumeration<String> getInitParameterNames()
    {
        return Collections.enumeration(_initParams.keySet());
    }

    /**
     * @return Returns the initParams.
     */
    @ManagedAttribute("Initial Parameter map for the context")
    public Map<String, String> getInitParams()
    {
        return _initParams;
    }

    @Override
    public boolean removeEventListener(EventListener listener)
    {
        if (super.removeEventListener(listener))
        {
            if (listener instanceof ServletContextScopeListener)
                _contextListeners.remove(listener);

            if (listener instanceof ServletContextListener)
            {
                _servletContextListeners.remove(listener);
                _destroyServletContextListeners.remove(listener);
            }

            if (listener instanceof ServletContextAttributeListener)
                _servletContextAttributeListeners.remove(listener);

            if (listener instanceof ServletRequestListener)
                _servletRequestListeners.remove(listener);

            if (listener instanceof ServletRequestAttributeListener)
                _servletRequestAttributeListeners.remove(listener);
            return true;
        }
        return false;
    }

    /**
     * Apply any necessary restrictions on a programmatic added listener.
     *
     * @param listener the programmatic listener to add
     */
    protected void addProgrammaticListener(EventListener listener)
    {
        _programmaticListeners.add(listener);
    }

    public boolean isProgrammaticListener(EventListener listener)
    {
        return _programmaticListeners.contains(listener);
    }

    public boolean isDurableListener(EventListener listener)
    {
        // The durable listeners are those set when the context is started
        if (isStarted())
            return _durableListeners.contains(listener);
        // If we are not yet started then all set listeners are durable
        return getEventListeners().contains(listener);
    }

    public Logger getLogger()
    {
        return _logger;
    }

    public void setLogger(Logger logger)
    {
        _logger = logger;
    }

    private String getLogNameSuffix()
    {
        // Use display name first
        String logName = getDisplayName();
        if (StringUtil.isBlank(logName))
        {
            // try context path
            logName = getContextPath();
            if (logName != null)
            {
                // Strip prefix slash
                if (logName.startsWith("/"))
                {
                    logName = logName.substring(1);
                }
            }

            if (StringUtil.isBlank(logName))
            {
                // an empty context path is the ROOT context
                logName = "ROOT";
            }
        }

        // Replace bad characters.
        return '.' + logName.replaceAll("\\W", "_");
    }

    /**
     * Call the ServletContextListeners contextInitialized methods.
     * This can be called from a ServletHandler during the proper sequence
     * of initializing filters, servlets and listeners. However, if there is
     * no ServletHandler, the ContextHandler will call this method during
     * doStart().
     */
    public void contextInitialized() throws Exception
    {
        // Call context listeners
        if (_contextStatus == ContextStatus.NOTSET)
        {
            _contextStatus = ContextStatus.INITIALIZED;
            _destroyServletContextListeners.clear();
            if (!_servletContextListeners.isEmpty())
            {
                ServletContextEvent event = new ServletContextEvent(getServletContext());
                for (ServletContextListener listener : _servletContextListeners)
                {
                    callContextInitialized(listener, event);
                    _destroyServletContextListeners.add(listener);
                }
            }
        }
    }

    /**
     * Call the ServletContextListeners with contextDestroyed.
     * This method can be called from a ServletHandler in the
     * proper sequence of destroying filters, servlets and listeners.
     * If there is no ServletHandler, the ContextHandler must ensure
     * these listeners are called instead.
     */
    public void contextDestroyed() throws Exception
    {
        if (Objects.requireNonNull(_contextStatus) == ContextStatus.INITIALIZED)
        {
            try
            {
                //Call context listeners
                Throwable multiException = null;
                ServletContextEvent event = new ServletContextEvent(getServletContext());
                Collections.reverse(_destroyServletContextListeners);
                for (ServletContextListener listener : _destroyServletContextListeners)
                {
<<<<<<< HEAD
                    try
=======
                    //Call context listeners
                    Throwable multiException = null;
                    ServletContextEvent event = new ServletContextEvent(getServletContext());
                    for (ServletContextListener listener : TypeUtil.reverse(_destroyServletContextListeners))
>>>>>>> 115ee1cf
                    {
                        callContextDestroyed(listener, event);
                    }
                    catch (Exception x)
                    {
                        multiException = ExceptionUtil.combine(multiException, x);
                    }
                }
                ExceptionUtil.ifExceptionThrow(multiException);
            }
            finally
            {
                _contextStatus = ContextStatus.DESTROYED;
            }
        }
    }

    protected void requestInitialized(Request baseRequest, HttpServletRequest request)
    {
        ServletContextRequest scopedRequest = Request.as(baseRequest, ServletContextRequest.class);

        // Handle the REALLY SILLY request events!
        if (!_servletRequestAttributeListeners.isEmpty())
        {
            for (ServletRequestAttributeListener l : _servletRequestAttributeListeners)
            {
                scopedRequest.addEventListener(l);
            }
        }

        if (!_servletRequestListeners.isEmpty())
        {
            final ServletRequestEvent sre = new ServletRequestEvent(getServletContext(), request);
            for (ServletRequestListener l : _servletRequestListeners)
            {
                l.requestInitialized(sre);
            }
        }
    }

    protected void requestDestroyed(Request baseRequest, HttpServletRequest request)
    {
        ServletContextRequest scopedRequest = Request.as(baseRequest, ServletContextRequest.class);

        // Handle more REALLY SILLY request events!
        if (!_servletRequestListeners.isEmpty())
        {
            final ServletRequestEvent sre = new ServletRequestEvent(getServletContext(), request);
            for (ServletRequestListener listener : TypeUtil.reverse(_servletRequestListeners))
            {
                listener.requestDestroyed(sre);
            }
        }

        if (!_servletRequestAttributeListeners.isEmpty())
        {
            for (ServletRequestAttributeListener listener : TypeUtil.reverse(_servletRequestAttributeListeners))
            {
                scopedRequest.removeEventListener(listener);
            }
        }
    }

    public void setDefaultRequestCharacterEncoding(String encoding)
    {
        _defaultRequestCharacterEncoding = encoding;
    }

    public String getDefaultRequestCharacterEncoding()
    {
        return _defaultRequestCharacterEncoding;
    }

    public void setDefaultResponseCharacterEncoding(String encoding)
    {
        _defaultResponseCharacterEncoding = encoding;
    }

    public String getDefaultResponseCharacterEncoding()
    {
        return _defaultResponseCharacterEncoding;
    }

    /**
     * @param contextPath The _contextPath to set.
     */
    @Override
    public void setContextPath(String contextPath)
    {
        if (contextPath == null)
            throw new IllegalArgumentException("null contextPath");

        if (contextPath.endsWith("/*"))
        {
            LOG.warn("{} contextPath ends with /*", this);
            contextPath = contextPath.substring(0, contextPath.length() - 2);
        }
        else if (contextPath.length() > 1 && contextPath.endsWith("/"))
        {
            LOG.warn("{} contextPath ends with /", this);
            contextPath = contextPath.substring(0, contextPath.length() - 1);
        }

        if (contextPath.isEmpty())
        {
            LOG.warn("Empty contextPath");
            contextPath = "/";
        }

        super.setContextPath(contextPath);
        _contextPathEncoded = URIUtil.canonicalPath(contextPath);

        if (getServer() != null && (getServer().isStarting() || getServer().isStarted()))
        {
            Class<ContextHandlerCollection> handlerClass = ContextHandlerCollection.class;
            List<ContextHandlerCollection> contextCollections = getServer().getDescendants(handlerClass);
            if (contextCollections != null)
            {
                for (Handler contextCollection : contextCollections)
                {
                    handlerClass.cast(contextCollection).mapContexts();
                }
            }
        }
    }

    public void setWelcomeFiles(String[] files)
    {
        _welcomeFiles = files;
    }

    /**
     * @return The names of the files which the server should consider to be welcome files in this context.
     * @see <a href="http://jcp.org/aboutJava/communityprocess/final/jsr154/index.html">The Servlet Specification</a>
     * @see #setWelcomeFiles
     */
    @ManagedAttribute(value = "Partial URIs of directory welcome files", readonly = true)
    public String[] getWelcomeFiles()
    {
        return _welcomeFiles;
    }

    @ManagedAttribute("The maximum content size")
    public int getMaxFormContentSize()
    {
        return _maxFormContentSize;
    }

    /**
     * Set the maximum size of a form post, to protect against DOS attacks from large forms.
     *
     * @param maxSize the maximum size of the form content (in bytes)
     */
    public void setMaxFormContentSize(int maxSize)
    {
        _maxFormContentSize = maxSize;
    }

    public int getMaxFormKeys()
    {
        return _maxFormKeys;
    }

    /**
     * Set the maximum number of form Keys to protect against DOS attack from crafted hash keys.
     *
     * @param max the maximum number of form keys
     */
    public void setMaxFormKeys(int max)
    {
        _maxFormKeys = max;
    }

    public Class<?> loadClass(String className) throws ClassNotFoundException
    {
        if (className == null)
            return null;

        ClassLoader loader = getClassLoader();
        if (loader == null)
            return Loader.loadClass(className);

        return loader.loadClass(className);
    }

    public void addLocaleEncoding(String locale, String encoding)
    {
        if (_localeEncodingMap == null)
            _localeEncodingMap = new HashMap<>();
        _localeEncodingMap.put(locale, encoding);
    }

    public String getLocaleEncoding(String locale)
    {
        if (_localeEncodingMap == null)
            return null;
        return _localeEncodingMap.get(locale);
    }

    /**
     * Get the character encoding for a locale. The full locale name is first looked up in the map of encodings. If no encoding is found, then the locale
     * language is looked up.
     *
     * @param locale a <code>Locale</code> value
     * @return a <code>String</code> representing the character encoding for the locale or null if none found.
     */
    public String getLocaleEncoding(Locale locale)
    {
        if (_localeEncodingMap == null)
            return null;
        String encoding = _localeEncodingMap.get(locale.toString());
        if (encoding == null)
            encoding = _localeEncodingMap.get(locale.getLanguage());
        return encoding;
    }

    /**
     * Get all of the locale encodings
     *
     * @return a map of all the locale encodings: key is name of the locale and value is the char encoding
     */
    public Map<String, String> getLocaleEncodings()
    {
        if (_localeEncodingMap == null)
            return null;
        return Collections.unmodifiableMap(_localeEncodingMap);
    }

    /**
     * Attempt to get a Resource from the Context.
     *
     * @param pathInContext the path within the base resource to attempt to get
     * @return the resource, or null if not available.
     * @throws MalformedURLException if unable to form a Resource from the provided path
     */
    public Resource getResource(String pathInContext) throws MalformedURLException
    {
        if (pathInContext == null || !pathInContext.startsWith("/"))
            throw new MalformedURLException(pathInContext);

        Resource baseResource = getBaseResource();
        if (baseResource == null)
            return null;

        return baseResource.resolve(pathInContext);
    }

    /**
     * Convert URL to Resource wrapper for {@link ResourceFactory#newResource(URL)} enables extensions to provide alternate resource implementations.
     *
     * @param url the url to convert to a Resource
     * @return the Resource for that url
     * @throws IOException if unable to create a Resource from the URL
     */
    public Resource newResource(URL url) throws IOException
    {
        return ResourceFactory.of(this).newResource(url);
    }

    /**
     * Convert URL to Resource wrapper for {@link ResourceFactory#newResource(URL)} enables extensions to provide alternate resource implementations.
     *
     * @param uri the URI to convert to a Resource
     * @return the Resource for that URI
     */
    public Resource newResource(URI uri)
    {
        return ResourceFactory.of(this).newResource(uri);
    }

    /**
     * Convert a URL or path to a Resource. The default implementation is a wrapper for {@link ResourceFactory#newResource(String)}.
     *
     * @param urlOrPath The URL or path to convert
     * @return The Resource for the URL/path
     */
    public Resource newResource(String urlOrPath)
    {
        return ResourceFactory.of(this).newResource(urlOrPath);
    }

    public Set<String> getResourcePaths(String path)
    {
        try
        {
            Resource resource = getResource(path);

            if (!path.endsWith("/"))
                path = path + '/';

            HashSet<String> set = new HashSet<>();
            for (Resource item: resource.list())
            {
                String entry = path + item.getFileName();
                if (item.isDirectory())
                    entry = entry + '/';

                set.add(entry);
            }
            return set;
        }
        catch (Exception e)
        {
            LOG.trace("IGNORED", e);
        }
        return Collections.emptySet();
    }

    /**
     * Listener for all threads entering context scope, including async IO callbacks
     */
    public interface ServletContextScopeListener extends EventListener
    {
        /**
         * @param context The context being entered
         * @param request A request that is applicable to the scope, or null
         */
        void enterScope(ServletScopedContext context, ServletContextRequest request);

        /**
         * @param context The context being exited
         * @param request A request that is applicable to the scope, or null
         */
        void exitScope(ServletScopedContext context, ServletContextRequest request);
    }

    public jakarta.servlet.ServletContext getServletContext()
    {
        return getContext().getServletContext();
    }

    @Override
    protected ScopedContext newContext()
    {
        return new ServletScopedContext();
    }

    @Override
    public ServletScopedContext getContext()
    {
        return (ServletScopedContext)super.getContext();
    }

    /**
     * Add a context event listeners.
     *
     * @param listener the event listener to add
     * @return true if the listener was added
     * @see HttpSessionAttributeListener
     * @see HttpSessionActivationListener
     * @see HttpSessionBindingListener
     * @see HttpSessionListener
     * @see HttpSessionIdListener
     * @see ServletContextScopeListener
     * @see ServletContextListener
     * @see ServletContextAttributeListener
     * @see ServletRequestListener
     * @see ServletRequestAttributeListener
     * @see ContextHandler#addEventListener(EventListener)
     */
    @Override
    public boolean addEventListener(EventListener listener)
    {
        if (super.addEventListener(listener))
        {
            if ((listener instanceof HttpSessionActivationListener) ||
                (listener instanceof HttpSessionAttributeListener) ||
                (listener instanceof HttpSessionBindingListener) ||
                (listener instanceof HttpSessionListener) ||
                (listener instanceof HttpSessionIdListener))
            {
                if (_sessionHandler != null)
                    _sessionHandler.addEventListener(listener);
            }

            if (listener instanceof ServletContextScopeListener)
            {
                Context currentContext = ContextHandler.getCurrentContext();
                _contextListeners.add((ServletContextScopeListener)listener);
                if (currentContext != null)
                    ((ServletContextScopeListener)listener).enterScope(getContext(), null);
            }

            if (listener instanceof ServletContextListener)
            {
                if (_contextStatus == ContextStatus.INITIALIZED)
                {
                    ServletContextListener scl = (ServletContextListener)listener;
                    _destroyServletContextListeners.add(scl);
                    if (isStarting())
                    {
                        LOG.warn("ContextListener {} added whilst starting {}", scl, this);
                        callContextInitialized(scl, new ServletContextEvent(getServletContext()));
                    }
                    else
                    {
                        LOG.warn("ContextListener {} added after starting {}", scl, this);
                    }
                }

                _servletContextListeners.add((ServletContextListener)listener);
            }

            if (listener instanceof ServletContextAttributeListener)
                _servletContextAttributeListeners.add((ServletContextAttributeListener)listener);

            if (listener instanceof ServletRequestListener)
                _servletRequestListeners.add((ServletRequestListener)listener);

            if (listener instanceof ServletRequestAttributeListener)
                _servletRequestAttributeListeners.add((ServletRequestAttributeListener)listener);

            return true;
        }
        return false;
    }

    @Override
    public void setHandler(Handler handler)
    {
        if (handler instanceof SessionHandler)
            setSessionHandler((SessionHandler)handler);
        else if (handler instanceof SecurityHandler)
            setSecurityHandler((SecurityHandler)handler);
        else if (handler instanceof ServletHandler)
            setServletHandler((ServletHandler)handler);
        else
        {
            if (handler != null)
                LOG.warn("ServletContextHandler.setHandler should not be called directly. Use insertHandler or setSessionHandler etc.");
            super.setHandler(handler);
            relinkHandlers();
        }
    }

    private void doSetHandler(Singleton wrapper, Handler handler)
    {
        if (wrapper == this)
            super.setHandler(handler);
        else
            wrapper.setHandler(handler);
    }

    private void relinkHandlers()
    {
        Singleton handler = this;

        // link session handler
        if (getSessionHandler() != null)
        {
            while (!(handler.getHandler() instanceof SessionHandler) &&
                !(handler.getHandler() instanceof SecurityHandler) &&
                !(handler.getHandler() instanceof ServletHandler) &&
                handler.getHandler() instanceof Singleton wrapped)
            {
                handler = wrapped;
            }

            if (handler.getHandler() != _sessionHandler)
                doSetHandler(handler, _sessionHandler);
            handler = _sessionHandler;
        }

        // link security handler
        if (getSecurityHandler() != null)
        {
            while (!(handler.getHandler() instanceof SecurityHandler) &&
                !(handler.getHandler() instanceof ServletHandler) &&
                handler.getHandler() instanceof Singleton wrapped)
            {
                handler = wrapped;
            }

            if (handler.getHandler() != _securityHandler)
                doSetHandler(handler, _securityHandler);
            handler = _securityHandler;
        }

        // link servlet handler
        if (getServletHandler() != null)
        {
            while (!(handler.getHandler() instanceof ServletHandler) &&
                handler.getHandler() instanceof Singleton wrapped)
            {
                handler = wrapped;
            }

            if (handler.getHandler() != _servletHandler)
                doSetHandler(handler, _servletHandler);
        }
    }

    @Override
    protected void doStart() throws Exception
    {
        _objFactory.addDecorator(new DeprecationWarning());
        getServletContext().setAttribute(DecoratedObjectFactory.ATTR, _objFactory);

        if (getContextPath() == null)
            throw new IllegalStateException("Null contextPath");

        Resource baseResource = getBaseResource();
        if (baseResource != null && baseResource.isAlias())
            LOG.warn("BaseResource {} is aliased to {} in {}. May not be supported in future releases.",
                baseResource, baseResource.getRealURI(), this);

        if (_logger == null)
            _logger = LoggerFactory.getLogger(ContextHandler.class.getName() + getLogNameSuffix());

        if (getServer() != null)
            _servletContext.setAttribute("org.eclipse.jetty.server.Executor", getServer().getThreadPool());

        _durableListeners.addAll(getEventListeners());

        getContext().call(() ->
        {
            // defers the calling of super.doStart()
            startContext();
            contextInitialized();
        }, null);

        LOG.info("Started {}", this);
    }

    @Override
    protected void doStop() throws Exception
    {
        // Should we attempt a graceful shutdown?
        Throwable multiException = null;

        ClassLoader oldClassloader = null;
        ClassLoader oldWebapploader = null;
        Thread currentThread = null;

        Context lastContext = ContextHandler.getCurrentContext();
        ClassLoader lastLoader = enterScope(null);

        ServletScopedContext context = getContext();
        try
        {
            // Set the classloader
            ClassLoader loader = getClassLoader();
            if (loader != null)
            {
                oldWebapploader = loader;
                currentThread = Thread.currentThread();
                oldClassloader = currentThread.getContextClassLoader();
                currentThread.setContextClassLoader(loader);
            }

            stopContext();

            contextDestroyed();

            // retain only durable listeners
            setEventListeners(_durableListeners);
            _durableListeners.clear();

            for (EventListener l : _programmaticListeners)
            {
                removeEventListener(l);
                if (l instanceof ContextScopeListener)
                {
                    try
                    {
                        ((ContextScopeListener)l).exitScope(context, null);
                    }
                    catch (Throwable e)
                    {
                        LOG.warn("Unable to exit scope", e);
                    }
                }
            }
            _programmaticListeners.clear();
        }
        catch (Throwable x)
        {
            multiException = ExceptionUtil.combine(multiException, x);
        }
        finally
        {
            _contextStatus = ContextStatus.NOTSET;
            exitScope(null, lastContext, lastLoader);
            LOG.info("Stopped {}", this);
            // reset the classloader
            if ((oldClassloader == null || (oldClassloader != oldWebapploader)) && currentThread != null)
                currentThread.setContextClassLoader(oldClassloader);

            context.clearAttributes();
        }

        ExceptionUtil.ifExceptionThrow(multiException);

        _objFactory.clear();
        getServletContext().removeAttribute(DecoratedObjectFactory.ATTR);
    }

    protected ServletContextRequest newServletContextRequest(ServletChannel servletChannel,
                                                             Request request,
                                                             Response response,
                                                             String decodedPathInContext,
                                                             MatchedResource<ServletHandler.MappedServlet> matchedResource)
    {
        return new ServletContextRequest(_servletContext, servletChannel, request, response, decodedPathInContext, matchedResource, getSessionHandler());
    }

    @Override
    protected ContextRequest wrapRequest(Request request, Response response)
    {
        String decodedPathInContext;
        MatchedResource<ServletHandler.MappedServlet> matchedResource;

        // Need to ask directly to the Context for the pathInContext, rather than using
        // Request.getPathInContext(), as the request is not yet wrapped in this Context.
        decodedPathInContext = URIUtil.decodePath(getContext().getPathInContext(request.getHttpURI().getCanonicalPath()));
        matchedResource = _servletHandler.getMatchedServlet(decodedPathInContext);


        if (matchedResource == null)
            return wrapNoServlet(request, response);
        ServletHandler.MappedServlet mappedServlet = matchedResource.getResource();
        if (mappedServlet == null)
            return wrapNoServlet(request, response);

        // Get a servlet request, possibly from a cached version in the channel attributes.
        Attributes cache = request.getComponents().getCache();
        Object cachedChannel = cache.getAttribute(ServletChannel.class.getName());
        ServletChannel servletChannel;
        if (cachedChannel instanceof ServletChannel sc && sc.getContext() == getContext() && !sc.isAborted())
        {
            servletChannel = sc;
        }
        else
        {
            servletChannel = new ServletChannel(this, request);
            cache.setAttribute(ServletChannel.class.getName(), servletChannel);
        }

        ServletContextRequest servletContextRequest = newServletContextRequest(servletChannel, request, response, decodedPathInContext, matchedResource);
        servletChannel.associate(servletContextRequest);
        Request.addCompletionListener(request, servletChannel::recycle);
        return servletContextRequest;
    }

    private ContextRequest wrapNoServlet(Request request, Response response)
    {
        Handler next = getServletHandler().getHandler();
        if (next == null)
            return null;
        return super.wrapRequest(request, response);
    }

    @Override
    protected ContextResponse wrapResponse(ContextRequest request, Response response)
    {
        if (request instanceof ServletContextRequest servletContextRequest)
            return servletContextRequest.getServletContextResponse();
        return super.wrapResponse(request, response);
    }

    @Override
    protected boolean handleByContextHandler(String pathInContext, ContextRequest request, Response response, Callback callback)
    {
        boolean initialDispatch = request instanceof ServletContextRequest;
        if (!initialDispatch)
            return false;
        return super.handleByContextHandler(pathInContext, request, response, callback);
    }

    @Override
    protected void notifyEnterScope(Request request)
    {
        super.notifyEnterScope(request);

        ServletContextRequest scopedRequest = Request.as(request, ServletContextRequest.class);
        if (!_contextListeners.isEmpty())
        {
            for (ServletContextScopeListener listener : _contextListeners)
            {
                try
                {
                    listener.enterScope(getContext(), scopedRequest);
                }
                catch (Throwable e)
                {
                    LOG.warn("Unable to enter scope", e);
                }
            }
        }
    }

    @Override
    protected void notifyExitScope(Request request)
    {
        ServletContextRequest scopedRequest = Request.as(request, ServletContextRequest.class);
        if (!_contextListeners.isEmpty())
        {
            for (ServletContextScopeListener listener : TypeUtil.reverse(_contextListeners))
            {
                try
                {
                    listener.exitScope(getContext(), scopedRequest);
                }
                catch (Throwable e)
                {
                    LOG.warn("Unable to exit scope", e);
                }
            }
        }

        super.notifyExitScope(request);
    }

    /**
     * Get the defaultSecurityHandlerClass.
     *
     * @return the defaultSecurityHandlerClass
     */
    public Class<? extends SecurityHandler> getDefaultSecurityHandlerClass()
    {
        return _defaultSecurityHandlerClass;
    }

    /**
     * Set the defaultSecurityHandlerClass.
     *
     * @param defaultSecurityHandlerClass the defaultSecurityHandlerClass to set
     */
    public void setDefaultSecurityHandlerClass(Class<? extends SecurityHandler> defaultSecurityHandlerClass)
    {
        _defaultSecurityHandlerClass = defaultSecurityHandlerClass;
    }

    protected SessionHandler newSessionHandler()
    {
        return new SessionHandler();
    }

    protected SecurityHandler newSecurityHandler()
    {
        try
        {
            return getDefaultSecurityHandlerClass().getDeclaredConstructor().newInstance();
        }
        catch (Exception e)
        {
            throw new IllegalStateException(e);
        }
    }

    protected ServletHandler newServletHandler()
    {
        return new ServletHandler();
    }

    /**
     * Finish constructing handlers and link them together.
     */
    protected void startContext() throws Exception
    {
        for (ServletContainerInitializerCaller  sci : getBeans(ServletContainerInitializerCaller.class))
        {
            if (sci.isStopped())
            {
                sci.start();
                if (isAuto(sci))
                    manage(sci);
            }
        }

        if (_servletHandler != null)
        {
            //Ensure listener instances are created, added to ContextHandler
            if (_servletHandler.getListeners() != null)
            {
                for (ListenerHolder holder : _servletHandler.getListeners())
                {
                    holder.start();
                }
            }
        }

        _startListeners = true;
        String managedAttributes = _initParams.get(MANAGED_ATTRIBUTES);
        if (managedAttributes != null)
            addEventListener(new ManagedAttributeListener(this, StringUtil.csvSplit(managedAttributes)));

        super.doStart();

        // OK to Initialize servlet handler now that all relevant object trees have been started
        if (_servletHandler != null)
            _servletHandler.initialize();
    }

    protected void stopContext() throws Exception
    {
        _startListeners = false;

        // stop all the handler hierarchy
        super.doStop();
    }

    /**
     * @return Returns the securityHandler.
     */
    @ManagedAttribute(value = "context security handler", readonly = true)
    public SecurityHandler getSecurityHandler()
    {
        if (_securityHandler == null && (_options & SECURITY) != 0 && !isStarted())
            _securityHandler = newSecurityHandler();

        return _securityHandler;
    }

    /**
     * @return Returns the servletHandler.
     */
    @ManagedAttribute(value = "context servlet handler", readonly = true)
    public ServletHandler getServletHandler()
    {
        if (_servletHandler == null && !isStarted())
            _servletHandler = newServletHandler();
        return _servletHandler;
    }

    /**
     * @return Returns the sessionHandler.
     */
    @ManagedAttribute(value = "context session handler", readonly = true)
    public SessionHandler getSessionHandler()
    {
        if (_sessionHandler == null && (_options & SESSIONS) != 0 && !isStarted())
            _sessionHandler = newSessionHandler();
        return _sessionHandler;
    }

    /**
     * Convenience method to add a servlet.
     *
     * @param className the servlet class name
     * @param pathSpec the path spec to map servlet to
     * @return the ServletHolder for the added servlet
     */
    public ServletHolder addServlet(String className, String pathSpec)
    {
        return getServletHandler().addServletWithMapping(className, pathSpec);
    }

    /**
     * Convenience method to add a servlet.
     *
     * @param servlet the servlet class
     * @param pathSpec the path spec to map servlet to
     * @return the ServletHolder for the added servlet
     */
    public ServletHolder addServlet(Class<? extends Servlet> servlet, String pathSpec)
    {
        return getServletHandler().addServletWithMapping(servlet, pathSpec);
    }

    /**
     * Convenience method to add a servlet.
     *
     * @param servlet the servlet holder
     * @param pathSpec the path spec
     */
    public void addServlet(ServletHolder servlet, String pathSpec)
    {
        getServletHandler().addServletWithMapping(servlet, pathSpec);
    }

    /**
     * Convenience method to add a servlet.
     *
     * @param servlet the servlet instance
     * @param pathSpec the path spec
     * @return the ServletHolder for the added servlet
     */
    public ServletHolder addServlet(HttpServlet servlet, String pathSpec)
    {
        ServletHolder servletHolder = new ServletHolder(servlet);
        getServletHandler().addServletWithMapping(servletHolder, pathSpec);
        return servletHolder;
    }

    /**
     * Convenience method to add a filter
     *
     * @param holder the filter holder
     * @param pathSpec the path spec
     * @param dispatches the dispatcher types for this filter
     */
    public void addFilter(FilterHolder holder, String pathSpec, EnumSet<DispatcherType> dispatches)
    {
        getServletHandler().addFilterWithMapping(holder, pathSpec, dispatches);
    }

    /**
     * Convenience method to add a filter
     *
     * @param filterClass the filter class
     * @param pathSpec the path spec
     * @param dispatches the dispatcher types for this filter
     * @return the FilterHolder that was created
     */
    public FilterHolder addFilter(Class<? extends Filter> filterClass, String pathSpec, EnumSet<DispatcherType> dispatches)
    {
        return getServletHandler().addFilterWithMapping(filterClass, pathSpec, dispatches);
    }

    /**
     * Convenience method to add a filter
     *
     * @param filterClass the filter class name
     * @param pathSpec the path spec
     * @param dispatches the dispatcher types for this filter
     * @return the FilterHolder that was created
     */
    public FilterHolder addFilter(String filterClass, String pathSpec, EnumSet<DispatcherType> dispatches)
    {
        return getServletHandler().addFilterWithMapping(filterClass, pathSpec, dispatches);
    }

    /**
     * Convenience method to add a servlet.
     *
     * @param filter the filter instance
     * @param pathSpec the path spec
     * @param dispatches the dispatcher types for this filter
     * @return the FilterHolder that was created
     */
    public FilterHolder addFilter(Filter filter, String pathSpec, EnumSet<DispatcherType> dispatches)
    {
        FilterHolder filterHolder = new FilterHolder(filter);
        getServletHandler().addFilterWithMapping(filterHolder, pathSpec, dispatches);
        return filterHolder;
    }

    /**
     * Convenience method to programmatically add a {@link ServletContainerInitializer}.
     * @param sci the ServletContainerInitializer to register.
     * @return the ServletContainerInitializerHolder that was created
     */
    public ServletContainerInitializerHolder addServletContainerInitializer(ServletContainerInitializer sci)
    {
        if (!isStopped())
            throw new IllegalStateException("ServletContainerInitializers should be added before starting");

        ServletContainerInitializerHolder holder = new ServletContainerInitializerHolder(sci);
        addServletContainerInitializer(holder);
        return holder;
    }

    /**
     * Convenience method to programmatically add a {@link ServletContainerInitializer}.
     * @param sci the ServletContainerInitializer to register.
     * @param classes the Set of application classes.
     * @return the ServletContainerInitializerHolder that was created
     */
    public ServletContainerInitializerHolder addServletContainerInitializer(ServletContainerInitializer sci, Class<?>... classes)
    {
        if (!isStopped())
            throw new IllegalStateException("ServletContainerInitializers should be added before starting");

        ServletContainerInitializerHolder holder = new ServletContainerInitializerHolder(sci, classes);
        addServletContainerInitializer(holder);
        return holder;
    }
    
    /**
     * Convenience method to programmatically add a list of {@link ServletContainerInitializer}.
     * The initializers are guaranteed to be called in the order they are passed into this method.
     * @param sciHolders the ServletContainerInitializerHolders
     */
    public void addServletContainerInitializer(ServletContainerInitializerHolder... sciHolders)
    {
        ServletContainerInitializerStarter starter = getBean(ServletContainerInitializerStarter.class);
        if (starter == null)
        {
            //add the starter as bean which will start when the context is started
            //NOTE: do not use addManaged(starter) because this will start the
            //starter immediately, which  may not be before we have parsed web.xml
            starter = new ServletContainerInitializerStarter();
            addBean(starter, true);
        }
        starter.addServletContainerInitializerHolders(sciHolders);
    }

    /**
     * notification that a ServletRegistration has been created so we can track the annotations
     *
     * @param holder new holder created through the api.
     * @return the ServletRegistration.Dynamic
     */
    protected ServletRegistration.Dynamic dynamicHolderAdded(ServletHolder holder)
    {
        return holder.getRegistration();
    }

    /**
     * delegate for ServletContext.declareRole method
     *
     * @param roleNames role names to add
     */
    protected void addRoles(String... roleNames)
    {
        //Get a reference to the SecurityHandler, which must be ConstraintAware
        if (_securityHandler != null && _securityHandler instanceof ConstraintAware)
        {
            HashSet<String> union = new HashSet<>();
            Set<String> existing = ((ConstraintAware)_securityHandler).getKnownRoles();
            if (existing != null)
                union.addAll(existing);
            union.addAll(Arrays.asList(roleNames));
            ((ConstraintSecurityHandler)_securityHandler).setRoles(union);
        }
    }

    /**
     * Delegate for ServletRegistration.Dynamic.setServletSecurity method
     *
     * @param registration ServletRegistration.Dynamic instance that setServletSecurity was called on
     * @param servletSecurityElement new security info
     * @return the set of exact URL mappings currently associated with the registration that are also present in the web.xml
     * security constraints and thus will be unaffected by this call.
     */
    public Set<String> setServletSecurity(ServletRegistration.Dynamic registration, ServletSecurityElement servletSecurityElement)
    {
        //Default implementation is to just accept them all. If using a webapp, then this behaviour is overridden in WebAppContext.setServletSecurity       
        java.util.Collection<String> pathSpecs = registration.getMappings();
        if (pathSpecs != null)
        {
            for (String pathSpec : pathSpecs)
            {
                List<ConstraintMapping> mappings = ConstraintSecurityHandler.createConstraintsWithMappingsForPath(registration.getName(), pathSpec, servletSecurityElement);
                for (ConstraintMapping m : mappings)
                {
                    ((ConstraintAware)getSecurityHandler()).addConstraintMapping(m);
                }
            }
        }
        return Collections.emptySet();
    }

    public void callContextInitialized(ServletContextListener l, ServletContextEvent e)
    {
        try
        {
            //toggle state of the dynamic API so that the listener cannot use it
            if (isProgrammaticListener(l))
                getContext().getServletContext().setEnabled(false);

            if (getServer().isDryRun())
                return;

            if (LOG.isDebugEnabled())
                LOG.debug("contextInitialized: {}->{}", e, l);
            l.contextInitialized(e);
        }
        finally
        {
            //untoggle the state of the dynamic API
            getContext().getServletContext().setEnabled(true);
        }
    }

    public void callContextDestroyed(ServletContextListener l, ServletContextEvent e)
    {
        if (getServer().isDryRun())
            return;

        if (LOG.isDebugEnabled())
            LOG.debug("contextDestroyed: {}->{}", e, l);
        l.contextDestroyed(e);
    }

    private void replaceHandler(Singleton handler, Singleton replacement)
    {
        if (isStarted())
            throw new IllegalStateException("STARTED");

        Handler next = null;
        if (handler != null)
        {
            next = handler.getHandler();
            handler.setHandler((Handler)null);

            Singleton wrapper = this;
            while (wrapper != null)
            {
                if (wrapper.getHandler() == handler)
                {
                    doSetHandler(wrapper, replacement);
                    break;
                }

                wrapper = (wrapper.getHandler() instanceof Singleton wrapped) ? wrapped : null;
            }
        }

        if (next != null && replacement.getHandler() == null)
            replacement.setHandler(next);
    }

    /**
     * @param sessionHandler The sessionHandler to set.
     */
    public void setSessionHandler(SessionHandler sessionHandler)
    {
        replaceHandler(_sessionHandler, sessionHandler);
        _sessionHandler = sessionHandler;
        relinkHandlers();
    }

    /**
     * @param securityHandler The {@link SecurityHandler} to set on this context.
     */
    public void setSecurityHandler(SecurityHandler securityHandler)
    {
        replaceHandler(_securityHandler, securityHandler);
        _securityHandler = securityHandler;
        relinkHandlers();
    }

    /**
     * @param servletHandler The servletHandler to set.
     */
    public void setServletHandler(ServletHandler servletHandler)
    {
        replaceHandler(_servletHandler, servletHandler);
        _servletHandler = servletHandler;
        relinkHandlers();
    }

    /**
     * Insert a HandlerWrapper before the first Session, Security or ServletHandler
     * but after any other HandlerWrappers.
     */
    @Override
    public void insertHandler(Singleton handler)
    {
        if (handler instanceof SessionHandler)
            setSessionHandler((SessionHandler)handler);
        else if (handler instanceof SecurityHandler)
            setSecurityHandler((SecurityHandler)handler);
        else if (handler instanceof ServletHandler)
            setServletHandler((ServletHandler)handler);
        else
        {
            // We cannot call super.insertHandler here, because it uses this.setHandler
            // which sets the servletHandlers next handler.
            // This is the same insert code, but uses super.setHandler, which sets this
            // handler's next handler.
            Singleton tail = handler.getTail();
            if (tail.getHandler() != null)
                throw new IllegalArgumentException("bad tail of inserted wrapper chain");
            tail.setHandler(getHandler());
            super.setHandler(handler);
            relinkHandlers();
        }
    }

    /**
     * The DecoratedObjectFactory for use by IoC containers (weld / spring / etc)
     *
     * @return The DecoratedObjectFactory
     */
    public DecoratedObjectFactory getObjectFactory()
    {
        return _objFactory;
    }

    void destroyServlet(Servlet servlet)
    {
        getContext().destroy(servlet);
    }

    void destroyFilter(Filter filter)
    {
        getContext().destroy(filter);
    }

    void destroyListener(EventListener listener)
    {
        getContext().destroy(listener);
    }

    private static Object getSecurityManager()
    {
        return SecurityUtils.getSecurityManager();
    }

    public static class JspPropertyGroup implements JspPropertyGroupDescriptor
    {
        private final List<String> _urlPatterns = new ArrayList<>();
        private String _elIgnored;
        private String _pageEncoding;
        private String _scriptingInvalid;
        private String _isXml;
        private final List<String> _includePreludes = new ArrayList<>();
        private final List<String> _includeCodas = new ArrayList<>();
        private String _deferredSyntaxAllowedAsLiteral;
        private String _trimDirectiveWhitespaces;
        private String _defaultContentType;
        private String _buffer;
        private String _errorOnUndeclaredNamespace;
        private String _errorOnELNotFound;

        @Override
        public java.util.Collection<String> getUrlPatterns()
        {
            return new ArrayList<>(_urlPatterns); // spec says must be a copy
        }

        public void addUrlPattern(String s)
        {
            if (!_urlPatterns.contains(s))
                _urlPatterns.add(s);
        }

        @Override
        public String getElIgnored()
        {
            return _elIgnored;
        }

        @Override
        public String getErrorOnELNotFound()
        {
            return _errorOnELNotFound;
        }

        public void setElIgnored(String s)
        {
            _elIgnored = s;
        }

        @Override
        public String getPageEncoding()
        {
            return _pageEncoding;
        }

        public void setPageEncoding(String pageEncoding)
        {
            _pageEncoding = pageEncoding;
        }

        public void setScriptingInvalid(String scriptingInvalid)
        {
            _scriptingInvalid = scriptingInvalid;
        }

        public void setIsXml(String isXml)
        {
            _isXml = isXml;
        }

        public void setDeferredSyntaxAllowedAsLiteral(String deferredSyntaxAllowedAsLiteral)
        {
            _deferredSyntaxAllowedAsLiteral = deferredSyntaxAllowedAsLiteral;
        }

        public void setTrimDirectiveWhitespaces(String trimDirectiveWhitespaces)
        {
            _trimDirectiveWhitespaces = trimDirectiveWhitespaces;
        }

        public void setDefaultContentType(String defaultContentType)
        {
            _defaultContentType = defaultContentType;
        }

        public void setBuffer(String buffer)
        {
            _buffer = buffer;
        }

        public void setErrorOnUndeclaredNamespace(String errorOnUndeclaredNamespace)
        {
            _errorOnUndeclaredNamespace = errorOnUndeclaredNamespace;
        }

        public void setErrorOnELNotFound(String errorOnELNotFound)
        {
            _errorOnELNotFound = errorOnELNotFound;
        }

        @Override
        public String getScriptingInvalid()
        {
            return _scriptingInvalid;
        }

        @Override
        public String getIsXml()
        {
            return _isXml;
        }

        @Override
        public java.util.Collection<String> getIncludePreludes()
        {
            return new ArrayList<>(_includePreludes); //must be a copy
        }

        public void addIncludePrelude(String prelude)
        {
            if (!_includePreludes.contains(prelude))
                _includePreludes.add(prelude);
        }

        @Override
        public java.util.Collection<String> getIncludeCodas()
        {
            return new ArrayList<>(_includeCodas); //must be a copy
        }

        public void addIncludeCoda(String coda)
        {
            if (!_includeCodas.contains(coda))
                _includeCodas.add(coda);
        }

        @Override
        public String getDeferredSyntaxAllowedAsLiteral()
        {
            return _deferredSyntaxAllowedAsLiteral;
        }

        @Override
        public String getTrimDirectiveWhitespaces()
        {
            return _trimDirectiveWhitespaces;
        }

        @Override
        public String getDefaultContentType()
        {
            return _defaultContentType;
        }

        @Override
        public String getBuffer()
        {
            return _buffer;
        }

        @Override
        public String getErrorOnUndeclaredNamespace()
        {
            return _errorOnUndeclaredNamespace;
        }

        @Override
        public String toString()
        {
            StringBuilder sb = new StringBuilder();
            sb.append("JspPropertyGroupDescriptor:");
            sb.append(" error-on-el-not-found=").append(_errorOnELNotFound);
            sb.append(" el-ignored=").append(_elIgnored);
            sb.append(" is-xml=").append(_isXml);
            sb.append(" page-encoding=").append(_pageEncoding);
            sb.append(" scripting-invalid=").append(_scriptingInvalid);
            sb.append(" deferred-syntax-allowed-as-literal=").append(_deferredSyntaxAllowedAsLiteral);
            sb.append(" trim-directive-whitespaces").append(_trimDirectiveWhitespaces);
            sb.append(" default-content-type=").append(_defaultContentType);
            sb.append(" buffer=").append(_buffer);
            sb.append(" error-on-undeclared-namespace=").append(_errorOnUndeclaredNamespace);
            for (String prelude : _includePreludes)
            {
                sb.append(" include-prelude=").append(prelude);
            }
            for (String coda : _includeCodas)
            {
                sb.append(" include-coda=").append(coda);
            }
            return sb.toString();
        }
    }

    public static class TagLib implements TaglibDescriptor
    {
        private String _uri;
        private String _location;

        @Override
        public String getTaglibURI()
        {
            return _uri;
        }

        public void setTaglibURI(String uri)
        {
            _uri = uri;
        }

        @Override
        public String getTaglibLocation()
        {
            return _location;
        }

        public void setTaglibLocation(String location)
        {
            _location = location;
        }

        @Override
        public String toString()
        {
            return ("TagLibDescriptor: taglib-uri=" + _uri + " location=" + _location);
        }
    }

    public static class JspConfig implements JspConfigDescriptor
    {
        private final List<TaglibDescriptor> _taglibs = new ArrayList<>();
        private final List<JspPropertyGroupDescriptor> _jspPropertyGroups = new ArrayList<>();

        public JspConfig()
        {
        }

        @Override
        public java.util.Collection<TaglibDescriptor> getTaglibs()
        {
            return new ArrayList<>(_taglibs);
        }

        public void addTaglibDescriptor(TaglibDescriptor d)
        {
            _taglibs.add(d);
        }

        @Override
        public java.util.Collection<JspPropertyGroupDescriptor> getJspPropertyGroups()
        {
            return new ArrayList<>(_jspPropertyGroups);
        }

        public void addJspPropertyGroup(JspPropertyGroupDescriptor g)
        {
            _jspPropertyGroups.add(g);
        }

        @Override
        public String toString()
        {
            StringBuilder sb = new StringBuilder();
            sb.append("JspConfigDescriptor: \n");
            for (TaglibDescriptor taglib : _taglibs)
            {
                sb.append(taglib).append("\n");
            }
            for (JspPropertyGroupDescriptor jpg : _jspPropertyGroups)
            {
                sb.append(jpg).append("\n");
            }
            return sb.toString();
        }
    }

    public class ServletScopedContext extends ScopedContext
    {
        public ServletContextApi getServletContext()
        {
            return _servletContext;
        }

        public ServletContextHandler getServletContextHandler()
        {
            return ServletContextHandler.this;
        }

        @Override
        protected DecoratedObjectFactory getDecoratedObjectFactory()
        {
            return _objFactory;
        }

        public <T> T createInstance(BaseHolder<T> holder) throws ServletException
        {
            try
            {
                //set a thread local
                DecoratedObjectFactory.associateInfo(holder);
                try
                {
                    T t = holder.getHeldClass().getDeclaredConstructor().newInstance();
                    return decorate(t);
                }
                catch (Exception e)
                {
                    throw new ServletException(e);
                }
            }
            finally
            {
                //unset the thread local
                DecoratedObjectFactory.disassociateInfo();
            }
        }

        public <T extends Filter> void destroyFilter(T f)
        {
            _objFactory.destroy(f);
        }

        public <T extends Servlet> void destroyServlet(T s)
        {
            _objFactory.destroy(s);
        }

        public void setExtendedListenerTypes(boolean b)
        {
            _servletContext.setExtendedListenerTypes(b);
        }
    }

    public class ServletContextApi implements jakarta.servlet.ServletContext
    {
        public static final int SERVLET_MAJOR_VERSION = 6;
        public static final int SERVLET_MINOR_VERSION = 0;

        private int _effectiveMajorVersion = SERVLET_MAJOR_VERSION;
        private int _effectiveMinorVersion = SERVLET_MINOR_VERSION;
        protected boolean _enabled = true; // whether or not the dynamic API is enabled for callers
        protected boolean _extendedListenerTypes = false;

        public ServletContextApi()
        {
        }

        @Override
        public String getServerInfo()
        {
            return getServer().getServerInfo();
        }

        @Override
        public int getMajorVersion()
        {
            return SERVLET_MAJOR_VERSION;
        }

        @Override
        public int getMinorVersion()
        {
            return SERVLET_MINOR_VERSION;
        }

        @Override
        public int getEffectiveMajorVersion()
        {
            return _effectiveMajorVersion;
        }

        @Override
        public int getEffectiveMinorVersion()
        {
            return _effectiveMinorVersion;
        }

        public void setEffectiveMajorVersion(int v)
        {
            _effectiveMajorVersion = v;
        }

        public void setEffectiveMinorVersion(int v)
        {
            _effectiveMinorVersion = v;
        }

        public ServletScopedContext getContext()
        {
            return ServletContextHandler.this.getContext();
        }

        @Override
        public RequestDispatcher getNamedDispatcher(String name)
        {
            ServletContextHandler context = ServletContextHandler.this;
            if (_servletHandler == null)
                return null;
            ServletHolder holder = _servletHandler.getServlet(name);
            if (holder == null || !holder.isEnabled())
                return null;
            return new Dispatcher(context, name);
        }

        private void checkDynamic(String name)
        {
            if (isStarted())
                throw new IllegalStateException();
            
            if (ServletContextHandler.this.getServletHandler().isInitialized())
                throw new IllegalStateException();

            if (StringUtil.isBlank(name))
                throw new IllegalArgumentException("Missing name");

            if (!_enabled)
                throw new UnsupportedOperationException();
        }

        /**
         * @since servlet-api-3.0
         */
        @Override
        public FilterRegistration.Dynamic addFilter(String filterName, Class<? extends Filter> filterClass)
        {
            checkDynamic(filterName);

            final ServletHandler handler = ServletContextHandler.this.getServletHandler();
            FilterHolder holder = handler.getFilter(filterName);
            if (holder == null)
            {
                //new filter
                holder = handler.newFilterHolder(Source.JAKARTA_API);
                holder.setName(filterName);
                holder.setHeldClass(filterClass);
                handler.addFilter(holder);
                return holder.getRegistration();
            }
            if (holder.getClassName() == null && holder.getHeldClass() == null)
            {
                //preliminary filter registration completion
                holder.setHeldClass(filterClass);
                return holder.getRegistration();
            }
            else
                return null; //existing filter
        }

        /**
         * @since servlet-api-3.0
         */
        @Override
        public FilterRegistration.Dynamic addFilter(String filterName, String className)
        {
            checkDynamic(filterName);

            final ServletHandler handler = ServletContextHandler.this.getServletHandler();
            FilterHolder holder = handler.getFilter(filterName);
            if (holder == null)
            {
                //new filter
                holder = handler.newFilterHolder(Source.JAKARTA_API);
                holder.setName(filterName);
                holder.setClassName(className);
                handler.addFilter(holder);
                return holder.getRegistration();
            }
            if (holder.getClassName() == null && holder.getHeldClass() == null)
            {
                //preliminary filter registration completion
                holder.setClassName(className);
                return holder.getRegistration();
            }
            else
                return null; //existing filter
        }

        /**
         * @since servlet-api-3.0
         */
        @Override
        public FilterRegistration.Dynamic addFilter(String filterName, Filter filter)
        {
            checkDynamic(filterName);

            final ServletHandler handler = ServletContextHandler.this.getServletHandler();
            FilterHolder holder = handler.getFilter(filterName);
            if (holder == null)
            {
                //new filter
                holder = handler.newFilterHolder(Source.JAKARTA_API);
                holder.setName(filterName);
                holder.setFilter(filter);
                handler.addFilter(holder);
                return holder.getRegistration();
            }

            if (holder.getClassName() == null && holder.getHeldClass() == null)
            {
                //preliminary filter registration completion
                holder.setFilter(filter);
                return holder.getRegistration();
            }
            else
                return null; //existing filter
        }

        /**
         * @since servlet-api-3.0
         */
        @Override
        public ServletRegistration.Dynamic addServlet(String servletName, Class<? extends Servlet> servletClass)
        {
            checkDynamic(servletName);

            final ServletHandler handler = ServletContextHandler.this.getServletHandler();
            ServletHolder holder = handler.getServlet(servletName);
            if (holder == null)
            {
                //new servlet
                holder = handler.newServletHolder(Source.JAKARTA_API);
                holder.setName(servletName);
                holder.setHeldClass(servletClass);
                handler.addServlet(holder);
                return dynamicHolderAdded(holder);
            }

            //complete a partial registration
            if (holder.getClassName() == null && holder.getHeldClass() == null)
            {
                holder.setHeldClass(servletClass);
                return holder.getRegistration();
            }
            else
                return null; //existing completed registration for servlet name
        }

        /**
         * @since servlet-api-3.0
         */
        @Override
        public ServletRegistration.Dynamic addServlet(String servletName, String className)
        {
            checkDynamic(servletName);

            final ServletHandler handler = ServletContextHandler.this.getServletHandler();
            ServletHolder holder = handler.getServlet(servletName);
            if (holder == null)
            {
                //new servlet
                holder = handler.newServletHolder(Source.JAKARTA_API);
                holder.setName(servletName);
                holder.setClassName(className);
                handler.addServlet(holder);
                return dynamicHolderAdded(holder);
            }

            //complete a partial registration
            if (holder.getClassName() == null && holder.getHeldClass() == null)
            {
                holder.setClassName(className);
                return holder.getRegistration();
            }
            else
                return null; //existing completed registration for servlet name
        }

        /**
         * @since servlet-api-3.0
         */
        @Override
        public ServletRegistration.Dynamic addServlet(String servletName, Servlet servlet)
        {
            checkDynamic(servletName);

            final ServletHandler handler = ServletContextHandler.this.getServletHandler();
            ServletHolder holder = handler.getServlet(servletName);
            if (holder == null)
            {
                holder = handler.newServletHolder(Source.JAKARTA_API);
                holder.setName(servletName);
                holder.setServlet(servlet);
                handler.addServlet(holder);
                return dynamicHolderAdded(holder);
            }

            //complete a partial registration
            if (holder.getClassName() == null && holder.getHeldClass() == null)
            {
                holder.setServlet(servlet);
                return holder.getRegistration();
            }
            else
                return null; //existing completed registration for servlet name
        }
        
        @Override
        public ServletRegistration.Dynamic addJspFile(String servletName, String jspFile)
        {
            checkDynamic(servletName);
            
            final ServletHandler handler = ServletContextHandler.this.getServletHandler();
            ServletHolder holder = handler.getServlet(servletName);
            if (holder == null)
            {
                //new servlet
                holder = handler.newServletHolder(Source.JAKARTA_API);
                holder.setName(servletName);
                holder.setForcedPath(jspFile);
                handler.addServlet(holder);
                return dynamicHolderAdded(holder);
            }
            
            //complete a partial registration
            if (holder.getClassName() == null && holder.getHeldClass() == null && holder.getForcedPath() == null)
            {
                holder.setForcedPath(jspFile);
                return holder.getRegistration();
            }
            else
                return null; //existing completed registration for servlet name
        }

        public String getInitParameter(String name)
        {
            //since servlet spec 4.0
            Objects.requireNonNull(name);
            return ServletContextHandler.this.getInitParameter(name);
        }

        public boolean setInitParameter(String name, String value)
        {
            //since servlet spec 4.0
            Objects.requireNonNull(name);

            if (!isStarting())
                throw new IllegalStateException();

            if (!_enabled)
                throw new UnsupportedOperationException();

            if (ServletContextHandler.this.getInitParameter(name) != null)
                return false;
            ServletContextHandler.this.getInitParams().put(name, value);
            return true;
        }

        public <T> T createInstance(Class<T> clazz) throws ServletException
        {
            try
            {
                return getContext().decorate(clazz.getDeclaredConstructor().newInstance());
            }
            catch (Exception e)
            {
                throw new ServletException(e);
            }
        }

        @Override
        public Set<SessionTrackingMode> getDefaultSessionTrackingModes()
        {
            if (_sessionHandler != null)
                return _sessionHandler.getDefaultSessionTrackingModes();
            return null;
        }

        @Override
        public Set<SessionTrackingMode> getEffectiveSessionTrackingModes()
        {
            if (_sessionHandler != null)
                return _sessionHandler.getEffectiveSessionTrackingModes();
            return null;
        }

        @Override
        public FilterRegistration getFilterRegistration(String filterName)
        {
            if (!_enabled)
                throw new UnsupportedOperationException();

            final FilterHolder holder = ServletContextHandler.this.getServletHandler().getFilter(filterName);
            return (holder == null) ? null : holder.getRegistration();
        }

        @Override
        public Map<String, ? extends FilterRegistration> getFilterRegistrations()
        {
            if (!_enabled)
                throw new UnsupportedOperationException();

            HashMap<String, FilterRegistration> registrations = new HashMap<>();
            ServletHandler handler = ServletContextHandler.this.getServletHandler();
            FilterHolder[] holders = handler.getFilters();
            if (holders != null)
            {
                for (FilterHolder holder : holders)
                {
                    registrations.put(holder.getName(), holder.getRegistration());
                }
            }
            return registrations;
        }

        @Override
        public ServletRegistration getServletRegistration(String servletName)
        {
            if (!_enabled)
                throw new UnsupportedOperationException();

            final ServletHolder holder = ServletContextHandler.this.getServletHandler().getServlet(servletName);
            return (holder == null) ? null : holder.getRegistration();
        }

        @Override
        public Map<String, ? extends ServletRegistration> getServletRegistrations()
        {
            if (!_enabled)
                throw new UnsupportedOperationException();

            HashMap<String, ServletRegistration> registrations = new HashMap<>();
            ServletHandler handler = ServletContextHandler.this.getServletHandler();
            ServletHolder[] holders = handler.getServlets();
            if (holders != null)
            {
                for (ServletHolder holder : holders)
                {
                    registrations.put(holder.getName(), holder.getRegistration());
                }
            }
            return registrations;
        }

        @Override
        public SessionCookieConfig getSessionCookieConfig()
        {
            if (!_enabled)
                throw new UnsupportedOperationException();

            if (_sessionHandler != null)
                return _sessionHandler.getSessionCookieConfig();
            return null;
        }

        @Override
        public void setSessionTrackingModes(Set<SessionTrackingMode> sessionTrackingModes)
        {
            if (!isStarting())
                throw new IllegalStateException();
            if (!_enabled)
                throw new UnsupportedOperationException();

            if (_sessionHandler != null)
                _sessionHandler.setSessionTrackingModes(sessionTrackingModes);
        }

        @Override
        public int getSessionTimeout()
        {
            int timeout = -1;
            if (_sessionHandler != null)
            {
                timeout = _sessionHandler.getMaxInactiveInterval();
            }

            return (int)TimeUnit.SECONDS.toMinutes(timeout);
        }

        @Override
        public void setSessionTimeout(int sessionTimeout)
        {
            if (!isStarting())
                throw new IllegalStateException();
            if (!_enabled)
                throw new UnsupportedOperationException();

            if (_sessionHandler != null)
            {
                long tmp = TimeUnit.MINUTES.toSeconds(sessionTimeout);
                if (tmp > Integer.MAX_VALUE)
                    tmp = Integer.MAX_VALUE;
                if (tmp < Integer.MIN_VALUE)
                    tmp = Integer.MIN_VALUE;
                _sessionHandler.setMaxInactiveInterval((int)tmp);
            }
        }
        
        public <T extends Servlet> T createServlet(Class<T> clazz) throws ServletException
        {
            if (!_enabled)
                throw new UnsupportedOperationException();
            try
            {
                return createInstance(clazz);
            }
            catch (Exception e)
            {
                throw new ServletException(e);
            }
        }

        public <T extends Filter> T createFilter(Class<T> clazz) throws ServletException
        {
            if (!_enabled)
                throw new UnsupportedOperationException();
            try
            {
                return createInstance(clazz);
            }
            catch (Exception e)
            {
                throw new ServletException(e);
            }
        }
        
        public <T extends EventListener> T createListener(Class<T> clazz) throws ServletException
        {
            if (!_enabled)
                throw new UnsupportedOperationException();
            try
            {
                checkListener(clazz);
            }
            catch (IllegalArgumentException e)
            {
                //Bizarrely, according to the spec, it is NOT an error to create an instance of
                //a ServletContextListener from inside a ServletContextListener, but it IS an error
                //to call addListener with one!
                if (!ServletContextListener.class.isAssignableFrom(clazz))
                    throw e;
            }
            try
            {
                return createInstance(clazz);
            }
            catch (Exception e)
            {
                throw new ServletException(e);
            }
        }

        public void addListener(String className)
        {
            if (!isStarting())
                throw new IllegalStateException();
            if (!_enabled)
                throw new UnsupportedOperationException();

            try
            {
                ClassLoader classLoader = ServletContextHandler.this.getClassLoader();
                @SuppressWarnings({"unchecked", "rawtypes"})
                Class<? extends EventListener> clazz = classLoader == null ? Loader.loadClass(className) : (Class)classLoader.loadClass(className);
                if (!_enabled)
                    throw new UnsupportedOperationException();

                try
                {
                    EventListener result;
                    try
                    {
                        result = clazz.getDeclaredConstructor().newInstance();
                    }
                    catch (Exception e)
                    {
                        throw new ServletException(e);
                    }
                    EventListener el = result;
                    addListener(el);
                }
                catch (ServletException e)
                {
                    throw new IllegalArgumentException(e);
                }
            }
            catch (ClassNotFoundException e)
            {
                throw new IllegalArgumentException(e);
            }
        }

        @Override
        public <T extends EventListener> void addListener(T t)
        {
            if (!isStarting())
                throw new IllegalStateException();
            if (!_enabled)
                throw new UnsupportedOperationException();

            checkListener(t.getClass());

            ListenerHolder holder = getServletHandler().newListenerHolder(Source.JAKARTA_API);
            holder.setListener(t);
            addProgrammaticListener(t);
            getServletHandler().addListener(holder);
            if (_startListeners)
            {
                try
                {
                    holder.start();   
                }
                catch (Exception e)
                {
                    throw new IllegalStateException(e);
                }
            }
        }

        public void addListener(Class<? extends EventListener> listenerClass)
        {
            if (!isStarting())
                throw new IllegalStateException();
            if (!_enabled)
                throw new UnsupportedOperationException();

            try
            {
                EventListener result;
                try
                {
                    result = listenerClass.getDeclaredConstructor().newInstance();
                }
                catch (Exception e)
                {
                    throw new ServletException(e);
                }
                EventListener el = result;
                addListener(el);
            }
            catch (ServletException e)
            {
                throw new IllegalArgumentException(e);
            }
        }

        @Override
        public JspConfigDescriptor getJspConfigDescriptor()
        {
            return _jspConfig;
        }

        public void setJspConfigDescriptor(JspConfigDescriptor d)
        {
            _jspConfig = d;
        }

        @Override
        public void declareRoles(String... roleNames)
        {
            if (!isStarting())
                throw new IllegalStateException();
            if (!_enabled)
                throw new UnsupportedOperationException();
            addRoles(roleNames);
        }

        @Override
        public String getRequestCharacterEncoding()
        {
            return getDefaultRequestCharacterEncoding();
        }

        @Override
        public void setRequestCharacterEncoding(String encoding)
        {
            if (!isStarting())
                throw new IllegalStateException();
            
            setDefaultRequestCharacterEncoding(encoding);
        }

        @Override
        public String getResponseCharacterEncoding()
        {
            return getDefaultResponseCharacterEncoding();
        }

        @Override
        public void setResponseCharacterEncoding(String encoding)
        {
            if (!isStarting())
                throw new IllegalStateException();
            
            setDefaultResponseCharacterEncoding(encoding);
        }

        public ContextHandler getContextHandler()
        {
            return ServletContextHandler.this;
        }

        @Override
        public jakarta.servlet.ServletContext getContext(String path)
        {
            ContextHandler context = getContextHandler().getCrossContextHandler(path);
            if (context == null)
                return null;
            if (context == ServletContextHandler.this)
                return this;
            return new CrossContextServletContext(ServletContextHandler.this, context.getContext());
        }

        @Override
        public String getMimeType(String file)
        {
            return getContext().getMimeTypes().getMimeByExtension(file);
        }

        @Override
        public RequestDispatcher getRequestDispatcher(String uriInContext)
        {
            // uriInContext is encoded, potentially with query.
            if (uriInContext == null)
                return null;

            if (!uriInContext.startsWith("/"))
                return null;

            try
            {
                String contextPath = getContextPath();
                // uriInContext is canonicalized by HttpURI.
                HttpURI.Mutable uri = HttpURI.build(uriInContext);
                String encodedPathInContext = uri.getCanonicalPath();
                if (StringUtil.isEmpty(encodedPathInContext))
                    return null;

                if (!StringUtil.isEmpty(contextPath))
                {
                    uri.path(URIUtil.addPaths(contextPath, uri.getPath()));
                    encodedPathInContext = uri.getCanonicalPath().substring(contextPath.length());
                }
                return new Dispatcher(ServletContextHandler.this, uri, URIUtil.decodePath(encodedPathInContext));
            }
            catch (Exception e)
            {
                LOG.trace("IGNORED", e);
            }
            return null;
        }

        @Override
        public String getRealPath(String path)
        {
            // This is an API call from the application which may pass non-normalized paths.
            // Thus, we normalize here, to avoid the enforcement of normalized paths in
            // ServletContextHandler.this.getResource(path).
            path = URIUtil.normalizePath(path);
            if (path == null)
                return null;
            if (path.isEmpty())
                path = "/";
            else if (path.charAt(0) != '/')
                path = "/" + path;

            try
            {
                Resource resource = ServletContextHandler.this.getResource(path);
                if (resource == null)
                    return null;

                for (Resource r : resource)
                {
                    // return first
                    if (Resources.exists(r))
                    {
                        Path resourcePath = r.getPath();
                        if (resourcePath != null)
                        {
                            String realPath = resourcePath.normalize().toString();
                            if (Files.isDirectory(resourcePath))
                                realPath = realPath + "/";
                            return realPath;
                        }
                    }
                }

                // A Resource was returned, but did not exist
                return null;
            }
            catch (Exception e)
            {
                LOG.trace("IGNORED", e);
            }

            return null;
        }

        @Override
        public URL getResource(String path) throws MalformedURLException
        {
            // This is an API call from the application which may pass non-normalized paths.
            // Thus, we normalize here, to avoid the enforcement of normalized paths in
            // ServletContextHandler.this.getResource(path).
            path = URIUtil.normalizePath(path);
            if (path == null)
                return null;

            // Assumption is that the resource base has been properly setup.
            // Spec requirement is that the WAR file is interrogated first.
            // If a WAR file is mounted, or is extracted to a temp directory,
            // then the first entry of the resource base must be the WAR file.
            Resource resource = ServletContextHandler.this.getResource(path);
            if (resource == null)
                return null;

            for (Resource r: resource)
            {
                // return first
                if (Resources.exists(r))
                    return r.getURI().toURL();
            }

            // A Resource was returned, but did not exist
            return null;
        }

        @Override
        public InputStream getResourceAsStream(String path)
        {
            try
            {
                URL url = getResource(path);
                if (url == null)
                    return null;
                Resource r = ResourceFactory.of(ServletContextHandler.this).newResource(url);
                // Cannot serve directories as an InputStream
                if (r.isDirectory())
                    return null;
                return IOResources.asInputStream(r);
            }
            catch (Exception e)
            {
                LOG.trace("IGNORED", e);
                return null;
            }
        }

        @Override
        public Set<String> getResourcePaths(String path)
        {
            // This is an API call from the application which may pass non-normalized paths.
            // Thus, we normalize here, to avoid the enforcement of normalized paths in
            // ServletContextHandler.this.getResource(path).
            path = URIUtil.normalizePath(path);
            if (path == null)
                return null;
            return ServletContextHandler.this.getResourcePaths(path);
        }

        @Override
        public void log(String msg)
        {
            getLogger().info(msg);
        }

        @Override
        public void log(String message, Throwable throwable)
        {
            if (throwable == null)
                getLogger().warn(message);
            else
                getLogger().warn(message, throwable);
        }

        @Override
        public Enumeration<String> getInitParameterNames()
        {
            return ServletContextHandler.this.getInitParameterNames();
        }

        @Override
        public Object getAttribute(String name)
        {
            return getContext().getAttribute(name);
        }

        @Override
        public Enumeration<String> getAttributeNames()
        {
            return Collections.enumeration(getContext().getAttributeNameSet());
        }

        @Override
        public void setAttribute(String name, Object value)
        {
            Object oldValue = getContext().setAttribute(name, value);

            if (!_servletContextAttributeListeners.isEmpty())
            {
                ServletContextAttributeEvent event = new ServletContextAttributeEvent(_servletContext, name, oldValue == null ? value : oldValue);

                for (ServletContextAttributeListener listener : _servletContextAttributeListeners)
                {
                    if (oldValue == null)
                        listener.attributeAdded(event);
                    else if (value == null)
                        listener.attributeRemoved(event);
                    else
                        listener.attributeReplaced(event);
                }
            }
        }

        @Override
        public void removeAttribute(String name)
        {
            Object oldValue = getContext().removeAttribute(name);
            if (oldValue != null && !_servletContextAttributeListeners.isEmpty())
            {
                ServletContextAttributeEvent event = new ServletContextAttributeEvent(_servletContext, name, oldValue);
                for (ServletContextAttributeListener listener : _servletContextAttributeListeners)
                {
                    listener.attributeRemoved(event);
                }
            }
        }

        @Override
        public String getServletContextName()
        {
            String name = ServletContextHandler.this.getDisplayName();
            if (name == null)
                name = ServletContextHandler.this.getContextPath();
            return name;
        }

        @Override
        public String getContextPath()
        {
            return getRequestContextPath();
        }

        @Override
        public String toString()
        {
            return "ServletContext@" + ServletContextHandler.this;
        }

        public void checkListener(Class<? extends EventListener> listener) throws IllegalStateException
        {
            boolean ok = false;
            int startIndex = (isExtendedListenerTypes() ? EXTENDED_LISTENER_TYPE_INDEX : DEFAULT_LISTENER_TYPE_INDEX);
            for (int i = startIndex; i < SERVLET_LISTENER_TYPES.length; i++)
            {
                if (SERVLET_LISTENER_TYPES[i].isAssignableFrom(listener))
                {
                    ok = true;
                    break;
                }
            }
            if (!ok)
                throw new IllegalArgumentException("Inappropriate listener class " + listener.getName());
        }

        public void setExtendedListenerTypes(boolean extended)
        {
            _extendedListenerTypes = extended;
        }

        public boolean isExtendedListenerTypes()
        { 
            return _extendedListenerTypes;
        }

        @Override
        public ClassLoader getClassLoader()
        {
            // no security manager just return the classloader
            ClassLoader classLoader = ServletContextHandler.this.getClassLoader();
            if (isUsingSecurityManager())
            {
                // check to see if the classloader of the caller is the same as the context
                // classloader, or a parent of it, as required by the javadoc specification.
                ClassLoader callerLoader = StackWalker.getInstance(StackWalker.Option.RETAIN_CLASS_REFERENCE)
                    .getCallerClass()
                    .getClassLoader();
                while (callerLoader != null)
                {
                    if (callerLoader == classLoader)
                        return classLoader;
                    else
                        callerLoader = callerLoader.getParent();
                }
                SecurityUtils.checkPermission(new RuntimePermission("getClassLoader"));
            }
            return classLoader;
        }

        public void setEnabled(boolean enabled)
        {
            _enabled = enabled;
        }

        public boolean isEnabled()
        {
            return _enabled;
        }

        @Override
        public String getVirtualServerName()
        {
            List<String> hosts = getVirtualHosts();
            if (hosts != null && !hosts.isEmpty())
                return hosts.get(0);
            return null;
        }
    }

    /**
     * Bean that is added to the ServletContextHandler to start all of the
     * ServletContainerInitializers by starting their corresponding
     * ServletContainerInitializerHolders when this bean is itself started.
     * Note that the SCIs will be started in order of addition.
     */
    public static class ServletContainerInitializerStarter extends ContainerLifeCycle implements ServletContainerInitializerCaller
    {
        public void addServletContainerInitializerHolders(ServletContainerInitializerHolder... holders)
        {
            for (ServletContainerInitializerHolder holder:holders)
                addBean(holder, true);
        }
        
        public java.util.Collection<ServletContainerInitializerHolder> getServletContainerInitializerHolders()
        {
            return getContainedBeans(ServletContainerInitializerHolder.class);
        }

        @Override
        protected void doStart() throws Exception
        {
            if (LOG.isDebugEnabled())
                LOG.debug("Starting SCIs");
            super.doStart();
        }

        @Override
        protected void doStop() throws Exception
        {
            //remove all of the non-programmatic holders
            java.util.Collection<ServletContainerInitializerHolder> holders = getServletContainerInitializerHolders();
            for (ServletContainerInitializerHolder h : holders)
            {
                if (h.getSource().getOrigin() != Source.Origin.EMBEDDED)
                    removeBean(h);
            }
            super.doStop();
        }
    }

    /**
     * The interface used by {@link ServletApiRequest} to access the {@link ServletContextRequest} without
     * access to the unwrapped {@link Request} methods.
     */
    public interface ServletRequestInfo
    {
        String getDecodedPathInContext();

        ManagedSession getManagedSession();

        Charset getQueryEncoding();

        default Request getRequest()
        {
            return getServletChannel().getRequest();
        }

        List<ServletRequestAttributeListener> getRequestAttributeListeners();

        ServletScopedContext getServletContext();

        HttpInput getHttpInput();
        
        MatchedResource<ServletHandler.MappedServlet> getMatchedResource();

        AbstractSessionManager.RequestedSession getRequestedSession();

        ServletChannel getServletChannel();

        ServletContextHandler getServletContextHandler();

        ServletChannelState getServletRequestState();

        SessionManager getSessionManager();

        ServletChannelState getState();

        void setQueryEncoding(String s);
    }

    /**
     * The interface used by {@link ServletApiResponse} to access the {@link ServletContextResponse} without
     * access to the unwrapped {@link Response} methods.
     */
    public interface ServletResponseInfo
    {
        String getCharacterEncoding(boolean setContentType);

        String getCharacterEncoding();

        String getContentType();

        EncodingFrom getEncodingFrom();

        Locale getLocale();

        OutputType getOutputType();

        Response getResponse();

        Supplier<Map<String, String>> getTrailers();

        ResponseWriter getWriter();

        boolean isWriting();

        void setCharacterEncoding(String encoding, EncodingFrom encodingFrom);

        void setLocale(Locale locale);

        void setOutputType(OutputType outputType);

        void setTrailers(Supplier<Map<String, String>> trailers);

        void setWriter(ResponseWriter responseWriter);
    }
}<|MERGE_RESOLUTION|>--- conflicted
+++ resolved
@@ -517,17 +517,9 @@
                 //Call context listeners
                 Throwable multiException = null;
                 ServletContextEvent event = new ServletContextEvent(getServletContext());
-                Collections.reverse(_destroyServletContextListeners);
-                for (ServletContextListener listener : _destroyServletContextListeners)
+                for (ServletContextListener listener : TypeUtil.reverse(_destroyServletContextListeners))
                 {
-<<<<<<< HEAD
                     try
-=======
-                    //Call context listeners
-                    Throwable multiException = null;
-                    ServletContextEvent event = new ServletContextEvent(getServletContext());
-                    for (ServletContextListener listener : TypeUtil.reverse(_destroyServletContextListeners))
->>>>>>> 115ee1cf
                     {
                         callContextDestroyed(listener, event);
                     }
