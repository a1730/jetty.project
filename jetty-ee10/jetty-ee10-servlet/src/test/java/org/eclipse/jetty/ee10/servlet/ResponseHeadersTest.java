--- conflicted
+++ resolved
@@ -190,11 +190,7 @@
         // Now test for properly formatted HTTP Response Headers.
         assertThat("Response Code", response.getStatus(), is(200));
         // The Content-Type should not have a charset= portion
-<<<<<<< HEAD
-        assertThat("Response Header Content-Type", response.get("Content-Type"), is("text/html;charset=UTF-8"));
-=======
         assertThat("Response Header Content-Type", response.get("Content-Type"), is("text/html;charset=utf-8"));
->>>>>>> 1e9aca4c
     }
 
     @Test
