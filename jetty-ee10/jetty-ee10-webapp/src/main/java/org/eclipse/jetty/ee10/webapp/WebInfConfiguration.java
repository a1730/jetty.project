--- conflicted
+++ resolved
@@ -371,90 +371,7 @@
     @Deprecated(forRemoval = true, since = "12.0.12")
     public static String getCanonicalNameForWebAppTmpDir(WebAppContext context)
     {
-<<<<<<< HEAD
-        StringBuilder canonicalName = new StringBuilder();
-        canonicalName.append("jetty-");
-
-        //get the host and the port from the first connector
-        Server server = context.getServer();
-        if (server != null)
-        {
-            Connector[] connectors = server.getConnectors();
-
-            if (connectors.length > 0)
-            {
-                //Get the host
-                String host = null;
-                int port = 0;
-                if (connectors[0] instanceof NetworkConnector connector)
-                {
-                    host = connector.getHost();
-                    port = connector.getLocalPort();
-                    if (port < 0)
-                        port = connector.getPort();
-                }
-                if (host == null)
-                    host = "0.0.0.0";
-                canonicalName.append(host);
-                canonicalName.append("-");
-                canonicalName.append(port);
-                canonicalName.append("-");
-            }
-        }
-
-        // Resource base
-        try
-        {
-            Resource resource = context.getBaseResource();
-            if (resource == null)
-            {
-                if (StringUtil.isBlank(context.getWar()))
-                    throw new IllegalStateException("No resourceBase or war set for context");
-
-                // Set dir or WAR to resource
-                resource = context.newResource(context.getWar());
-            }
-
-            String resourceBaseName = getResourceBaseName(resource);
-            canonicalName.append(resourceBaseName);
-            canonicalName.append("-");
-        }
-        catch (Exception e)
-        {
-            if (LOG.isDebugEnabled())
-                LOG.debug("Can't get resource base name", e);
-
-            canonicalName.append("-"); // empty resourceBaseName segment
-        }
-
-        //Context name
-        String contextPath = context.getContextPath();
-        contextPath = contextPath.replace('/', '_');
-        contextPath = contextPath.replace('\\', '_');
-        canonicalName.append(contextPath);
-
-        //Virtual host (if there is one)
-        canonicalName.append("-");
-        List<String> vhosts = context.getVirtualHosts();
-        if (vhosts == null || vhosts.size() <= 0)
-            canonicalName.append("any");
-        else
-            canonicalName.append(vhosts.get(0));
-
-        // sanitize
-        for (int i = 0; i < canonicalName.length(); i++)
-        {
-            char c = canonicalName.charAt(i);
-            if (!Character.isJavaIdentifierPart(c) && "-.".indexOf(c) < 0)
-                canonicalName.setCharAt(i, '.');
-        }
-
-        canonicalName.append("-");
-
-        return StringUtil.sanitizeFileSystemName(canonicalName.toString());
-=======
        return context.getCanonicalNameForTmpDir();
->>>>>>> 558da27c
     }
 
     /**
