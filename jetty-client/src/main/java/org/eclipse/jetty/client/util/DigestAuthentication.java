--- conflicted
+++ resolved
@@ -218,10 +218,6 @@
             if (digester == null)
                 return;
 
-<<<<<<< HEAD
-            Charset charset = StandardCharsets.ISO_8859_1;
-=======
->>>>>>> 6b0269a1
             String A1 = user + ":" + realm + ":" + password;
             String hashA1 = toHexString(digester.digest(A1.getBytes(StandardCharsets.ISO_8859_1)));
 
