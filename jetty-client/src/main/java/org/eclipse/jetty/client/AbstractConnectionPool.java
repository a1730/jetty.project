--- conflicted
+++ resolved
@@ -46,25 +46,8 @@
     private final int maxConnections;
     private final Callback requester;
 
-<<<<<<< HEAD
     protected AbstractConnectionPool(HttpDestination destination, int maxConnections, Callback requester)
     {
-=======
-    /**
-     * @param destination the correspondent destination
-     * @param maxConnections the max number of connections
-     * @param requester the callback to notify about new connection creation/failure
-     * @deprecated use {@link #AbstractConnectionPool(HttpDestination, int, Callback)} instead
-     */
-    @Deprecated
-    protected AbstractConnectionPool(Destination destination, int maxConnections, Callback requester)
-    {
-        this((HttpDestination)destination, maxConnections, requester);
-    }
-
-    protected AbstractConnectionPool(HttpDestination destination, int maxConnections, Callback requester)
-    {
->>>>>>> 4277759a
         this.destination = destination;
         this.maxConnections = maxConnections;
         this.requester = requester;
