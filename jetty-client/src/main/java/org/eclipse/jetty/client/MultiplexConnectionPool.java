//
// ========================================================================
// Copyright (c) 1995-2020 Mort Bay Consulting Pty Ltd and others.
//
// This program and the accompanying materials are made available under
// the terms of the Eclipse Public License 2.0 which is available at
// https://www.eclipse.org/legal/epl-2.0
//
// This Source Code may also be made available under the following
// Secondary Licenses when the conditions for such availability set
// forth in the Eclipse Public License, v. 2.0 are satisfied:
// the Apache License v2.0 which is available at
// https://www.apache.org/licenses/LICENSE-2.0
//
// SPDX-License-Identifier: EPL-2.0 OR Apache-2.0
// ========================================================================
//

package org.eclipse.jetty.client;

import java.io.IOException;
import java.util.ArrayDeque;
import java.util.ArrayList;
import java.util.Deque;
import java.util.Iterator;
import java.util.LinkedHashMap;
import java.util.List;
import java.util.Map;
import java.util.stream.Collectors;

import org.eclipse.jetty.client.api.Connection;
import org.eclipse.jetty.util.Callback;
import org.eclipse.jetty.util.component.Dumpable;
import org.eclipse.jetty.util.component.DumpableCollection;
import org.eclipse.jetty.util.thread.Sweeper;
import org.slf4j.Logger;
import org.slf4j.LoggerFactory;

public class MultiplexConnectionPool extends AbstractConnectionPool implements ConnectionPool.Multiplexable, Sweeper.Sweepable
{
    private static final Logger LOG = LoggerFactory.getLogger(MultiplexConnectionPool.class);

<<<<<<< HEAD
    private final HttpDestination destination;
=======
    private final ReentrantLock lock = new ReentrantLock();
>>>>>>> 4277759a
    private final Deque<Holder> idleConnections;
    private final Map<Connection, Holder> activeConnections;
    private int maxMultiplex;

    public MultiplexConnectionPool(HttpDestination destination, int maxConnections, Callback requester, int maxMultiplex)
    {
        super(destination, maxConnections, requester);
        this.idleConnections = new ArrayDeque<>(maxConnections);
        this.activeConnections = new LinkedHashMap<>(maxConnections);
        this.maxMultiplex = maxMultiplex;
    }

    @Override
    public Connection acquire(boolean create)
    {
        Connection connection = activate();
        if (connection == null)
        {
            int queuedRequests = getHttpDestination().getQueuedRequestCount();
            int maxMultiplex = getMaxMultiplex();
            int maxPending = ceilDiv(queuedRequests, maxMultiplex);
            tryCreate(maxPending);
            connection = activate();
        }
        return connection;
    }

    /**
     * @param a the dividend
     * @param b the divisor
     * @return the ceiling of the algebraic quotient
     */
    private static int ceilDiv(int a, int b)
    {
        return (a + b - 1) / b;
    }

    @Override
    public int getMaxMultiplex()
    {
        synchronized (this)
        {
            return maxMultiplex;
        }
    }

    @Override
    public void setMaxMultiplex(int maxMultiplex)
    {
        synchronized (this)
        {
            this.maxMultiplex = maxMultiplex;
        }
    }

    @Override
    public boolean accept(Connection connection)
    {
        boolean accepted = super.accept(connection);
        if (LOG.isDebugEnabled())
            LOG.debug("Accepted {} {}", accepted, connection);
        if (accepted)
        {
            synchronized (this)
            {
                Holder holder = new Holder(connection);
                activeConnections.put(connection, holder);
                ++holder.count;
            }
            active(connection);
        }
        return accepted;
    }

    @Override
    public boolean isActive(Connection connection)
    {
        synchronized (this)
        {
            return activeConnections.containsKey(connection);
        }
    }

    @Override
    protected void onCreated(Connection connection)
    {
        synchronized (this)
        {
            // Use "cold" connections as last.
            idleConnections.offer(new Holder(connection));
        }
        idle(connection, false);
    }

    @Override
    protected Connection activate()
    {
        Holder result = null;
        synchronized (this)
        {
            for (Holder holder : activeConnections.values())
            {
                if (holder.count < maxMultiplex)
                {
                    result = holder;
                    break;
                }
            }

            if (result == null)
            {
                Holder holder = idleConnections.poll();
                if (holder == null)
                    return null;
                activeConnections.put(holder.connection, holder);
                result = holder;
            }

            ++result.count;
        }
        return active(result.connection);
    }

    @Override
    public boolean release(Connection connection)
    {
        boolean closed = isClosed();
        boolean idle = false;
        Holder holder;
        synchronized (this)
        {
            holder = activeConnections.get(connection);
            if (holder != null)
            {
                int count = --holder.count;
                if (count == 0)
                {
                    activeConnections.remove(connection);
                    if (!closed)
                    {
                        idleConnections.offerFirst(holder);
                        idle = true;
                    }
                }
            }
        }
        if (holder == null)
            return false;

        released(connection);
        if (idle || closed)
            return idle(connection, closed);
        return true;
    }

    @Override
    public boolean remove(Connection connection)
    {
        return remove(connection, false);
    }

    protected boolean remove(Connection connection, boolean force)
    {
        boolean activeRemoved = true;
        boolean idleRemoved = false;
        synchronized (this)
        {
            Holder holder = activeConnections.remove(connection);
            if (holder == null)
            {
                activeRemoved = false;
                for (Iterator<Holder> iterator = idleConnections.iterator(); iterator.hasNext(); )
                {
                    holder = iterator.next();
                    if (holder.connection == connection)
                    {
                        idleRemoved = true;
                        iterator.remove();
                        break;
                    }
                }
            }
        }
        if (activeRemoved || force)
            released(connection);
        boolean removed = activeRemoved || idleRemoved || force;
        if (removed)
            removed(connection);
        return removed;
    }

    @Override
    public void close()
    {
        super.close();
        List<Connection> connections;
        synchronized (this)
        {
            connections = idleConnections.stream().map(holder -> holder.connection).collect(Collectors.toList());
            connections.addAll(activeConnections.keySet());
        }
        close(connections);
    }

    @Override
    public void dump(Appendable out, String indent) throws IOException
    {
        DumpableCollection active;
        DumpableCollection idle;
        synchronized (this)
        {
            active = new DumpableCollection("active", new ArrayList<>(activeConnections.values()));
            idle = new DumpableCollection("idle", new ArrayList<>(idleConnections));
        }
        Dumpable.dumpObjects(out, indent, this, active, idle);
    }

    @Override
    public boolean sweep()
    {
        List<Connection> toSweep = new ArrayList<>();
        synchronized (this)
        {
            activeConnections.values().stream()
                .map(holder -> holder.connection)
                .filter(connection -> connection instanceof Sweeper.Sweepable)
                .collect(Collectors.toCollection(() -> toSweep));
        }
        for (Connection connection : toSweep)
        {
            if (((Sweeper.Sweepable)connection).sweep())
            {
                boolean removed = remove(connection, true);
                LOG.warn("Connection swept: {}{}{} from active connections{}{}",
                    connection,
                    System.lineSeparator(),
                    removed ? "Removed" : "Not removed",
                    System.lineSeparator(),
                    dump());
            }
        }
        return false;
    }

    @Override
    public String toString()
    {
        int activeSize;
        int idleSize;
        synchronized (this)
        {
            activeSize = activeConnections.size();
            idleSize = idleConnections.size();
        }
        return String.format("%s@%x[connections=%d/%d/%d,multiplex=%d,active=%d,idle=%d]",
            getClass().getSimpleName(),
            hashCode(),
            getPendingConnectionCount(),
            getConnectionCount(),
            getMaxConnectionCount(),
            getMaxMultiplex(),
            activeSize,
            idleSize);
    }

    private static class Holder
    {
        private final Connection connection;
        private int count;

        private Holder(Connection connection)
        {
            this.connection = connection;
        }

        @Override
        public String toString()
        {
            return String.format("%s[%d]", connection, count);
        }
    }
}<|MERGE_RESOLUTION|>--- conflicted
+++ resolved
@@ -40,11 +40,6 @@
 {
     private static final Logger LOG = LoggerFactory.getLogger(MultiplexConnectionPool.class);
 
-<<<<<<< HEAD
-    private final HttpDestination destination;
-=======
-    private final ReentrantLock lock = new ReentrantLock();
->>>>>>> 4277759a
     private final Deque<Holder> idleConnections;
     private final Map<Connection, Holder> activeConnections;
     private int maxMultiplex;
