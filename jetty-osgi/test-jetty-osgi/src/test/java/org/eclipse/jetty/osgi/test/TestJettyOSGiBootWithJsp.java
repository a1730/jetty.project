--- conflicted
+++ resolved
@@ -74,11 +74,7 @@
     {
         List<Option> res = new ArrayList<>(TestOSGiUtil.jspDependencies());
         //test webapp bundle
-<<<<<<< HEAD
-        res.add(mavenBundle().groupId("org.eclipse.jetty").artifactId("test-jetty-webapp").classifier("webbundle").versionAsInProject().start());
-=======
         res.add(mavenBundle().groupId("org.eclipse.jetty.demos").artifactId("demo-jetty-webapp").classifier("webbundle").versionAsInProject());
->>>>>>> 9fb27b1b
         return res;
     }
 
