//
//  ========================================================================
//  Copyright (c) 1995-2019 Mort Bay Consulting Pty. Ltd.
//  ------------------------------------------------------------------------
//  All rights reserved. This program and the accompanying materials
//  are made available under the terms of the Eclipse Public License v1.0
//  and Apache License v2.0 which accompanies this distribution.
//
//      The Eclipse Public License is available at
//      http://www.eclipse.org/legal/epl-v10.html
//
//      The Apache License v2.0 is available at
//      http://www.opensource.org/licenses/apache2.0.php
//
//  You may elect to redistribute this code under either of these licenses.
//  ========================================================================
//

package org.eclipse.jetty.osgi.test;

import java.io.File;
import java.io.IOException;
import java.util.ArrayList;
import java.util.HashMap;
import java.util.List;
import java.util.Map;
import javax.servlet.ServletException;
import javax.servlet.http.HttpServlet;
import javax.servlet.http.HttpServletRequest;
import javax.servlet.http.HttpServletResponse;

import org.eclipse.jetty.client.HttpClient;
import org.eclipse.jetty.client.api.ContentResponse;
import org.eclipse.jetty.http.HttpStatus;
import org.eclipse.jetty.osgi.boot.OSGiServerConstants;
import org.eclipse.jetty.toolchain.test.FS;
import org.eclipse.jetty.util.StringUtil;
import org.eclipse.jetty.util.log.StdErrLog;
import org.eclipse.jetty.util.ssl.SslContextFactory;
import org.ops4j.pax.exam.CoreOptions;
import org.ops4j.pax.exam.Option;
import org.osgi.framework.Bundle;
import org.osgi.framework.BundleContext;
import org.osgi.framework.ServiceReference;
import org.osgi.service.http.HttpService;

import static org.junit.Assert.assertEquals;
import static org.junit.Assert.assertNotNull;
import static org.junit.Assert.assertNull;
import static org.junit.Assert.assertTrue;
import static org.ops4j.pax.exam.CoreOptions.mavenBundle;
import static org.ops4j.pax.exam.CoreOptions.systemProperty;

/**
 * Helper methods for pax-exam tests
 */
public class TestOSGiUtil
{
    
    public static final String BUNDLE_DEBUG = "bundle.debug";

    public static List<Option> configureJettyHomeAndPort(boolean ssl,String jettySelectorFileName)
    {
        File etc = new File(FS.separators("src/test/config/etc"));
        
        List<Option> options = new ArrayList<>();
        StringBuffer xmlConfigs = new StringBuffer();
        xmlConfigs.append(new File(etc, "jetty.xml").toURI());
        xmlConfigs.append(";");
        if (ssl)
        {
            options.add(CoreOptions.systemProperty("jetty.ssl.port").value("0"));
            xmlConfigs.append(new File(etc, "jetty-ssl.xml").toURI());
            xmlConfigs.append(";");
            xmlConfigs.append(new File(etc, "jetty-alpn.xml").toURI());
            xmlConfigs.append(";");
            xmlConfigs.append(new File(etc, "jetty-https.xml").toURI());
            xmlConfigs.append(";");

        }
        xmlConfigs.append(new File(etc, jettySelectorFileName).toURI());
        xmlConfigs.append(";");
        xmlConfigs.append(new File(etc, "jetty-deployer.xml").toURI());
        xmlConfigs.append(";");
        xmlConfigs.append(new File(etc, "jetty-testrealm.xml").toURI());

        options.add(systemProperty(OSGiServerConstants.MANAGED_JETTY_XML_CONFIG_URLS).value(xmlConfigs.toString()));
        options.add(systemProperty("jetty.http.port").value("0"));
        options.add(systemProperty("jetty.home").value(etc.getParentFile().getAbsolutePath()));
        options.add(systemProperty("jetty.base").value(etc.getParentFile().getAbsolutePath()));
        return options;
    }

    public static List<Option> provisionCoreJetty()
    { 
        List<Option> res = new ArrayList<>();
        // get the jetty home config from the osgi boot bundle.
        res.add(CoreOptions.systemProperty("jetty.home.bundle").value("org.eclipse.jetty.osgi.boot"));
        res.addAll(coreJettyDependencies());
        return res;
    }
<<<<<<< HEAD
 
=======

>>>>>>> 438042e2
    public static Option optionalRemoteDebug()
    {
        return CoreOptions.when(Boolean.getBoolean("pax.exam.debug.remote"))
                .useOptions(CoreOptions.vmOption("-Xrunjdwp:transport=dt_socket,server=y,suspend=y,address=5005"));
    }
<<<<<<< HEAD
     
=======

>>>>>>> 438042e2
    public static List<Option> coreJettyDependencies()
    {
        List<Option> res = new ArrayList<>();
        res.add(systemProperty("bundle.debug").value(Boolean.toString(Boolean.getBoolean(TestOSGiUtil.BUNDLE_DEBUG))));
        String mavenRepoPath = System.getProperty( "mavenRepoPath" );
        if (!StringUtil.isBlank(mavenRepoPath))
            res.add( systemProperty( "org.ops4j.pax.url.mvn.localRepository" ).value( mavenRepoPath ) );
        res.add(mavenBundle().groupId( "org.eclipse.jetty.toolchain" ).artifactId( "jetty-servlet-api" ).versionAsInProject().start());
        res.add(mavenBundle().groupId( "org.ow2.asm" ).artifactId( "asm" ).versionAsInProject().start());
        res.add(mavenBundle().groupId( "org.ow2.asm" ).artifactId( "asm-commons" ).versionAsInProject().start());
        res.add(mavenBundle().groupId( "org.ow2.asm" ).artifactId( "asm-tree" ).versionAsInProject().start());
        res.add(mavenBundle().groupId( "org.apache.aries.spifly" ).artifactId( "org.apache.aries.spifly.dynamic.bundle" ).versionAsInProject().start());
        res.add(mavenBundle().groupId( "jakarta.annotation" ).artifactId( "jakarta.annotation-api" ).versionAsInProject().start());
        res.add(mavenBundle().groupId( "org.apache.geronimo.specs" ).artifactId( "geronimo-jta_1.1_spec" ).version("1.1.1").start());
        res.add(mavenBundle().groupId( "org.eclipse.jetty" ).artifactId( "jetty-util" ).versionAsInProject().start());
        res.add(mavenBundle().groupId( "org.eclipse.jetty" ).artifactId( "jetty-deploy" ).versionAsInProject().start());
        res.add(mavenBundle().groupId( "org.eclipse.jetty" ).artifactId( "jetty-server" ).versionAsInProject().start());  
        res.add(mavenBundle().groupId( "org.eclipse.jetty" ).artifactId( "jetty-servlet" ).versionAsInProject().start());  
        res.add(mavenBundle().groupId( "org.eclipse.jetty" ).artifactId( "jetty-http" ).versionAsInProject().start());
        res.add(mavenBundle().groupId( "org.eclipse.jetty" ).artifactId( "jetty-xml" ).versionAsInProject().start());
        res.add(mavenBundle().groupId( "org.eclipse.jetty" ).artifactId( "jetty-webapp" ).versionAsInProject().start());
        res.add(mavenBundle().groupId( "org.eclipse.jetty" ).artifactId( "jetty-io" ).versionAsInProject().start());
        res.add(mavenBundle().groupId( "org.eclipse.jetty" ).artifactId( "jetty-security" ).versionAsInProject().start());
        res.add(mavenBundle().groupId( "org.eclipse.jetty" ).artifactId( "jetty-servlets" ).versionAsInProject().start());
        res.add(mavenBundle().groupId( "org.eclipse.jetty" ).artifactId( "jetty-client" ).versionAsInProject().start());  
        res.add(mavenBundle().groupId( "org.eclipse.jetty" ).artifactId( "jetty-jndi" ).versionAsInProject().start());
        res.add(mavenBundle().groupId( "org.eclipse.jetty" ).artifactId( "jetty-plus" ).versionAsInProject().start());
        res.add(mavenBundle().groupId( "org.eclipse.jetty" ).artifactId( "jetty-annotations" ).versionAsInProject().start());
        res.add(mavenBundle().groupId( "org.eclipse.jetty.websocket" ).artifactId( "websocket-core" ).versionAsInProject().start());
        res.add(mavenBundle().groupId( "org.eclipse.jetty.websocket" ).artifactId( "jetty-websocket-api" ).versionAsInProject().start());
        res.add(mavenBundle().groupId( "org.eclipse.jetty.websocket" ).artifactId( "jetty-websocket-common" ).versionAsInProject().start());
        res.add(mavenBundle().groupId( "org.eclipse.jetty.websocket" ).artifactId( "websocket-servlet" ).versionAsInProject().start());
        res.add(mavenBundle().groupId( "org.eclipse.jetty.websocket" ).artifactId( "jetty-websocket-server" ).versionAsInProject().start());
        res.add(mavenBundle().groupId( "org.eclipse.jetty.websocket" ).artifactId( "jetty-websocket-client" ).versionAsInProject().start());

        res.add(mavenBundle().groupId("org.eclipse.jetty.websocket").artifactId("javax-websocket-common").versionAsInProject().noStart());
        res.add(mavenBundle().groupId("org.eclipse.jetty.websocket").artifactId("javax-websocket-client").versionAsInProject().noStart());
        res.add(mavenBundle().groupId("org.eclipse.jetty.websocket").artifactId("javax-websocket-server").versionAsInProject().noStart());
        res.add(mavenBundle().groupId("javax.websocket").artifactId("javax.websocket-api").versionAsInProject().noStart());
        res.add(mavenBundle().groupId( "org.eclipse.jetty.osgi" ).artifactId( "jetty-osgi-boot" ).versionAsInProject().start());
        return res;
    }

    public static List<Option> consoleDependencies()
    {
        List<Option> res = new ArrayList<>();
        res.add(systemProperty("osgi.console").value("6666"));
        res.add(systemProperty("osgi.console.enable.builtin").value("true")); 
        return res;
    }
    
    
    
    public static List<Option> jspDependencies()
    {
        List<Option> res = new ArrayList<>();
  
        //jetty jsp bundles  
        res.add(mavenBundle().groupId("org.eclipse.jetty.orbit").artifactId("javax.servlet.jsp.jstl").versionAsInProject());
        res.add(mavenBundle().groupId("org.mortbay.jasper").artifactId("apache-el").versionAsInProject().start());
        res.add(mavenBundle().groupId("org.mortbay.jasper").artifactId("apache-jsp").versionAsInProject().start());
        res.add(mavenBundle().groupId("org.eclipse.jetty").artifactId("apache-jsp").versionAsInProject().start());
        res.add(mavenBundle().groupId("org.glassfish.web").artifactId("javax.servlet.jsp.jstl").versionAsInProject().start());
        res.add(mavenBundle().groupId("org.eclipse.jdt").artifactId("ecj").versionAsInProject().start());
        res.add(mavenBundle().groupId("org.eclipse.jetty.osgi").artifactId("jetty-osgi-boot-jsp").versionAsInProject().noStart());
        return res;
    }
     
    public static List<Option> httpServiceJetty()
    {
        List<Option> res = new ArrayList<>();
        res.add(mavenBundle().groupId( "org.eclipse.jetty.osgi" ).artifactId( "jetty-httpservice" ).versionAsInProject().start());
        res.add(mavenBundle().groupId( "org.eclipse.equinox.http" ).artifactId( "servlet" ).versionAsInProject().start());
        return res;
    }

    protected static Bundle getBundle(BundleContext bundleContext, String symbolicName)
    {
        Map<String,Bundle> _bundles = new HashMap<>();
        for (Bundle b : bundleContext.getBundles())
        {
            Bundle prevBundle = _bundles.put(b.getSymbolicName(), b);
            String err = prevBundle != null ? "2 versions of the bundle " + b.getSymbolicName()
            + " "
            + b.getHeaders().get("Bundle-Version")
            + " and "
            + prevBundle.getHeaders().get("Bundle-Version") : "";
            assertNull(err, prevBundle);
        }
        return _bundles.get(symbolicName);
    }

    protected static void assertActiveBundle(BundleContext bundleContext, String symbolicName) throws Exception
    {
        Bundle b = getBundle(bundleContext, symbolicName);
        assertNotNull(b);
        assertEquals(b.getSymbolicName() + " must be active.", Bundle.ACTIVE, b.getState());
    }

    protected static void assertActiveOrResolvedBundle(BundleContext bundleContext, String symbolicName) throws Exception
    {
        Bundle b = getBundle(bundleContext, symbolicName);
        assertNotNull(b);
        if (b.getHeaders().get("Fragment-Host") == null) diagnoseNonActiveOrNonResolvedBundle(b);
        assertTrue(b.getSymbolicName() + " must be active or resolved. It was " + b.getState(),
                          b.getState() == Bundle.ACTIVE || b.getState() == Bundle.RESOLVED);
    }

    protected static void assertAllBundlesActiveOrResolved(BundleContext bundleContext)
    {
        for (Bundle b : bundleContext.getBundles())
        {
            if (b.getState() == Bundle.INSTALLED)
            {
                diagnoseNonActiveOrNonResolvedBundle(b);
            }
            assertTrue("Bundle: " + b
                              + " (state should be "
                              + "ACTIVE["
                              + Bundle.ACTIVE
                              + "] or RESOLVED["
                              + Bundle.RESOLVED
                              + "]"
                              + ", but was ["
                              + b.getState()
                              + "])", (b.getState() == Bundle.ACTIVE) || (b.getState() == Bundle.RESOLVED));
        }
    }

    protected static boolean diagnoseNonActiveOrNonResolvedBundle(Bundle b)
    {
        if (b.getState() != Bundle.ACTIVE && b.getHeaders().get("Fragment-Host") == null)
        {
            try
            {
                System.err.println("Trying to start the bundle " + b.getSymbolicName() + " that was supposed to be active or resolved.");
                b.start();
                System.err.println(b.getSymbolicName() + " did start");
                return true;
            }
            catch (Throwable t)
            {
                System.err.println(b.getSymbolicName() + " failed to start");
                t.printStackTrace(System.err);
                return false;
            }
        }
        System.err.println(b.getSymbolicName() + " was already started");
        return false;
    }

    protected static void debugBundles(BundleContext bundleContext)
    {
        Map<String, Bundle> bundlesIndexedBySymbolicName = new HashMap<String, Bundle>();
        System.err.println("Active " + Bundle.ACTIVE);
        System.err.println("RESOLVED " + Bundle.RESOLVED);
        System.err.println("INSTALLED " + Bundle.INSTALLED);
        for (Bundle b : bundleContext.getBundles())
        {
            bundlesIndexedBySymbolicName.put(b.getSymbolicName(), b);
            System.err.println("    " + b.getBundleId()+" "+b.getSymbolicName() + " " + b.getLocation() + " " + b.getVersion()+ " " + b.getState());
        }
    }
   
    @SuppressWarnings("rawtypes")
    protected static ServiceReference[] getServices (String service, BundleContext bundleContext) throws Exception
    {
       return bundleContext.getAllServiceReferences(service, null);
    }

    protected static SslContextFactory newSslContextFactory()
    {
        SslContextFactory sslContextFactory = new SslContextFactory(true);
        sslContextFactory.setEndpointIdentificationAlgorithm("");
        return sslContextFactory;
    }

    public static List<Option> jettyLogging()
    {
        List<Option> options = new ArrayList<>();
        // SLF4J Specific (possible set of options)
        /*
        options.add(mavenBundle().groupId("org.slf4j").artifactId("slf4j-api").versionAsInProject().start());
        options.add(mavenBundle().groupId("org.slf4j").artifactId("jul-to-slf4j").versionAsInProject().start());
        options.add(mavenBundle().groupId("org.slf4j").artifactId("slf4j-log4j12").versionAsInProject().start());
        options.add(mavenBundle().groupId("log4j").artifactId("log4j").versionAsInProject().start());
        options.add(systemProperty("org.eclipse.jetty.util.log.class").value(Slf4jLog.class.getName()));
         */
        options.add(systemProperty("org.eclipse.jetty.util.log.class").value(StdErrLog.class.getName()));
        options.add(systemProperty("org.eclipse.jetty.LEVEL").value("INFO"));
        return options;
    }

    public static void assertContains(String message, String haystack, String needle)
    {
        assertTrue(message + "\nContains: <" + needle + ">\nIn:\n" + haystack, haystack.contains(needle));
    }

    protected static void testHttpServiceGreetings(BundleContext bundleContext, String protocol, int port) throws Exception
    {
        assertActiveBundle(bundleContext, "org.eclipse.jetty.osgi.boot");

        assertActiveBundle(bundleContext, "org.eclipse.jetty.osgi.httpservice");
        assertActiveBundle(bundleContext, "org.eclipse.equinox.http.servlet");

        // in the OSGi world this would be bad code and we should use a bundle
        // tracker.
        // here we purposely want to make sure that the httpService is actually
        // ready.
        ServiceReference<?> sr = bundleContext.getServiceReference(HttpService.class.getName());
        assertNotNull("The httpServiceOSGiBundle is started and should " + "have deployed a service reference for HttpService", sr);
        HttpService http = (HttpService) bundleContext.getService(sr);
        http.registerServlet("/greetings", new HttpServlet()
        {
            private static final long serialVersionUID = 1L;

            @Override
            protected void doGet(HttpServletRequest req, HttpServletResponse resp) throws ServletException, IOException
            {
                resp.getWriter().write("Hello");
            }
        }, null, null);

        // now test the servlet
        HttpClient client = protocol.equals("https") ? new HttpClient(newSslContextFactory()) : new HttpClient();
        try
        {
            client.start();
            ContentResponse response = client.GET(protocol + "://127.0.0.1:" + port + "/greetings");
            assertEquals(HttpStatus.OK_200, response.getStatus());

            String content = new String(response.getContent());
            assertEquals("Hello", content);
        }
        finally
        {
            client.stop();
        }
    }
}<|MERGE_RESOLUTION|>--- conflicted
+++ resolved
@@ -99,21 +99,13 @@
         res.addAll(coreJettyDependencies());
         return res;
     }
-<<<<<<< HEAD
  
-=======
-
->>>>>>> 438042e2
     public static Option optionalRemoteDebug()
     {
         return CoreOptions.when(Boolean.getBoolean("pax.exam.debug.remote"))
                 .useOptions(CoreOptions.vmOption("-Xrunjdwp:transport=dt_socket,server=y,suspend=y,address=5005"));
     }
-<<<<<<< HEAD
-     
-=======
-
->>>>>>> 438042e2
+
     public static List<Option> coreJettyDependencies()
     {
         List<Option> res = new ArrayList<>();
