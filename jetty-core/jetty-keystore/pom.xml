--- conflicted
+++ resolved
@@ -12,10 +12,6 @@
   <description>Test keystore with self-signed SSL Certificate.</description>
 
   <properties>
-<<<<<<< HEAD
-    <bouncycastle.version>1.77</bouncycastle.version>
-=======
->>>>>>> b07a8c01
     <bundle-symbolic-name>${project.groupId}.keystore</bundle-symbolic-name>
   </properties>
 
