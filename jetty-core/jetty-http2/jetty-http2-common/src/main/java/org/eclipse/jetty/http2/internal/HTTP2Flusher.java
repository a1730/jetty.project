//
// ========================================================================
// Copyright (c) 1995 Mort Bay Consulting Pty Ltd and others.
//
// This program and the accompanying materials are made available under the
// terms of the Eclipse Public License v. 2.0 which is available at
// https://www.eclipse.org/legal/epl-2.0, or the Apache License, Version 2.0
// which is available at https://www.apache.org/licenses/LICENSE-2.0.
//
// SPDX-License-Identifier: EPL-2.0 OR Apache-2.0
// ========================================================================
//

package org.eclipse.jetty.http2.internal;

import java.io.IOException;
import java.nio.channels.ClosedChannelException;
import java.util.ArrayDeque;
import java.util.ArrayList;
import java.util.Collection;
import java.util.Deque;
import java.util.HashSet;
import java.util.Iterator;
import java.util.List;
import java.util.Queue;
import java.util.Set;

import org.eclipse.jetty.http2.ErrorCode;
import org.eclipse.jetty.http2.FlowControlStrategy;
import org.eclipse.jetty.http2.HTTP2Connection;
import org.eclipse.jetty.http2.HTTP2Session;
import org.eclipse.jetty.http2.HTTP2Stream;
import org.eclipse.jetty.http2.frames.FrameType;
import org.eclipse.jetty.http2.frames.WindowUpdateFrame;
import org.eclipse.jetty.http2.hpack.HpackException;
import org.eclipse.jetty.io.EndPoint;
import org.eclipse.jetty.io.EofException;
import org.eclipse.jetty.io.RetainableByteBuffer;
import org.eclipse.jetty.util.IteratingCallback;
import org.eclipse.jetty.util.component.Dumpable;
import org.eclipse.jetty.util.thread.AutoLock;
import org.eclipse.jetty.util.thread.Invocable;
import org.slf4j.Logger;
import org.slf4j.LoggerFactory;

public class HTTP2Flusher extends IteratingCallback implements Dumpable
{
    private static final Logger LOG = LoggerFactory.getLogger(HTTP2Flusher.class);

    private final AutoLock lock = new AutoLock();
    private final Queue<WindowEntry> windows = new ArrayDeque<>();
    private final Deque<HTTP2Session.Entry> entries = new ArrayDeque<>();
    private final Queue<HTTP2Session.Entry> pendingEntries = new ArrayDeque<>();
    private final Collection<HTTP2Session.Entry> processedEntries = new ArrayList<>();
    private final HTTP2Session session;
    private final RetainableByteBuffer.Mutable accumulator;
    private InvocationType invocationType = InvocationType.NON_BLOCKING;
    private Throwable terminated;
    private HTTP2Session.Entry stalledEntry;

    public HTTP2Flusher(HTTP2Session session)
    {
        this.session = session;
        EndPoint endPoint = session.getEndPoint();
        boolean direct = endPoint != null && endPoint.getConnection() instanceof HTTP2Connection http2Connection && http2Connection.isUseOutputDirectByteBuffers();
        this.accumulator = new RetainableByteBuffer.DynamicCapacity(session.getGenerator().getByteBufferPool(), direct, -1);
    }

    @Override
    public InvocationType getInvocationType()
    {
        return invocationType;
    }

    public void window(HTTP2Stream stream, WindowUpdateFrame frame)
    {
        Throwable closed;
        try (AutoLock ignored = lock.lock())
        {
            closed = terminated;
            if (closed == null)
                windows.offer(new WindowEntry(stream, frame));
        }
        // Flush stalled data.
        if (closed == null)
            iterate();
    }

    public boolean prepend(HTTP2Session.Entry entry)
    {
        Throwable closed;
        try (AutoLock ignored = lock.lock())
        {
            closed = terminated;
            if (closed == null)
            {
                entries.offerFirst(entry);
                if (LOG.isDebugEnabled())
                    LOG.debug("Prepended {}, entries={}", entry, entries.size());
                return true;
            }
        }
        entry.closeAndFail(closed);
        return false;
    }

    public boolean append(HTTP2Session.Entry entry)
    {
        Throwable closed;
        try (AutoLock ignored = lock.lock())
        {
            closed = terminated;
            // If it was not possible to HPACK encode, then allow to send RST_STREAM and GOAWAY.
            if (closed instanceof HpackException.SessionException)
            {
                FrameType frameType = entry.frame().getType();
                if (frameType == FrameType.RST_STREAM || frameType == FrameType.GO_AWAY)
                    closed = null;
            }
            if (closed == null)
            {
                entries.offer(entry);
                if (LOG.isDebugEnabled())
                    LOG.debug("Appended {}, entries={}, {}", entry, entries.size(), this);
                return true;
            }
        }
        entry.closeAndFail(closed);
        return false;
    }

    public boolean append(List<HTTP2Session.Entry> list)
    {
        Throwable closed;
        try (AutoLock ignored = lock.lock())
        {
            closed = terminated;
            if (closed == null)
            {
                list.forEach(entries::offer);
                if (LOG.isDebugEnabled())
                    LOG.debug("Appended {}, entries={} {}", list, entries.size(), this);
                return true;
            }
        }
        list.forEach(entry -> entry.closeAndFail(closed));
        return false;
    }

    private int getWindowQueueSize()
    {
        try (AutoLock ignored = lock.lock())
        {
            return windows.size();
        }
    }

    public int getFrameQueueSize()
    {
        try (AutoLock ignored = lock.lock())
        {
            return entries.size();
        }
    }

    @Override
    protected Action process() throws Throwable
    {
        if (LOG.isDebugEnabled())
            LOG.debug("process {} {}", session, this);

        try (AutoLock ignored = lock.lock())
        {
            if (terminated != null)
            {
                boolean rethrow = true;
                if (terminated instanceof HpackException.SessionException)
                 {
                     HTTP2Session.Entry entry = entries.peek();
                     if (entry != null)
                     {
                         FrameType frameType = entry.frame().getType();
                         if (frameType == FrameType.RST_STREAM || frameType == FrameType.GO_AWAY)
                         {
                             rethrow = false;
                             if (frameType == FrameType.GO_AWAY)
                             {
                                 // Allow a SessionException to be processed once to send a GOAWAY.
                                 terminated = new ClosedChannelException().initCause(terminated);
                             }
                         }
                     }
                 }
                 if (rethrow)
                     throw terminated;
            }

            WindowEntry windowEntry;
            while ((windowEntry = windows.poll()) != null)
            {
                windowEntry.perform();
            }

            HTTP2Session.Entry entry;
            while ((entry = entries.poll()) != null)
            {
                pendingEntries.offer(entry);
            }
        }

        if (pendingEntries.isEmpty())
        {
            if (LOG.isDebugEnabled())
                LOG.debug("Flushed {} {}", session, this);
            return Action.IDLE;
        }

        while (true)
        {
            boolean progress = false;

            if (pendingEntries.isEmpty())
                break;

            Iterator<HTTP2Session.Entry> pending = pendingEntries.iterator();
            while (pending.hasNext())
            {
                HTTP2Session.Entry entry = pending.next();
                if (LOG.isDebugEnabled())
                    LOG.debug("Processing {}", entry);

                // If the stream has been reset or removed,
                // don't send the frame and fail it here.
                if (entry.shouldBeDropped())
                {
                    if (LOG.isDebugEnabled())
                        LOG.debug("Dropped {}", entry);
                    entry.closeAndFail(new EofException("dropped"));
                    pending.remove();
                    continue;
                }

                try
                {
                    if (entry.generate(accumulator))
                    {
                        if (LOG.isDebugEnabled())
                            LOG.debug("Generated {} frame bytes for {}", entry.getFrameBytesGenerated(), entry);

                        progress = true;

                        // We use ArrayList contains() + add() instead of HashSet add()
                        // because that is faster for collections of size up to 250 entries.
                        if (!processedEntries.contains(entry))
                        {
                            processedEntries.add(entry);
                            invocationType = Invocable.combine(invocationType, Invocable.getInvocationType(entry.getCallback()));
                        }

                        if (entry.getDataBytesRemaining() == 0)
                            pending.remove();
                    }
                    else
                    {
                        if (session.getSendWindow() <= 0 && stalledEntry == null)
                        {
                            stalledEntry = entry;
                            if (LOG.isDebugEnabled())
                                LOG.debug("Flow control stalled at {}", entry);
                            // Continue to process control frames.
                        }
                    }
                }
                catch (HpackException.StreamException failure)
                {
                    if (LOG.isDebugEnabled())
                        LOG.debug("Failure generating {}", entry, failure);
                    entry.resetAndFail(failure);
                    pending.remove();
                }
                catch (HpackException.SessionException failure)
                {
                    if (LOG.isDebugEnabled())
                        LOG.debug("Failure generating {}", entry, failure);
                    onSessionFailure(failure);
                    // The method above will try to send
                    // a GOAWAY, so we will iterate again.
                    return Action.IDLE;
                }
                catch (Throwable failure)
                {
                    // Failure to generate the entry is catastrophic.
                    if (LOG.isDebugEnabled())
                        LOG.debug("Failure generating {}", entry, failure);
                    failed(failure);
                    return Action.SCHEDULED;
                }
            }

            if (!progress)
                break;

            if (stalledEntry != null)
                break;

            int writeThreshold = session.getWriteThreshold();
            if (accumulator.size() >= writeThreshold)
            {
                if (LOG.isDebugEnabled())
                    LOG.debug("Write threshold {} exceeded", writeThreshold);
                break;
            }
        }

        if (accumulator.isEmpty())
        {
            finish();
            return Action.IDLE;
        }

        if (LOG.isDebugEnabled())
            LOG.debug("Writing {} bytes - entries processed/pending {}/{}: {}/{}",
                accumulator.size(),
                processedEntries.size(),
                pendingEntries.size(),
                processedEntries,
                pendingEntries);

        accumulator.writeTo(session.getEndPoint(), false, this);
        return Action.SCHEDULED;
    }

    @Override
    protected void onSuccess()
    {
        if (LOG.isDebugEnabled())
            LOG.debug("Written - entries processed/pending {}/{}: {}/{}",
                processedEntries.size(),
                pendingEntries.size(),
                processedEntries,
                pendingEntries);
        finish();
    }

    private void finish()
    {
        accumulator.clear();
        processedEntries.forEach(HTTP2Session.Entry::succeeded);
        processedEntries.clear();
        invocationType = InvocationType.NON_BLOCKING;

        if (stalledEntry != null)
        {
            int size = pendingEntries.size();
            for (int i = 0; i < size; ++i)
            {
                HTTP2Session.Entry entry = pendingEntries.peek();
                if (entry == stalledEntry)
                    break;
                pendingEntries.poll();
                pendingEntries.offer(entry);
            }
            stalledEntry = null;
        }
    }

    @Override
    protected void onCompleteSuccess()
    {
        throw new IllegalStateException();
    }

    @Override
    protected void onFailure(Throwable x)
    {
<<<<<<< HEAD
        Throwable closed = fail(x);
        // If the failure came from within the
        // flusher, we need to close the connection.
=======
        accumulator.release();

        Throwable closed;
        Set<HTTP2Session.Entry> allEntries;
        try (AutoLock ignored = lock.lock())
        {
            closed = terminated;
            terminated = x;
            if (LOG.isDebugEnabled())
                LOG.debug(String.format("%s, entries processed/pending/queued=%d/%d/%d",
                    closed != null ? "Closing" : "Failing",
                    processedEntries.size(),
                    pendingEntries.size(),
                    entries.size()), x);
            allEntries = new HashSet<>(entries);
            entries.clear();
        }
        allEntries.addAll(processedEntries);
        processedEntries.clear();
        allEntries.addAll(pendingEntries);
        pendingEntries.clear();

        // If the failure comes from within the flusher,
        // fail the current streams and close the connection.
>>>>>>> 85ce1521
        if (closed == null)
            session.onWriteFailure(x);

        allEntries.forEach(entry -> entry.closeAndFail(x));
    }

    @Override
    protected void onCompleteFailure(Throwable x)
    {
        accumulator.release();
<<<<<<< HEAD
    }

    private void onSessionFailure(Throwable x)
    {
        accumulator.clear();
        Throwable closed = fail(x);
        if (closed == null)
            session.close(ErrorCode.COMPRESSION_ERROR.code, null, NOOP);
    }
=======
>>>>>>> 85ce1521

        Throwable closed;
        Set<HTTP2Session.Entry> allEntries;
        try (AutoLock ignored = lock.lock())
        {
            closed = terminated;
            terminated = x;
            if (LOG.isDebugEnabled())
                LOG.debug(String.format("%s, entries processed/pending/queued=%d/%d/%d",
                    closed != null ? "Closing" : "Failing",
                    processedEntries.size(),
                    pendingEntries.size(),
                    entries.size()), x);
            allEntries = new HashSet<>(entries);
            entries.clear();
        }
        allEntries.addAll(processedEntries);
        processedEntries.clear();
        allEntries.addAll(pendingEntries);
        pendingEntries.clear();

        allEntries.forEach(entry -> entry.resetAndFail(x));

        if (closed == null)
            session.close(ErrorCode.COMPRESSION_ERROR.code, null, NOOP);
    }

    public void terminate(Throwable cause)
    {
        Throwable closed;
        try (AutoLock ignored = lock.lock())
        {
            closed = terminated;
            terminated = cause;
            if (LOG.isDebugEnabled())
                LOG.debug("{} {}", closed != null ? "Terminated" : "Terminating", this);
        }
        if (closed == null)
            iterate();
    }

    @Override
    public String dump()
    {
        return Dumpable.dump(this);
    }

    @Override
    public void dump(Appendable out, String indent) throws IOException
    {
        out.append(toString()).append(System.lineSeparator());
    }

    @Override
    public String toString()
    {
        return String.format("%s[window_queue=%d,frame_queue=%d,processed/pending=%d/%d]",
            super.toString(),
            getWindowQueueSize(),
            getFrameQueueSize(),
            processedEntries.size(),
            pendingEntries.size());
    }

    private class WindowEntry
    {
        private final HTTP2Stream stream;
        private final WindowUpdateFrame frame;

        public WindowEntry(HTTP2Stream stream, WindowUpdateFrame frame)
        {
            this.stream = stream;
            this.frame = frame;
        }

        public void perform()
        {
            FlowControlStrategy flowControl = session.getFlowControlStrategy();
            flowControl.onWindowUpdate(session, stream, frame);
        }
    }
}<|MERGE_RESOLUTION|>--- conflicted
+++ resolved
@@ -373,13 +373,6 @@
     @Override
     protected void onFailure(Throwable x)
     {
-<<<<<<< HEAD
-        Throwable closed = fail(x);
-        // If the failure came from within the
-        // flusher, we need to close the connection.
-=======
-        accumulator.release();
-
         Throwable closed;
         Set<HTTP2Session.Entry> allEntries;
         try (AutoLock ignored = lock.lock())
@@ -402,7 +395,6 @@
 
         // If the failure comes from within the flusher,
         // fail the current streams and close the connection.
->>>>>>> 85ce1521
         if (closed == null)
             session.onWriteFailure(x);
 
@@ -413,18 +405,11 @@
     protected void onCompleteFailure(Throwable x)
     {
         accumulator.release();
-<<<<<<< HEAD
     }
 
     private void onSessionFailure(Throwable x)
     {
         accumulator.clear();
-        Throwable closed = fail(x);
-        if (closed == null)
-            session.close(ErrorCode.COMPRESSION_ERROR.code, null, NOOP);
-    }
-=======
->>>>>>> 85ce1521
 
         Throwable closed;
         Set<HTTP2Session.Entry> allEntries;
