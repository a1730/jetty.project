//
// ========================================================================
// Copyright (c) 1995 Mort Bay Consulting Pty Ltd and others.
//
// This program and the accompanying materials are made available under the
// terms of the Eclipse Public License v. 2.0 which is available at
// https://www.eclipse.org/legal/epl-2.0, or the Apache License, Version 2.0
// which is available at https://www.apache.org/licenses/LICENSE-2.0.
//
// SPDX-License-Identifier: EPL-2.0 OR Apache-2.0
// ========================================================================
//

package org.eclipse.jetty.io;

import java.io.IOException;
import java.net.InetSocketAddress;
import java.net.SocketAddress;
import java.net.SocketException;
import java.net.SocketOption;
import java.net.StandardSocketOptions;
import java.nio.channels.DatagramChannel;
import java.nio.channels.NetworkChannel;
import java.nio.channels.SelectableChannel;
import java.nio.channels.SelectionKey;
import java.nio.channels.SocketChannel;
import java.time.Duration;
import java.util.EventListener;
import java.util.List;
import java.util.Map;
<<<<<<< HEAD
=======
import java.util.Objects;
import java.util.concurrent.CopyOnWriteArrayList;
>>>>>>> 4d832d04
import java.util.concurrent.Executor;

import org.eclipse.jetty.util.IO;
import org.eclipse.jetty.util.Promise;
import org.eclipse.jetty.util.annotation.ManagedAttribute;
import org.eclipse.jetty.util.annotation.ManagedObject;
import org.eclipse.jetty.util.component.ContainerLifeCycle;
import org.eclipse.jetty.util.ssl.SslContextFactory;
import org.eclipse.jetty.util.thread.QueuedThreadPool;
import org.eclipse.jetty.util.thread.ScheduledExecutorScheduler;
import org.eclipse.jetty.util.thread.Scheduler;
import org.slf4j.Logger;
import org.slf4j.LoggerFactory;

/**
 * <p>The client-side component that connects to server sockets.</p>
 * <p>ClientConnector delegates the handling of {@link SocketChannel}s
 * to a {@link SelectorManager}, and centralizes the configuration of
 * necessary components such as the executor, the scheduler, etc.</p>
 * <p>ClientConnector offers a low-level API that can be used to
 * connect {@link SocketChannel}s to listening servers via the
 * {@link #connect(SocketAddress, Map)} method.</p>
 * <p>However, a ClientConnector instance is typically just configured
 * and then passed to an HttpClient transport, so that applications
 * can use high-level APIs to make HTTP requests to servers:</p>
 * <pre>
 * // Create a ClientConnector instance.
 * ClientConnector connector = new ClientConnector();
 *
 * // Configure the ClientConnector.
 * connector.setSelectors(1);
 * connector.setSslContextFactory(new SslContextFactory.Client());
 *
 * // Pass it to the HttpClient transport.
 * HttpClientTransport transport = new HttpClientTransportDynamic(connector);
 * HttpClient httpClient = new HttpClient(transport);
 * httpClient.start();
 * </pre>
 */
@ManagedObject
public class ClientConnector extends ContainerLifeCycle
{
    public static final String CLIENT_CONNECTOR_CONTEXT_KEY = "org.eclipse.jetty.client.connector";
    public static final String REMOTE_SOCKET_ADDRESS_CONTEXT_KEY = CLIENT_CONNECTOR_CONTEXT_KEY + ".remoteSocketAddress";
    public static final String CLIENT_CONNECTION_FACTORY_CONTEXT_KEY = CLIENT_CONNECTOR_CONTEXT_KEY + ".clientConnectionFactory";
    public static final String CONNECTION_PROMISE_CONTEXT_KEY = CLIENT_CONNECTOR_CONTEXT_KEY + ".connectionPromise";
    public static final String APPLICATION_PROTOCOLS_CONTEXT_KEY = CLIENT_CONNECTOR_CONTEXT_KEY + ".applicationProtocols";
    private static final Logger LOG = LoggerFactory.getLogger(ClientConnector.class);

<<<<<<< HEAD
=======
    /**
     * <p>Creates a ClientConnector configured to connect via Unix-Domain sockets to the given Unix-Domain path</p>
     *
     * @param path the Unix-Domain path to connect to
     * @return a ClientConnector that connects to the given Unix-Domain path
     * @deprecated replaced by {@link Transport.TCPUnix}
     */
    @Deprecated(since = "12.0.7", forRemoval = true)
    public static ClientConnector forUnixDomain(Path path)
    {
        return new ClientConnector(Configurator.forUnixDomain(path));
    }

    private final Configurator configurator;
    private final List<ConnectListener> listeners = new CopyOnWriteArrayList<>();
>>>>>>> 4d832d04
    private Executor executor;
    private Scheduler scheduler;
    private ByteBufferPool byteBufferPool;
    private SslContextFactory.Client sslContextFactory;
    private SelectorManager selectorManager;
    private int selectors = 1;
    private boolean connectBlocking;
    private Duration connectTimeout = Duration.ofSeconds(5);
    private Duration idleTimeout = Duration.ofSeconds(30);
    private SocketAddress bindAddress;
    private boolean tcpNoDelay = true;
    private boolean reuseAddress = true;
    private boolean reusePort;
    private int receiveBufferSize = -1;
    private int sendBufferSize = -1;

    public SelectorManager getSelectorManager()
    {
        return selectorManager;
    }

    public Executor getExecutor()
    {
        return executor;
    }

    public void setExecutor(Executor executor)
    {
        if (isStarted())
            throw new IllegalStateException();
        updateBean(this.executor, executor);
        this.executor = executor;
    }

    public Scheduler getScheduler()
    {
        return scheduler;
    }

    public void setScheduler(Scheduler scheduler)
    {
        if (isStarted())
            throw new IllegalStateException();
        updateBean(this.scheduler, scheduler);
        this.scheduler = scheduler;
    }

    public ByteBufferPool getByteBufferPool()
    {
        return byteBufferPool;
    }

    public void setByteBufferPool(ByteBufferPool byteBufferPool)
    {
        if (isStarted())
            throw new IllegalStateException();
        updateBean(this.byteBufferPool, byteBufferPool);
        this.byteBufferPool = byteBufferPool;
    }

    public SslContextFactory.Client getSslContextFactory()
    {
        return sslContextFactory;
    }

    public void setSslContextFactory(SslContextFactory.Client sslContextFactory)
    {
        if (isStarted())
            throw new IllegalStateException();
        updateBean(this.sslContextFactory, sslContextFactory);
        this.sslContextFactory = sslContextFactory;
    }

    /**
     * @return the number of NIO selectors
     */
    @ManagedAttribute("The number of NIO selectors")
    public int getSelectors()
    {
        return selectors;
    }

    public void setSelectors(int selectors)
    {
        if (isStarted())
            throw new IllegalStateException();
        this.selectors = selectors;
    }

    /**
     * @return whether {@link #connect(SocketAddress, Map)} operations are performed in blocking mode
     */
    @ManagedAttribute("Whether connect operations are performed in blocking mode")
    public boolean isConnectBlocking()
    {
        return connectBlocking;
    }

    public void setConnectBlocking(boolean connectBlocking)
    {
        this.connectBlocking = connectBlocking;
    }

    /**
     * @return the timeout of {@link #connect(SocketAddress, Map)} operations
     */
    @ManagedAttribute("The timeout of connect operations")
    public Duration getConnectTimeout()
    {
        return connectTimeout;
    }

    public void setConnectTimeout(Duration connectTimeout)
    {
        this.connectTimeout = connectTimeout;
        if (selectorManager != null)
            selectorManager.setConnectTimeout(connectTimeout.toMillis());
    }

    /**
     * @return the max duration for which a connection can be idle (that is, without traffic of bytes in either direction)
     */
    @ManagedAttribute("The duration for which a connection can be idle")
    public Duration getIdleTimeout()
    {
        return idleTimeout;
    }

    public void setIdleTimeout(Duration idleTimeout)
    {
        this.idleTimeout = idleTimeout;
    }

    /**
     * @return the address to bind a socket to before the connect operation
     */
    @ManagedAttribute("The socket address to bind sockets to before the connect operation")
    public SocketAddress getBindAddress()
    {
        return bindAddress;
    }

    /**
     * <p>Sets the bind address of sockets before the connect operation.</p>
     * <p>In multi-homed hosts, you may want to connect from a specific address:</p>
     * <pre>
     * clientConnector.setBindAddress(new InetSocketAddress("127.0.0.2", 0));
     * </pre>
     * <p>Note the use of the port {@code 0} to indicate that a different ephemeral port
     * should be used for each different connection.</p>
     * <p>In the rare cases where you want to use the same port for all connections,
     * you must also call {@link #setReusePort(boolean) setReusePort(true)}.</p>
     *
     * @param bindAddress the socket address to bind to before the connect operation
     */
    public void setBindAddress(SocketAddress bindAddress)
    {
        this.bindAddress = bindAddress;
    }

    /**
     * @return whether small TCP packets are sent without delay
     */
    @ManagedAttribute("Whether small TCP packets are sent without delay")
    public boolean isTCPNoDelay()
    {
        return tcpNoDelay;
    }

    public void setTCPNoDelay(boolean tcpNoDelay)
    {
        this.tcpNoDelay = tcpNoDelay;
    }

    /**
     * @return whether rebinding is allowed with sockets in tear-down states
     */
    @ManagedAttribute("Whether rebinding is allowed with sockets in tear-down states")
    public boolean getReuseAddress()
    {
        return reuseAddress;
    }

    /**
     * <p>Sets whether it is allowed to bind a socket to a socket address
     * that may be in use by another socket in tear-down state, for example
     * in TIME_WAIT state.</p>
     * <p>This is useful when ClientConnector is restarted: an existing connection
     * may still be using a network address (same host and same port) that is also
     * chosen for a new connection.</p>
     *
     * @param reuseAddress whether rebinding is allowed with sockets in tear-down states
     * @see #setReusePort(boolean)
     */
    public void setReuseAddress(boolean reuseAddress)
    {
        this.reuseAddress = reuseAddress;
    }

    /**
     * @return whether binding to same host and port is allowed
     */
    @ManagedAttribute("Whether binding to same host and port is allowed")
    public boolean isReusePort()
    {
        return reusePort;
    }

    /**
     * <p>Sets whether it is allowed to bind multiple sockets to the same
     * socket address (same host and same port).</p>
     *
     * @param reusePort whether binding to same host and port is allowed
     */
    public void setReusePort(boolean reusePort)
    {
        this.reusePort = reusePort;
    }

    /**
     * @return the receive buffer size in bytes, or -1 for the default value
     */
    @ManagedAttribute("The receive buffer size in bytes")
    public int getReceiveBufferSize()
    {
        return receiveBufferSize;
    }

    public void setReceiveBufferSize(int receiveBufferSize)
    {
        this.receiveBufferSize = receiveBufferSize;
    }

    /**
     * @return the send buffer size in bytes, or -1 for the default value
     */
    @ManagedAttribute("The send buffer size in bytes")
    public int getSendBufferSize()
    {
        return sendBufferSize;
    }

    public void setSendBufferSize(int sendBufferSize)
    {
        this.sendBufferSize = sendBufferSize;
    }

    @Override
    protected void doStart() throws Exception
    {
        if (executor == null)
        {
            QueuedThreadPool clientThreads = new QueuedThreadPool();
            clientThreads.setName(String.format("client-pool@%x", hashCode()));
            setExecutor(clientThreads);
        }
        if (scheduler == null)
            setScheduler(new ScheduledExecutorScheduler(String.format("client-scheduler@%x", hashCode()), false));
        if (byteBufferPool == null)
            setByteBufferPool(new ArrayByteBufferPool());
        if (sslContextFactory == null)
            setSslContextFactory(newSslContextFactory());
        selectorManager = newSelectorManager();
        selectorManager.setConnectTimeout(getConnectTimeout().toMillis());
        addBean(selectorManager);
        super.doStart();
    }

    @Override
    protected void doStop() throws Exception
    {
        super.doStop();
        removeBean(selectorManager);
    }

    protected SslContextFactory.Client newSslContextFactory()
    {
        SslContextFactory.Client sslContextFactory = new SslContextFactory.Client(false);
        sslContextFactory.setEndpointIdentificationAlgorithm("HTTPS");
        return sslContextFactory;
    }

    protected SelectorManager newSelectorManager()
    {
        return new ClientSelectorManager(getExecutor(), getScheduler(), getSelectors());
    }

    public void connect(SocketAddress address, Map<String, Object> context)
    {
        SelectableChannel channel = null;
        try
        {
            context.put(ClientConnector.CLIENT_CONNECTOR_CONTEXT_KEY, this);

            Transport transport = (Transport)context.get(Transport.class.getName());

            if (address == null)
                address = transport.getSocketAddress();
            context.putIfAbsent(REMOTE_SOCKET_ADDRESS_CONTEXT_KEY, address);

            channel = transport.newSelectableChannel();
            configure(channel);

            if (channel instanceof NetworkChannel networkChannel)
            {
                SocketAddress bindAddress = getBindAddress();
                if (bindAddress != null)
                    bind(networkChannel, bindAddress);
                else if (networkChannel instanceof DatagramChannel)
                    bind(networkChannel, null);
            }

            boolean connected = true;
            if (channel instanceof SocketChannel socketChannel)
            {
                boolean blocking = isConnectBlocking() && address instanceof InetSocketAddress;
                if (LOG.isDebugEnabled())
                    LOG.debug("Connecting {} to {}", blocking ? "blocking" : "non-blocking", address);

                notifyConnectBegin(socketChannel, address);
                if (blocking)
                {
                    socketChannel.socket().connect(address, (int)getConnectTimeout().toMillis());
                    notifyConnectSuccess(socketChannel);
                    socketChannel.configureBlocking(false);
                }
                else
                {
                    socketChannel.configureBlocking(false);
                    connected = socketChannel.connect(address);
                    if (connected)
                        notifyConnectSuccess(socketChannel);
                }
            }
            else
            {
                channel.configureBlocking(false);
            }

            if (connected)
                selectorManager.accept(channel, context);
            else
                selectorManager.connect(channel, context);
        }
        // Must catch all exceptions, since some like
        // UnresolvedAddressException are not IOExceptions.
        catch (Throwable x)
        {
            // If IPv6 is not deployed, a generic SocketException "Network is unreachable"
            // exception is being thrown, so we attempt to provide a better error message.
            if (x.getClass() == SocketException.class)
                x = new SocketException("Could not connect to " + address).initCause(x);
            IO.close(channel);
            connectFailed(channel, address, x, context);
        }
    }

    public void accept(SelectableChannel selectable, Map<String, Object> context)
    {
        try
        {
            SocketChannel channel = (SocketChannel)selectable;
            if (!channel.isConnected())
                throw new IllegalStateException("SocketChannel must be connected");

            context.put(ClientConnector.CLIENT_CONNECTOR_CONTEXT_KEY, this);

            configure(channel);
            channel.configureBlocking(false);
            selectorManager.accept(channel, context);
        }
        catch (Throwable failure)
        {
            if (LOG.isDebugEnabled())
                LOG.debug("Could not accept {}", selectable);
            IO.close(selectable);
            acceptFailed(failure, selectable, context);
        }
    }

    private void bind(NetworkChannel channel, SocketAddress bindAddress) throws IOException
    {
        if (LOG.isDebugEnabled())
            LOG.debug("Binding {} to {}", channel, bindAddress);
        channel.bind(bindAddress);
    }

    protected void configure(SelectableChannel selectable) throws IOException
    {
        if (selectable instanceof NetworkChannel channel)
        {
            setSocketOption(channel, StandardSocketOptions.TCP_NODELAY, isTCPNoDelay());
            setSocketOption(channel, StandardSocketOptions.SO_REUSEADDR, getReuseAddress());
            setSocketOption(channel, StandardSocketOptions.SO_REUSEPORT, isReusePort());
            int receiveBufferSize = getReceiveBufferSize();
            if (receiveBufferSize >= 0)
                setSocketOption(channel, StandardSocketOptions.SO_RCVBUF, receiveBufferSize);
            int sendBufferSize = getSendBufferSize();
            if (sendBufferSize >= 0)
                setSocketOption(channel, StandardSocketOptions.SO_SNDBUF, sendBufferSize);
        }
    }

    private <T> void setSocketOption(NetworkChannel channel, SocketOption<T> option, T value)
    {
        try
        {
            channel.setOption(option, value);
        }
        catch (Throwable x)
        {
            if (LOG.isTraceEnabled())
                LOG.trace("Could not configure {} to {} on {}", option, value, channel, x);
        }
    }

    protected EndPoint newEndPoint(SelectableChannel selectable, ManagedSelector selector, SelectionKey selectionKey)
    {
        @SuppressWarnings("unchecked")
        Map<String, Object> context = (Map<String, Object>)selectionKey.attachment();
        Transport transport = (Transport)context.get(Transport.class.getName());
        return transport.newEndPoint(getScheduler(), selector, selectable, selectionKey);
    }

    protected Connection newConnection(EndPoint endPoint, Map<String, Object> context) throws IOException
    {
        Transport transport = (Transport)context.get(Transport.class.getName());
        return transport.newConnection(endPoint, context);
    }

    protected void acceptFailed(Throwable failure, SelectableChannel channel, Map<String, Object> context)
    {
        if (LOG.isDebugEnabled())
            LOG.debug("Could not accept {}", channel);
        Promise<?> promise = (Promise<?>)context.get(CONNECTION_PROMISE_CONTEXT_KEY);
        if (promise != null)
            promise.failed(failure);
    }

    protected void connectFailed(SelectableChannel channel, SocketAddress address, Throwable failure, Map<String, Object> context)
    {
        if (LOG.isDebugEnabled())
            LOG.debug("Could not connect to {}", address);
        notifyConnectFailure((SocketChannel)channel, address, failure);
        Promise<?> promise = (Promise<?>)context.get(CONNECTION_PROMISE_CONTEXT_KEY);
        if (promise != null)
            promise.failed(failure);
    }

    @Override
    public boolean addEventListener(EventListener listener)
    {
        if (listener instanceof ConnectListener connectListener)
            return listeners.add(connectListener);
        return super.addEventListener(listener);
    }

    @Override
    public boolean removeEventListener(EventListener listener)
    {
        if (listener instanceof ConnectListener connectListener)
            return listeners.remove(connectListener);
        return super.removeEventListener(listener);
    }

    private void notifyConnectBegin(SocketChannel socketChannel, SocketAddress socketAddress)
    {
        for (ConnectListener listener : listeners)
        {
            try
            {
                listener.onConnectBegin(socketChannel, socketAddress);
            }
            catch (Throwable x)
            {
                LOG.info("failure notifying listener {}", listener, x);
            }
        }
    }

    private void notifyConnectSuccess(SocketChannel socketChannel)
    {
        for (ConnectListener listener : listeners)
        {
            try
            {
                listener.onConnectSuccess(socketChannel);
            }
            catch (Throwable x)
            {
                LOG.info("failure notifying listener {}", listener, x);
            }
        }
    }

    private void notifyConnectFailure(SocketChannel socketChannel, SocketAddress socketAddress, Throwable throwable)
    {
        for (ConnectListener listener : listeners)
        {
            try
            {
                listener.onConnectFailure(socketChannel, socketAddress, throwable);
            }
            catch (Throwable x)
            {
                LOG.info("failure notifying listener {}", listener, x);
            }
        }
    }

    protected class ClientSelectorManager extends SelectorManager
    {
        public ClientSelectorManager(Executor executor, Scheduler scheduler, int selectors)
        {
            super(executor, scheduler, selectors);
        }

        @Override
        protected EndPoint newEndPoint(SelectableChannel channel, ManagedSelector selector, SelectionKey selectionKey)
        {
            EndPoint endPoint = ClientConnector.this.newEndPoint(channel, selector, selectionKey);
            endPoint.setIdleTimeout(getIdleTimeout().toMillis());
            return endPoint;
        }

        @Override
        public Connection newConnection(SelectableChannel channel, EndPoint endPoint, Object attachment) throws IOException
        {
            @SuppressWarnings("unchecked")
            Map<String, Object> context = (Map<String, Object>)attachment;
            return ClientConnector.this.newConnection(endPoint, context);
        }

        @Override
        public void connectionOpened(Connection connection, Object context)
        {
            @SuppressWarnings("unchecked")
            Map<String, Object> contextMap = (Map<String, Object>)context;
            @SuppressWarnings("unchecked")
            Promise<Connection> promise = (Promise<Connection>)contextMap.get(CONNECTION_PROMISE_CONTEXT_KEY);
            try
            {
                super.connectionOpened(connection, context);
                // TODO: the block below should be moved to Connection.onOpen() in each implementation,
                //  so that each implementation can decide when to notify the promise, possibly not in onOpen().
                promise.succeeded(connection);
            }
            catch (Throwable x)
            {
                promise.failed(x);
            }
        }

        @Override
        public void connectionSucceeded(SelectableChannel channel)
        {
            super.connectionSucceeded(channel);
            notifyConnectSuccess((SocketChannel)channel);
        }

        @Override
        protected void connectionFailed(SelectableChannel channel, Throwable failure, Object attachment)
        {
            super.connectionFailed(channel, failure, attachment);
            @SuppressWarnings("unchecked")
            Map<String, Object> context = (Map<String, Object>)attachment;
            SocketAddress address = (SocketAddress)context.get(REMOTE_SOCKET_ADDRESS_CONTEXT_KEY);
            connectFailed(channel, address, failure, context);
        }
    }
<<<<<<< HEAD
=======

    /**
     * <p>Configures a {@link ClientConnector}.</p>
     *
     * @deprecated replaced by {@link Transport}
     */
    @Deprecated(since = "12.0.7", forRemoval = true)
    public static class Configurator extends ContainerLifeCycle
    {
        /**
         * @return the default {@link Transport} for this configurator
         */
        public Transport newTransport()
        {
            return null;
        }

        /**
         * <p>Returns whether the connection to a given {@link SocketAddress} is intrinsically secure.</p>
         * <p>A protocol such as HTTP/1.1 can be transported by TCP; however, TCP is not secure because
         * it does not offer any encryption.</p>
         * <p>Encryption is provided by using TLS to wrap the HTTP/1.1 bytes, and then transporting the
         * TLS bytes over TCP.</p>
         * <p>On the other hand, protocols such as QUIC are intrinsically secure, and therefore it is
         * not necessary to wrap the HTTP/1.1 bytes with TLS: the HTTP/1.1 bytes are transported over
         * QUIC in an intrinsically secure way.</p>
         *
         * @param clientConnector the ClientConnector
         * @param address the SocketAddress to connect to
         * @return whether the connection to the given SocketAddress is intrinsically secure
         */
        public boolean isIntrinsicallySecure(ClientConnector clientConnector, SocketAddress address)
        {
            return false;
        }

        /**
         * <p>Creates a new {@link SocketChannel} to connect to a {@link SocketAddress}
         * derived from the input socket address.</p>
         * <p>The input socket address represents the destination socket address to
         * connect to, as it is typically specified by a URI authority, for example
         * {@code localhost:8080} if the URI is {@code http://localhost:8080/path}.</p>
         * <p>However, the returned socket address may be different as the implementation
         * may use a Unix-Domain socket address to physically connect to the virtual
         * destination socket address given as input.</p>
         * <p>The return type is a pair/record holding the socket channel and the
         * socket address, with the socket channel not yet connected.
         * The implementation of this methods must not call
         * {@link SocketChannel#connect(SocketAddress)}, as this is done later,
         * after configuring the socket, by the {@link ClientConnector} implementation.</p>
         *
         * @param clientConnector the client connector requesting channel with associated address
         * @param address the destination socket address, typically specified in a URI
         * @param context the context to create the new socket channel
         * @return a new {@link SocketChannel} with an associated {@link SocketAddress} to connect to
         * @throws IOException if the socket channel or the socket address cannot be created
         */
        public ChannelWithAddress newChannelWithAddress(ClientConnector clientConnector, SocketAddress address, Map<String, Object> context) throws IOException
        {
            return new ChannelWithAddress(SocketChannel.open(), address);
        }

        public EndPoint newEndPoint(ClientConnector clientConnector, SocketAddress address, SelectableChannel selectable, ManagedSelector selector, SelectionKey selectionKey)
        {
            return new SocketChannelEndPoint((SocketChannel)selectable, selector, selectionKey, clientConnector.getScheduler());
        }

        public Connection newConnection(ClientConnector clientConnector, SocketAddress address, EndPoint endPoint, Map<String, Object> context) throws IOException
        {
            ClientConnectionFactory factory = (ClientConnectionFactory)context.get(CLIENT_CONNECTION_FACTORY_CONTEXT_KEY);
            return factory.newConnection(endPoint, context);
        }

        /**
         * <p>A pair/record holding a {@link SelectableChannel} and a {@link SocketAddress} to connect to.</p>
         *
         * @deprecated replaced by {@link Transport}
         */
        @Deprecated(since = "12.0.7", forRemoval = true)
        public static class ChannelWithAddress
        {
            private final SelectableChannel channel;
            private final SocketAddress address;

            public ChannelWithAddress(SelectableChannel channel, SocketAddress address)
            {
                this.channel = channel;
                this.address = address;
            }

            public SelectableChannel getSelectableChannel()
            {
                return channel;
            }

            public SocketAddress getSocketAddress()
            {
                return address;
            }
        }

        private static Configurator forUnixDomain(Path path)
        {
            return new Configurator()
            {
                @Override
                public Transport newTransport()
                {
                    return new Transport.TCPUnix(path);
                }

                @Override
                public ChannelWithAddress newChannelWithAddress(ClientConnector clientConnector, SocketAddress address, Map<String, Object> context) throws IOException
                {
                    SocketChannel socketChannel = SocketChannel.open(StandardProtocolFamily.UNIX);
                    UnixDomainSocketAddress socketAddress = UnixDomainSocketAddress.of(path);
                    return new ChannelWithAddress(socketChannel, socketAddress);
                }
            };
        }
    }
    
    /**
     * <p>A listener for events about {@link SocketChannel#connect(SocketAddress)}.</p>
     * <p>The events are:</p>
     * <ul>
     * <li>{@link ConnectListener#onConnectBegin(SocketChannel, SocketAddress) begin}, just before the {@code connect()} call</li>
     * <li>{@link ConnectListener#onConnectSuccess(SocketChannel) success}, when the {@code connect()} call succeeds</li>
     * <li>{@link ConnectListener#onConnectFailure(SocketChannel, SocketAddress, Throwable) failure}, when the {@code connect()} call fails</li>
     * </ul>
     */
    public interface ConnectListener extends EventListener
    {
        /**
         * <p>Callback method invoked just before a {@link SocketChannel#connect(SocketAddress)} call.</p>
         *
         * @param socketChannel the local socket channel that is about to connect
         * @param socketAddress the remote socket address to connect to
         */
        default void onConnectBegin(SocketChannel socketChannel, SocketAddress socketAddress)
        {
        }

        /**
         * <p>Callback method invoked when a {@link SocketChannel#connect(SocketAddress)} call completes successfully.</p>
         *
         * @param socketChannel the local socket channel that succeeded to connect to the remote socket address
         */
        default void onConnectSuccess(SocketChannel socketChannel)
        {
        }

        /**
         * <p>Callback method invoked when a {@link SocketChannel#connect(SocketAddress)} call completes with a failure.</p>
         *
         * @param socketChannel the local socket channel that failed to connect to the remote socket address
         * @param socketAddress the remote socket address to connect to
         * @param failure the failure cause
         */
        default void onConnectFailure(SocketChannel socketChannel, SocketAddress socketAddress, Throwable failure)
        {
        }
    }
>>>>>>> 4d832d04
}<|MERGE_RESOLUTION|>--- conflicted
+++ resolved
@@ -28,11 +28,7 @@
 import java.util.EventListener;
 import java.util.List;
 import java.util.Map;
-<<<<<<< HEAD
-=======
-import java.util.Objects;
 import java.util.concurrent.CopyOnWriteArrayList;
->>>>>>> 4d832d04
 import java.util.concurrent.Executor;
 
 import org.eclipse.jetty.util.IO;
@@ -82,24 +78,7 @@
     public static final String APPLICATION_PROTOCOLS_CONTEXT_KEY = CLIENT_CONNECTOR_CONTEXT_KEY + ".applicationProtocols";
     private static final Logger LOG = LoggerFactory.getLogger(ClientConnector.class);
 
-<<<<<<< HEAD
-=======
-    /**
-     * <p>Creates a ClientConnector configured to connect via Unix-Domain sockets to the given Unix-Domain path</p>
-     *
-     * @param path the Unix-Domain path to connect to
-     * @return a ClientConnector that connects to the given Unix-Domain path
-     * @deprecated replaced by {@link Transport.TCPUnix}
-     */
-    @Deprecated(since = "12.0.7", forRemoval = true)
-    public static ClientConnector forUnixDomain(Path path)
-    {
-        return new ClientConnector(Configurator.forUnixDomain(path));
-    }
-
-    private final Configurator configurator;
     private final List<ConnectListener> listeners = new CopyOnWriteArrayList<>();
->>>>>>> 4d832d04
     private Executor executor;
     private Scheduler scheduler;
     private ByteBufferPool byteBufferPool;
@@ -670,130 +649,7 @@
             connectFailed(channel, address, failure, context);
         }
     }
-<<<<<<< HEAD
-=======
-
-    /**
-     * <p>Configures a {@link ClientConnector}.</p>
-     *
-     * @deprecated replaced by {@link Transport}
-     */
-    @Deprecated(since = "12.0.7", forRemoval = true)
-    public static class Configurator extends ContainerLifeCycle
-    {
-        /**
-         * @return the default {@link Transport} for this configurator
-         */
-        public Transport newTransport()
-        {
-            return null;
-        }
-
-        /**
-         * <p>Returns whether the connection to a given {@link SocketAddress} is intrinsically secure.</p>
-         * <p>A protocol such as HTTP/1.1 can be transported by TCP; however, TCP is not secure because
-         * it does not offer any encryption.</p>
-         * <p>Encryption is provided by using TLS to wrap the HTTP/1.1 bytes, and then transporting the
-         * TLS bytes over TCP.</p>
-         * <p>On the other hand, protocols such as QUIC are intrinsically secure, and therefore it is
-         * not necessary to wrap the HTTP/1.1 bytes with TLS: the HTTP/1.1 bytes are transported over
-         * QUIC in an intrinsically secure way.</p>
-         *
-         * @param clientConnector the ClientConnector
-         * @param address the SocketAddress to connect to
-         * @return whether the connection to the given SocketAddress is intrinsically secure
-         */
-        public boolean isIntrinsicallySecure(ClientConnector clientConnector, SocketAddress address)
-        {
-            return false;
-        }
-
-        /**
-         * <p>Creates a new {@link SocketChannel} to connect to a {@link SocketAddress}
-         * derived from the input socket address.</p>
-         * <p>The input socket address represents the destination socket address to
-         * connect to, as it is typically specified by a URI authority, for example
-         * {@code localhost:8080} if the URI is {@code http://localhost:8080/path}.</p>
-         * <p>However, the returned socket address may be different as the implementation
-         * may use a Unix-Domain socket address to physically connect to the virtual
-         * destination socket address given as input.</p>
-         * <p>The return type is a pair/record holding the socket channel and the
-         * socket address, with the socket channel not yet connected.
-         * The implementation of this methods must not call
-         * {@link SocketChannel#connect(SocketAddress)}, as this is done later,
-         * after configuring the socket, by the {@link ClientConnector} implementation.</p>
-         *
-         * @param clientConnector the client connector requesting channel with associated address
-         * @param address the destination socket address, typically specified in a URI
-         * @param context the context to create the new socket channel
-         * @return a new {@link SocketChannel} with an associated {@link SocketAddress} to connect to
-         * @throws IOException if the socket channel or the socket address cannot be created
-         */
-        public ChannelWithAddress newChannelWithAddress(ClientConnector clientConnector, SocketAddress address, Map<String, Object> context) throws IOException
-        {
-            return new ChannelWithAddress(SocketChannel.open(), address);
-        }
-
-        public EndPoint newEndPoint(ClientConnector clientConnector, SocketAddress address, SelectableChannel selectable, ManagedSelector selector, SelectionKey selectionKey)
-        {
-            return new SocketChannelEndPoint((SocketChannel)selectable, selector, selectionKey, clientConnector.getScheduler());
-        }
-
-        public Connection newConnection(ClientConnector clientConnector, SocketAddress address, EndPoint endPoint, Map<String, Object> context) throws IOException
-        {
-            ClientConnectionFactory factory = (ClientConnectionFactory)context.get(CLIENT_CONNECTION_FACTORY_CONTEXT_KEY);
-            return factory.newConnection(endPoint, context);
-        }
-
-        /**
-         * <p>A pair/record holding a {@link SelectableChannel} and a {@link SocketAddress} to connect to.</p>
-         *
-         * @deprecated replaced by {@link Transport}
-         */
-        @Deprecated(since = "12.0.7", forRemoval = true)
-        public static class ChannelWithAddress
-        {
-            private final SelectableChannel channel;
-            private final SocketAddress address;
-
-            public ChannelWithAddress(SelectableChannel channel, SocketAddress address)
-            {
-                this.channel = channel;
-                this.address = address;
-            }
-
-            public SelectableChannel getSelectableChannel()
-            {
-                return channel;
-            }
-
-            public SocketAddress getSocketAddress()
-            {
-                return address;
-            }
-        }
-
-        private static Configurator forUnixDomain(Path path)
-        {
-            return new Configurator()
-            {
-                @Override
-                public Transport newTransport()
-                {
-                    return new Transport.TCPUnix(path);
-                }
-
-                @Override
-                public ChannelWithAddress newChannelWithAddress(ClientConnector clientConnector, SocketAddress address, Map<String, Object> context) throws IOException
-                {
-                    SocketChannel socketChannel = SocketChannel.open(StandardProtocolFamily.UNIX);
-                    UnixDomainSocketAddress socketAddress = UnixDomainSocketAddress.of(path);
-                    return new ChannelWithAddress(socketChannel, socketAddress);
-                }
-            };
-        }
-    }
-    
+
     /**
      * <p>A listener for events about {@link SocketChannel#connect(SocketAddress)}.</p>
      * <p>The events are:</p>
@@ -835,5 +691,4 @@
         {
         }
     }
->>>>>>> 4d832d04
 }