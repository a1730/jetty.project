<?xml version="1.0" encoding="UTF-8"?>
<project xmlns="http://maven.apache.org/POM/4.0.0" xmlns:xsi="http://www.w3.org/2001/XMLSchema-instance" xsi:schemaLocation="http://maven.apache.org/POM/4.0.0 http://maven.apache.org/xsd/maven-4.0.0.xsd">
  <parent>
    <groupId>org.eclipse.jetty.fcgi</groupId>
    <artifactId>fcgi-parent</artifactId>
    <version>10.0.0-SNAPSHOT</version>
  </parent>

  <modelVersion>4.0.0</modelVersion>
  <artifactId>fcgi-server</artifactId>
  <name>Jetty :: FastCGI :: Server</name>

  <properties>
    <bundle-symbolic-name>${project.groupId}.server</bundle-symbolic-name>
  </properties>

<<<<<<< HEAD
=======
  <profiles>
    <profile>
      <id>jdk9</id>
      <activation>
        <jdk>[9,)</jdk>
      </activation>
      <dependencies>
        <dependency>
          <groupId>org.eclipse.jetty</groupId>
          <artifactId>jetty-alpn-java-server</artifactId>
          <version>${project.version}</version>
          <scope>test</scope>
        </dependency>
      </dependencies>
    </profile>
  </profiles>

>>>>>>> f79b5aa5
  <dependencies>
    <dependency>
      <groupId>org.slf4j</groupId>
      <artifactId>slf4j-api</artifactId>
    </dependency>
    <dependency>
      <groupId>org.eclipse.jetty.toolchain</groupId>
      <artifactId>jetty-servlet-api</artifactId>
      <optional>true</optional>
    </dependency>
    <dependency>
      <groupId>org.eclipse.jetty.fcgi</groupId>
      <artifactId>fcgi-client</artifactId>
      <version>${project.version}</version>
    </dependency>
    <dependency>
      <groupId>org.eclipse.jetty</groupId>
      <artifactId>jetty-proxy</artifactId>
      <version>${project.version}</version>
    </dependency>
    <dependency>
      <groupId>org.eclipse.jetty</groupId>
      <artifactId>jetty-server</artifactId>
      <version>${project.version}</version>
    </dependency>

    <dependency>
      <groupId>org.eclipse.jetty</groupId>
      <artifactId>jetty-slf4j-impl</artifactId>
      <scope>test</scope>
    </dependency>
    <dependency>
      <groupId>org.eclipse.jetty</groupId>
      <artifactId>jetty-servlet</artifactId>
      <version>${project.version}</version>
      <scope>test</scope>
    </dependency>
    <dependency>
      <groupId>org.eclipse.jetty.http2</groupId>
      <artifactId>http2-server</artifactId>
      <version>${project.version}</version>
      <scope>test</scope>
    </dependency>
    <dependency>
      <groupId>org.eclipse.jetty</groupId>
      <artifactId>jetty-alpn-openjdk8-server</artifactId>
      <version>${project.version}</version>
      <scope>test</scope>
    </dependency>
    <dependency>
      <groupId>org.eclipse.jetty</groupId>
      <artifactId>jetty-annotations</artifactId>
      <version>${project.version}</version>
      <scope>test</scope>
    </dependency>
  </dependencies>
</project><|MERGE_RESOLUTION|>--- conflicted
+++ resolved
@@ -14,26 +14,6 @@
     <bundle-symbolic-name>${project.groupId}.server</bundle-symbolic-name>
   </properties>
 
-<<<<<<< HEAD
-=======
-  <profiles>
-    <profile>
-      <id>jdk9</id>
-      <activation>
-        <jdk>[9,)</jdk>
-      </activation>
-      <dependencies>
-        <dependency>
-          <groupId>org.eclipse.jetty</groupId>
-          <artifactId>jetty-alpn-java-server</artifactId>
-          <version>${project.version}</version>
-          <scope>test</scope>
-        </dependency>
-      </dependencies>
-    </profile>
-  </profiles>
-
->>>>>>> f79b5aa5
   <dependencies>
     <dependency>
       <groupId>org.slf4j</groupId>
@@ -79,7 +59,7 @@
     </dependency>
     <dependency>
       <groupId>org.eclipse.jetty</groupId>
-      <artifactId>jetty-alpn-openjdk8-server</artifactId>
+      <artifactId>jetty-alpn-java-server</artifactId>
       <version>${project.version}</version>
       <scope>test</scope>
     </dependency>
