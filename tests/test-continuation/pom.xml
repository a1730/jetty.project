--- conflicted
+++ resolved
@@ -3,12 +3,7 @@
   <parent>
     <groupId>org.eclipse.jetty.tests</groupId>
     <artifactId>tests-parent</artifactId>
-<<<<<<< HEAD
     <version>10.0.0-SNAPSHOT</version>
-    <relativePath>../pom.xml</relativePath>
-=======
-    <version>9.4.0-SNAPSHOT</version>
->>>>>>> a8f25b55
   </parent>
   <modelVersion>4.0.0</modelVersion>
   <artifactId>test-continuation</artifactId>
@@ -32,11 +27,11 @@
   </build>
   <dependencies>
     <dependency>
-      <groupId>org.eclipse.jetty</groupId>
+      <groupId>org.eclipse.jetty</groupId> 
       <artifactId>jetty-servlet</artifactId>
       <version>${project.version}</version>
       <scope>provided</scope>
-    </dependency>
+    </dependency> 
     <dependency>
       <groupId>org.eclipse.jetty</groupId>
       <artifactId>jetty-continuation</artifactId>
@@ -47,6 +42,6 @@
       <artifactId>jetty-test-helper</artifactId>
       <scope>compile</scope>
     </dependency>
-
+    
   </dependencies>
 </project>