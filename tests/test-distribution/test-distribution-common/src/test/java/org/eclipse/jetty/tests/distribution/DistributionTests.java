//
// ========================================================================
// Copyright (c) 1995 Mort Bay Consulting Pty Ltd and others.
//
// This program and the accompanying materials are made available under the
// terms of the Eclipse Public License v. 2.0 which is available at
// https://www.eclipse.org/legal/epl-2.0, or the Apache License, Version 2.0
// which is available at https://www.apache.org/licenses/LICENSE-2.0.
//
// SPDX-License-Identifier: EPL-2.0 OR Apache-2.0
// ========================================================================
//

package org.eclipse.jetty.tests.distribution;

import java.io.File;
import java.io.FileWriter;
import java.io.IOException;
import java.net.InetAddress;
import java.net.URI;
import java.net.UnknownHostException;
import java.net.http.WebSocket;
import java.nio.ByteBuffer;
import java.nio.charset.Charset;
import java.nio.charset.StandardCharsets;
import java.nio.file.Files;
import java.nio.file.Path;
import java.nio.file.Paths;
import java.nio.file.StandardCopyOption;
import java.nio.file.StandardOpenOption;
import java.time.Duration;
import java.util.ArrayList;
import java.util.Arrays;
import java.util.Collection;
import java.util.LinkedHashMap;
import java.util.List;
import java.util.Map;
import java.util.UUID;
import java.util.concurrent.CompletionStage;
import java.util.concurrent.CountDownLatch;
import java.util.concurrent.TimeUnit;
import java.util.stream.IntStream;
import java.util.stream.Stream;

import org.eclipse.jetty.client.BytesRequestContent;
import org.eclipse.jetty.client.ContentResponse;
import org.eclipse.jetty.client.FormRequestContent;
import org.eclipse.jetty.client.HttpClient;
import org.eclipse.jetty.client.MultiPartRequestContent;
import org.eclipse.jetty.client.transport.HttpClientConnectionFactory;
import org.eclipse.jetty.client.transport.HttpClientTransportDynamic;
import org.eclipse.jetty.client.transport.HttpClientTransportOverHTTP;
import org.eclipse.jetty.http.HttpFields;
import org.eclipse.jetty.http.HttpHeader;
import org.eclipse.jetty.http.HttpScheme;
import org.eclipse.jetty.http.HttpStatus;
import org.eclipse.jetty.http.HttpVersion;
import org.eclipse.jetty.http.MultiPart;
import org.eclipse.jetty.http.MultiPartByteRanges;
import org.eclipse.jetty.http2.client.HTTP2Client;
import org.eclipse.jetty.http2.client.transport.ClientConnectionFactoryOverHTTP2;
import org.eclipse.jetty.http2.client.transport.HttpClientTransportOverHTTP2;
import org.eclipse.jetty.http3.client.HTTP3Client;
import org.eclipse.jetty.http3.client.transport.HttpClientTransportOverHTTP3;
import org.eclipse.jetty.io.ClientConnector;
import org.eclipse.jetty.io.Content;
import org.eclipse.jetty.io.Transport;
import org.eclipse.jetty.io.content.ByteBufferContentSource;
import org.eclipse.jetty.quic.client.ClientQuicConfiguration;
import org.eclipse.jetty.tests.testers.JettyHomeTester;
import org.eclipse.jetty.tests.testers.Tester;
import org.eclipse.jetty.toolchain.test.FS;
import org.eclipse.jetty.toolchain.test.PathMatchers;
import org.eclipse.jetty.util.BlockingArrayQueue;
import org.eclipse.jetty.util.Fields;
import org.eclipse.jetty.util.MultiMap;
import org.eclipse.jetty.util.StringUtil;
import org.eclipse.jetty.util.UrlEncoded;
import org.eclipse.jetty.util.ssl.SslContextFactory;
import org.junit.jupiter.api.Tag;
import org.junit.jupiter.api.Test;
import org.junit.jupiter.api.condition.DisabledForJreRange;
import org.junit.jupiter.api.condition.EnabledForJreRange;
import org.junit.jupiter.api.condition.JRE;
import org.junit.jupiter.params.ParameterizedTest;
import org.junit.jupiter.params.provider.CsvSource;
import org.junit.jupiter.params.provider.EnumSource;
import org.junit.jupiter.params.provider.ValueSource;
import org.slf4j.Logger;
import org.slf4j.LoggerFactory;

import static org.awaitility.Awaitility.await;
import static org.hamcrest.MatcherAssert.assertThat;
import static org.hamcrest.Matchers.containsString;
import static org.hamcrest.Matchers.equalTo;
import static org.hamcrest.Matchers.greaterThan;
import static org.hamcrest.Matchers.is;
import static org.hamcrest.Matchers.not;
import static org.hamcrest.Matchers.notNullValue;
import static org.hamcrest.Matchers.startsWith;
import static org.junit.jupiter.api.Assertions.assertEquals;
import static org.junit.jupiter.api.Assertions.assertFalse;
import static org.junit.jupiter.api.Assertions.assertNotEquals;
import static org.junit.jupiter.api.Assertions.assertTrue;

public class DistributionTests extends AbstractJettyHomeTest
{
    private static final Logger LOG = LoggerFactory.getLogger(DistributionTests.class);

    @Test
    public void testStartStop() throws Exception
    {
        Path jettyBase = newTestJettyBaseDirectory();
        String jettyVersion = System.getProperty("jettyVersion");
        JettyHomeTester distribution = JettyHomeTester.Builder.newInstance()
            .jettyVersion(jettyVersion)
            .jettyBase(jettyBase)
            .build();

        try (JettyHomeTester.Run run1 = distribution.start("--add-modules=http"))
        {
            assertTrue(run1.awaitFor(START_TIMEOUT, TimeUnit.SECONDS));
            assertEquals(0, run1.getExitValue());

            int port = Tester.freePort();
            try (JettyHomeTester.Run run2 = distribution.start("jetty.http.port=" + port))
            {
                assertTrue(run2.awaitConsoleLogsFor("Started oejs.Server@", START_TIMEOUT, TimeUnit.SECONDS));

                startHttpClient();
                ContentResponse response = client.GET("http://localhost:" + port);
                assertEquals(HttpStatus.NOT_FOUND_404, response.getStatus());

                run2.stop();
                assertTrue(run2.awaitFor(START_TIMEOUT, TimeUnit.SECONDS));
            }
        }
    }

    @Test
    public void testJettyConf() throws Exception
    {
        String jettyVersion = System.getProperty("jettyVersion");
        JettyHomeTester distribution = JettyHomeTester.Builder.newInstance()
            .jettyVersion(jettyVersion)
            .mavenLocalRepository(System.getProperty("mavenRepoPath"))
            .build();

        try (JettyHomeTester.Run run1 = distribution.start("--add-modules=http"))
        {
            assertTrue(run1.awaitFor(10, TimeUnit.SECONDS));
            assertEquals(0, run1.getExitValue());

            Path pidfile = run1.getConfig().getJettyBase().resolve("jetty.pid");
            Path statefile = run1.getConfig().getJettyBase().resolve("jetty.state");

            int port = Tester.freePort();

            List<String> args = new ArrayList<>();
            args.add("jetty.http.port=" + port);
            args.add("jetty.state=" + statefile);
            args.add("jetty.pid=" + pidfile);

            Path confFile = run1.getConfig().getJettyHome().resolve("etc/jetty.conf");
            for (String line : Files.readAllLines(confFile, StandardCharsets.UTF_8))
            {
                if (line.startsWith("#") || StringUtil.isBlank(line))
                    continue; // skip
                args.add(line);
            }

            try (JettyHomeTester.Run run2 = distribution.start(args))
            {
                assertTrue(run2.awaitConsoleLogsFor("Started oejs.Server@", 10, TimeUnit.SECONDS));

                assertTrue(Files.isRegularFile(pidfile), "PID file should exist");
                assertTrue(Files.isRegularFile(statefile), "State file should exist");
                String state = tail(statefile);
                assertThat("State file", state, startsWith("STARTED "));

                startHttpClient();
                ContentResponse response = client.GET("http://localhost:" + port);
                assertEquals(HttpStatus.NOT_FOUND_404, response.getStatus());
            }

            await().atMost(Duration.ofSeconds(10)).until(() -> !Files.exists(pidfile));
            await().atMost(Duration.ofSeconds(10)).until(() -> tail(statefile).startsWith("STOPPED "));
        }
    }

    /**
     * Get the last line of the file.
     *
     * @param file the file to read from
     * @return the string representing the last line of the file, or null if not found
     */
    private static String tail(Path file)
    {
        try
        {
            List<String> lines = Files.readAllLines(file, StandardCharsets.UTF_8);
            if (lines.isEmpty())
                return "";
            return lines.get(lines.size() - 1);
        }
        catch (IOException e)
        {
            return "";
        }
    }

    @ParameterizedTest
    @ValueSource(strings = {"ee9", "ee10", "ee11"})
    public void testQuickStartGenerationAndRun(String env) throws Exception
    {
        Path jettyBase = newTestJettyBaseDirectory();
        String jettyVersion = System.getProperty("jettyVersion");
        JettyHomeTester distribution = JettyHomeTester.Builder.newInstance()
            .jettyVersion(jettyVersion)
            .jettyBase(jettyBase)
            .build();

        String mods = String.join(",",
            "resources", "server", "http",
            toEnvironment("webapp", env),
            toEnvironment("deploy", env),
            toEnvironment("apache-jsp", env),
            toEnvironment("servlet", env),
            toEnvironment("quickstart", env)
        );
        try (JettyHomeTester.Run run1 = distribution.start("--approve-all-licenses", "--add-modules=" + mods))
        {
            assertTrue(run1.awaitFor(START_TIMEOUT, TimeUnit.SECONDS));
            assertEquals(0, run1.getExitValue());

            Path war = distribution.resolveArtifact("org.eclipse.jetty.demos:jetty-servlet5-demo-jsp-webapp:war:" + jettyVersion);
            distribution.installWar(war, "test");

            try (JettyHomeTester.Run run2 = distribution.start("jetty.quickstart.mode=GENERATE"))
            {
                assertTrue(run2.awaitConsoleLogsFor("QuickStartGeneratorConfiguration:main: Generated", START_TIMEOUT, TimeUnit.SECONDS));
                Path unpackedWebapp = distribution.getJettyBase().resolve("webapps").resolve("test");
                assertTrue(Files.exists(unpackedWebapp));
                Path webInf = unpackedWebapp.resolve("WEB-INF");
                assertTrue(Files.exists(webInf));
                Path quickstartWebXml = webInf.resolve("quickstart-web.xml");
                assertTrue(Files.exists(quickstartWebXml));
                assertNotEquals(0, Files.size(quickstartWebXml));

                int port = Tester.freePort();

                try (JettyHomeTester.Run run3 = distribution.start("jetty.http.port=" + port, "jetty.quickstart.mode=QUICKSTART"))
                {
                    assertTrue(run3.awaitConsoleLogsFor("Started oejs.Server@", START_TIMEOUT, TimeUnit.SECONDS));

                    startHttpClient();
                    ContentResponse response = client.GET("http://localhost:" + port + "/test/index.jsp");
                    assertEquals(HttpStatus.OK_200, response.getStatus());
                    assertThat(response.getContentAsString(), containsString("JSP Examples"));
                    assertThat(response.getContentAsString(), not(containsString("<%")));
                }
            }
        }
    }

    @ParameterizedTest
    @ValueSource(strings = {"ee9", "ee10", "ee11"})
    public void testSimpleWebAppWithJSPAndJSTL(String env) throws Exception
    {
        Path jettyBase = newTestJettyBaseDirectory();
        String jettyVersion = System.getProperty("jettyVersion");
        JettyHomeTester distribution = JettyHomeTester.Builder.newInstance()
            .jettyVersion(jettyVersion)
            .jettyBase(jettyBase)
            .build();

        String mods = String.join(",",
            "resources", "server", "http", "jmx",
            toEnvironment("webapp", env),
            toEnvironment("deploy", env),
            toEnvironment("apache-jsp", env),
            toEnvironment("glassfish-jstl", env)
        );
        try (JettyHomeTester.Run run1 = distribution.start("--create-start-ini", "--approve-all-licenses", "--add-modules=" + mods))
        {
            assertTrue(run1.awaitFor(START_TIMEOUT, TimeUnit.SECONDS));
            assertEquals(0, run1.getExitValue());

            // Verify that --create-start-ini works
            assertTrue(Files.exists(distribution.getJettyBase().resolve("start.ini")));

            Path war = distribution.resolveArtifact("org.eclipse.jetty.demos:jetty-servlet5-demo-jsp-webapp:war:" + jettyVersion);
            distribution.installWar(war, "test");

            int port = Tester.freePort();
            try (JettyHomeTester.Run run2 = distribution.start("jetty.http.port=" + port))
            {
                assertTrue(run2.awaitConsoleLogsFor("Started oejs.Server@", START_TIMEOUT, TimeUnit.SECONDS));

                startHttpClient();
                ContentResponse response = client.GET("http://localhost:" + port + "/test/jstl.jsp");
                assertEquals(HttpStatus.OK_200, response.getStatus());
                assertThat(response.getContentAsString(), containsString("JSTL Example"));
                assertThat(response.getContentAsString(), not(containsString("<%")));
            }
        }
    }

    @ParameterizedTest
    @ValueSource(strings = {"ee10", "ee11"})
    public void testSimpleWebAppWithJSPOnModulePath(String env) throws Exception
    {
        // Testing with env=ee9 is not possible because jakarta.transaction:1.x
        // does not have a proper module-info.java, so JPMS resolution will fail.
        // For env>=ee10, jakarta.transaction:2.x has a proper module-info.java.
        Path jettyBase = newTestJettyBaseDirectory();
        String jettyVersion = System.getProperty("jettyVersion");
        JettyHomeTester distribution = JettyHomeTester.Builder.newInstance()
            .jettyVersion(jettyVersion)
            .jettyBase(jettyBase)
            .build();

        String mods = String.join(",",
            "resources", "server", "http", "jmx",
            toEnvironment("webapp", env),
            toEnvironment("deploy", env),
            toEnvironment("glassfish-jstl", env),
            toEnvironment("apache-jsp", env)
        );
        try (JettyHomeTester.Run run1 = distribution.start("--approve-all-licenses", "--add-modules=" + mods))
        {
            assertTrue(run1.awaitFor(START_TIMEOUT, TimeUnit.SECONDS));
            assertEquals(0, run1.getExitValue());

            Path war = distribution.resolveArtifact("org.eclipse.jetty.demos:jetty-servlet5-demo-jsp-webapp:war:" + jettyVersion);
            distribution.installWar(war, "test");

            int port = Tester.freePort();
            try (JettyHomeTester.Run run2 = distribution.start("--jpms", "jetty.http.port=" + port))
            {
                assertTrue(run2.awaitConsoleLogsFor("Started oejs.Server@", START_TIMEOUT, TimeUnit.SECONDS));

                startHttpClient();
                ContentResponse response = client.GET("http://localhost:" + port + "/test/index.jsp");
                assertEquals(HttpStatus.OK_200, response.getStatus());
                assertThat(response.getContentAsString(), containsString("JSP Examples"));
                assertThat(response.getContentAsString(), not(containsString("<%")));

                response = client.GET("http://localhost:" + port + "/test/jstl.jsp");
                assertEquals(HttpStatus.OK_200, response.getStatus());
                assertThat(response.getContentAsString(), containsString("JSTL Example"));
                assertThat(response.getContentAsString(), not(containsString("<c:")));
            }
        }
    }

    @ParameterizedTest
    @ValueSource(strings = {"ee9", "ee10", "ee11"})
    public void testSimpleWebAppWithJSPOverH2C(String env) throws Exception
    {
        Path jettyBase = newTestJettyBaseDirectory();
        testSimpleWebAppWithJSPOverHTTP2(env, false, jettyBase);
    }

    @ParameterizedTest
    @ValueSource(strings = {"ee9", "ee10", "ee11"})
    public void testSimpleWebAppWithJSPOverH2(String env) throws Exception
    {
        Path jettyBase = newTestJettyBaseDirectory();
        testSimpleWebAppWithJSPOverHTTP2(env, true, jettyBase);
    }

    private void testSimpleWebAppWithJSPOverHTTP2(String env, boolean ssl, Path jettyBase) throws Exception
    {
        String jettyVersion = System.getProperty("jettyVersion");
        JettyHomeTester distribution = JettyHomeTester.Builder.newInstance()
            .jettyVersion(jettyVersion)
            .jettyBase(jettyBase)
            .build();

        String mods = String.join(",",
            (ssl ? "http2,test-keystore" : "http2c"),
            toEnvironment("deploy", env),
            toEnvironment("apache-jsp", env)
        );
        try (JettyHomeTester.Run run1 = distribution.start("--add-modules=" + mods))
        {
            assertTrue(run1.awaitFor(START_TIMEOUT, TimeUnit.SECONDS));
            assertEquals(0, run1.getExitValue());

            Path war = distribution.resolveArtifact("org.eclipse.jetty.demos:jetty-servlet5-demo-jsp-webapp:war:" + jettyVersion);
            distribution.installWar(war, "test");

            int port = Tester.freePort();
            String portProp = ssl ? "jetty.ssl.port" : "jetty.http.port";
            try (JettyHomeTester.Run run2 = distribution.start(portProp + "=" + port))
            {
                assertTrue(run2.awaitConsoleLogsFor("Started oejs.Server@", START_TIMEOUT, TimeUnit.SECONDS));

                ClientConnector connector = new ClientConnector();
                connector.setSslContextFactory(new SslContextFactory.Client(true));
                HTTP2Client h2Client = new HTTP2Client(connector);
                startHttpClient(() -> new HttpClient(new HttpClientTransportOverHTTP2(h2Client)));
                ContentResponse response = client.GET((ssl ? "https" : "http") + "://localhost:" + port + "/test/index.jsp");
                assertEquals(HttpStatus.OK_200, response.getStatus());
                assertThat(response.getContentAsString(), containsString("JSP Examples"));
                assertThat(response.getContentAsString(), not(containsString("<%")));
            }
        }
    }

    @ParameterizedTest
    @ValueSource(strings = {"ee9", "ee10", "ee11"})
    public void testLog4j2ModuleWithSimpleWebAppWithJSP(String env) throws Exception
    {
        Path jettyBase = newTestJettyBaseDirectory();
        String jettyVersion = System.getProperty("jettyVersion");
        JettyHomeTester distribution = JettyHomeTester.Builder.newInstance()
            .jettyVersion(jettyVersion)
            .jettyBase(jettyBase)
            .build();

        String mods = String.join(",",
            "resources", "server", "http", "logging-log4j2",
            toEnvironment("webapp", env),
            toEnvironment("deploy", env),
            toEnvironment("apache-jsp", env),
            toEnvironment("servlet", env)
        );
        try (JettyHomeTester.Run run1 = distribution.start("--approve-all-licenses", "--add-modules=" + mods))
        {
            assertTrue(run1.awaitFor(START_TIMEOUT, TimeUnit.SECONDS));
            assertEquals(0, run1.getExitValue());
            assertTrue(Files.exists(distribution.getJettyBase().resolve("resources/log4j2.xml")));

            Path war = distribution.resolveArtifact("org.eclipse.jetty.demos:jetty-servlet5-demo-jsp-webapp:war:" + jettyVersion);
            distribution.installWar(war, "test");

            int port = Tester.freePort();
            try (JettyHomeTester.Run run2 = distribution.start("jetty.http.port=" + port))
            {
                assertTrue(run2.awaitConsoleLogsFor("Started oejs.Server@", START_TIMEOUT, TimeUnit.SECONDS));

                startHttpClient();
                ContentResponse response = client.GET("http://localhost:" + port + "/test/index.jsp");
                assertEquals(HttpStatus.OK_200, response.getStatus());
                assertThat(response.getContentAsString(), containsString("JSP Examples"));
                assertThat(response.getContentAsString(), not(containsString("<%")));
                assertTrue(Files.exists(distribution.getJettyBase().resolve("resources/log4j2.xml")));
            }
        }
    }

    @ParameterizedTest
    @CsvSource({
        "http,ee9,false,",
        "http,ee9,true",
        "https,ee9,false",
        "http,ee10,false,",
        "http,ee10,true",
        "https,ee10,false",
        "http,ee11,false",
        "http,ee11,true",
        "https,ee11,false"})
    public void testWebsocketClientInWebappProvidedByServer(String scheme, String env, String jpms) throws Exception
    {
        Path jettyBase = newTestJettyBaseDirectory();
        String jettyVersion = System.getProperty("jettyVersion");
        JettyHomeTester distribution = JettyHomeTester.Builder.newInstance()
            .jettyVersion(jettyVersion)
            .jettyBase(jettyBase)
            .build();

        boolean ssl = "https".equals(scheme);
        String mods = String.join(",",
            "resources", "server", "jmx",
            ssl ? "https,test-keystore" : "http",
            toEnvironment("webapp", env),
            toEnvironment("websocket-jakarta", env),
            toEnvironment("deploy", env),
            toEnvironment("apache-jsp", env),
            toEnvironment("websocket-jetty-client-webapp", env)
        );
        try (JettyHomeTester.Run run1 = distribution.start("--approve-all-licenses", "--add-modules=" + mods))
        {
            assertTrue(run1.awaitFor(START_TIMEOUT, TimeUnit.SECONDS));
            assertEquals(0, run1.getExitValue());

            Path webApp = distribution.resolveArtifact("org.eclipse.jetty." + env + ":jetty-" + env + "-test-websocket-client-provided-webapp:war:" + jettyVersion);
            distribution.installWar(webApp, "test");

            int port = Tester.freePort();
            List<String> args = new ArrayList<>();
            args.add(ssl ? "jetty.ssl.port=" + port : "jetty.http.port=" + port);
            if (Boolean.parseBoolean(jpms))
                args.add("--jpms");
            try (JettyHomeTester.Run run2 = distribution.start(args))
            {
                assertTrue(run2.awaitConsoleLogsFor("Started oejs.Server@", START_TIMEOUT, TimeUnit.SECONDS));

                // We should get the correct configuration from the jetty-websocket-httpclient.xml file.
                startHttpClient(ssl);
                URI serverUri = URI.create(scheme + "://localhost:" + port + "/test");
                ContentResponse response = client.GET(serverUri);
                assertEquals(HttpStatus.OK_200, response.getStatus(), response.getContentAsString());
                String content = response.getContentAsString();
                assertThat(content, containsString("WebSocketEcho: success"));
                assertThat(content, containsString("ConnectTimeout: 4999"));
            }
        }
    }

    @ParameterizedTest
    @CsvSource({
        "http,ee9,false,",
        "http,ee9,true",
        "https,ee9,false",
        "http,ee10,false,",
        "http,ee10,true",
        "https,ee10,false",
        "http,ee11,false",
        "http,ee11,true",
        "https,ee11,false"})
    public void testWebsocketClientInWebapp(String scheme, String env, String jpms) throws Exception
    {
        Path jettyBase = newTestJettyBaseDirectory();
        String jettyVersion = System.getProperty("jettyVersion");
        JettyHomeTester distribution = JettyHomeTester.Builder.newInstance()
            .jettyVersion(jettyVersion)
            .jettyBase(jettyBase)
            .build();

        boolean ssl = "https".equals(scheme);
        String mods = String.join(",",
            "resources", "server", "jmx",
            ssl ? "https,test-keystore" : "http",
            toEnvironment("webapp", env),
            toEnvironment("websocket-jakarta", env),
            toEnvironment("deploy", env),
            toEnvironment("apache-jsp", env)
        );
        try (JettyHomeTester.Run run1 = distribution.start("--approve-all-licenses", "--add-modules=" + mods))
        {
            assertTrue(run1.awaitFor(START_TIMEOUT, TimeUnit.SECONDS));
            assertEquals(0, run1.getExitValue());

            Path webApp = distribution.resolveArtifact("org.eclipse.jetty." + env + ":jetty-" + env + "-test-websocket-client-webapp:war:" + jettyVersion);
            distribution.installWar(webApp, "test");

            int port = Tester.freePort();
            List<String> args = new ArrayList<>();
            args.add(ssl ? "jetty.ssl.port=" + port : "jetty.http.port=" + port);
            if (Boolean.parseBoolean(jpms))
                args.add("--jpms");
            try (JettyHomeTester.Run run2 = distribution.start(args))
            {
                assertTrue(run2.awaitConsoleLogsFor("Started oejs.Server@", START_TIMEOUT, TimeUnit.SECONDS));

                // We should get the correct configuration from the jetty-websocket-httpclient.xml file.
                startHttpClient(scheme.equals("https"));
                URI serverUri = URI.create(scheme + "://localhost:" + port + "/test");
                ContentResponse response = client.GET(serverUri);
                assertEquals(HttpStatus.OK_200, response.getStatus(), response.getContentAsString());
                String content = response.getContentAsString();
                assertThat(content, containsString("WebSocketEcho: success"));
                assertThat(content, containsString("ConnectTimeout: 4999"));
            }
        }
    }

    @Test
    @Tag("external")
    public void testDownload() throws Exception
    {
        Path jettyBase = newTestJettyBaseDirectory();
        String jettyVersion = System.getProperty("jettyVersion");
        JettyHomeTester distribution = JettyHomeTester.Builder.newInstance()
            .jettyVersion(jettyVersion)
            .jettyBase(jettyBase)
            .build();

        String downloadURI = "https://repo1.maven.org/maven2/org/eclipse/jetty/maven-metadata.xml";
        String outPath = "etc/maven-metadata.xml";
        try (JettyHomeTester.Run run = distribution.start("--download=" + downloadURI + "|" + outPath))
        {
            assertTrue(run.awaitConsoleLogsFor("Base directory was modified", 120, TimeUnit.SECONDS));
            Path target = jettyBase.resolve(outPath);
            assertTrue(Files.exists(target), "could not create " + target);
        }
    }

    @ParameterizedTest
    @ValueSource(strings = {"ee9", "ee10", "ee11"})
    public void testWebAppWithProxyAndJPMS(String env) throws Exception
    {
        Path jettyBase = newTestJettyBaseDirectory();
        String jettyVersion = System.getProperty("jettyVersion");
        JettyHomeTester distribution = JettyHomeTester.Builder.newInstance()
            .jettyVersion(jettyVersion)
            .jettyBase(jettyBase)
            .build();

        String mods = String.join(",",
            "resources", "http",
            toEnvironment("webapp", env),
            toEnvironment("deploy", env)
        );
        try (JettyHomeTester.Run run1 = distribution.start("--add-modules=" + mods))
        {
            assertTrue(run1.awaitFor(START_TIMEOUT, TimeUnit.SECONDS));
            assertEquals(0, run1.getExitValue());

            Path war = distribution.resolveArtifact("org.eclipse.jetty." + env + ".demos:jetty-" + env + "-demo-proxy-webapp:war:" + jettyVersion);
            distribution.installWar(war, "proxy");

            Path loggingProps = distribution.getJettyBase().resolve("resources/jetty-logging.properties");

            String loggingConfig = """
                # Default for everything is INFO
                org.eclipse.jetty.LEVEL=INFO
                # to see full logger names
                # org.eclipse.jetty.logging.appender.NAME_CONDENSE=false
                # to see CR LF as-is (not escaped) in output (useful for DEBUG of request/response headers)
                org.eclipse.jetty.logging.appender.MESSAGE_ESCAPE=false
                # To enable DEBUG:oejepP.JavadocTransparentProxy
                org.eclipse.jetty.%s.proxy.ProxyServlet$Transparent.JavadocTransparentProxy.LEVEL=DEBUG
                """.formatted(env);

            Files.writeString(loggingProps, loggingConfig, StandardCharsets.UTF_8, StandardOpenOption.TRUNCATE_EXISTING);

            int port = Tester.freePort();
            try (JettyHomeTester.Run run2 = distribution.start("--jpms", "jetty.http.port=" + port, "jetty.server.dumpAfterStart=true"))
            {
                assertTrue(run2.awaitConsoleLogsFor("Started oejs.Server@", START_TIMEOUT, TimeUnit.SECONDS));

                startHttpClient(() -> new HttpClient(new HttpClientTransportOverHTTP(1)));
                ContentResponse response = client.GET("http://localhost:" + port + "/proxy/jetty-12/index.html");
                assertEquals(HttpStatus.OK_200, response.getStatus(), () ->
                {
                    StringBuilder rawResponse = new StringBuilder();
                    rawResponse.append(response.getVersion()).append(' ');
                    rawResponse.append(response.getStatus()).append(' ');
                    rawResponse.append(response.getReason()).append('\n');
                    rawResponse.append(response.getHeaders());
                    rawResponse.append(response.getContentAsString());
                    return rawResponse.toString();
                });
            }
        }
    }

    @ParameterizedTest
    @CsvSource(value = {"ee9,false", "ee10,false", "ee10,true", "ee11,false", "ee11,true"})
    public void testSimpleWebAppWithWebsocket(String env, String jpms) throws Exception
    {
        // Testing ee9 with JPMS won't work because ee9 jakarta.* jars
        // do not have a proper module-info.java so JPMS resolution fails.
        Path jettyBase = newTestJettyBaseDirectory();
        String jettyVersion = System.getProperty("jettyVersion");
        JettyHomeTester distribution = JettyHomeTester.Builder.newInstance()
            .jettyVersion(jettyVersion)
            .jettyBase(jettyBase)
            .build();

        String mods = String.join(",",
            "resources", "http", "jmx",
            toEnvironment("webapp", env),
            toEnvironment("deploy", env),
            toEnvironment("websocket-jakarta", env),
            toEnvironment("apache-jsp", env)
        );
        try (JettyHomeTester.Run run1 = distribution.start("--approve-all-licenses", "--add-modules=" + mods))
        {
            assertTrue(run1.awaitFor(10, TimeUnit.SECONDS));
            assertEquals(0, run1.getExitValue());

            Path webApp = distribution.resolveArtifact("org.eclipse.jetty." + env + ":jetty-" + env + "-test-websocket-webapp:war:" + jettyVersion);
            distribution.installWar(webApp, "test1");
            distribution.installWar(webApp, "test2");

            int port = Tester.freePort();
            List<String> args2 = new ArrayList<>();
            args2.add("jetty.http.port=" + port);
            if (Boolean.parseBoolean(jpms))
                args2.add("--jpms");
            try (JettyHomeTester.Run run2 = distribution.start(args2))
            {
                assertTrue(run2.awaitConsoleLogsFor("Started oejs.Server@", START_TIMEOUT, TimeUnit.SECONDS));

                URI serverUri = URI.create("ws://localhost:" + port + "/test1/");
                WsListener webSocketListener = new WsListener();
                var wsBuilder = java.net.http.HttpClient.newHttpClient().newWebSocketBuilder();
                WebSocket webSocket = wsBuilder.buildAsync(serverUri, webSocketListener).get(10, TimeUnit.SECONDS);

                // Verify /test1 is able to establish a WebSocket connection.
                webSocket.sendText("echo message", true);
                assertThat(webSocketListener.textMessages.poll(10, TimeUnit.SECONDS), is("echo message"));
                webSocket.sendClose(WebSocket.NORMAL_CLOSURE, "");
                assertTrue(webSocketListener.closeLatch.await(10, TimeUnit.SECONDS));
                assertThat(webSocketListener.closeCode, is(WebSocket.NORMAL_CLOSURE));

                // Verify /test2 is able to establish a WebSocket connection.
                serverUri = URI.create("ws://localhost:" + port + "/test2/");
                webSocketListener = new WsListener();
                webSocket = wsBuilder.buildAsync(serverUri, webSocketListener).get(10, TimeUnit.SECONDS);
                webSocket.sendText("echo message", true);
                assertThat(webSocketListener.textMessages.poll(10, TimeUnit.SECONDS), is("echo message"));
                webSocket.sendClose(WebSocket.NORMAL_CLOSURE, "");
                assertTrue(webSocketListener.closeLatch.await(10, TimeUnit.SECONDS));
                assertThat(webSocketListener.closeCode, is(WebSocket.NORMAL_CLOSURE));
            }
        }
    }

    public static class WsListener implements WebSocket.Listener
    {
        public BlockingArrayQueue<String> textMessages = new BlockingArrayQueue<>();
        public final CountDownLatch closeLatch = new CountDownLatch(1);
        public int closeCode;

        @Override
        public CompletionStage<?> onText(WebSocket webSocket, CharSequence data, boolean last)
        {
            textMessages.add(data.toString());
            webSocket.request(1);
            return null;
        }

        @Override
        public CompletionStage<?> onClose(WebSocket webSocket, int statusCode, String reason)
        {
            closeCode = statusCode;
            closeLatch.countDown();
            return null;
        }
    }

    @Test
    public void testStartStopLog4j2Modules() throws Exception
    {
        Path jettyBase = newTestJettyBaseDirectory();
        String jettyVersion = System.getProperty("jettyVersion");
        JettyHomeTester distribution = JettyHomeTester.Builder.newInstance()
            .jettyVersion(jettyVersion)
            .jettyBase(jettyBase)
            .build();

        try (JettyHomeTester.Run run1 = distribution.start("--approve-all-licenses", "--add-modules=http,logging-log4j2"))
        {
            assertTrue(run1.awaitFor(START_TIMEOUT, TimeUnit.SECONDS));
            assertEquals(0, run1.getExitValue());

            Files.copy(Paths.get("src/test/resources/log4j2.xml"),
                distribution.getJettyBase().resolve("resources").resolve("log4j2.xml"),
                StandardCopyOption.REPLACE_EXISTING);

            int port = Tester.freePort();
            try (JettyHomeTester.Run run2 = distribution.start("jetty.http.port=" + port))
            {
                Path logFile = distribution.getJettyBase().resolve("logs").resolve("jetty.log");
                await().atMost(10, TimeUnit.SECONDS).until(() -> Files.exists(logFile));
                await().atMost(10, TimeUnit.SECONDS).until(() ->
                {
                    try (Stream<String> lines = Files.lines(logFile))
                    {
                        return lines.anyMatch(line -> line.contains("Started oejs.Server@"));
                    }
                });

                startHttpClient();
                ContentResponse response = client.GET("http://localhost:" + port);
                assertEquals(HttpStatus.NOT_FOUND_404, response.getStatus());

                run2.stop();
                assertTrue(run2.awaitFor(START_TIMEOUT, TimeUnit.SECONDS));
            }
        }
    }

    @Test
    public void testJavaUtilLogging() throws Exception
    {
        Path jettyBase = newTestJettyBaseDirectory();
        String jettyVersion = System.getProperty("jettyVersion");
        JettyHomeTester distribution = JettyHomeTester.Builder.newInstance()
            .jettyVersion(jettyVersion)
            .jettyBase(jettyBase)
            .build();

        try (JettyHomeTester.Run run1 = distribution.start("--approve-all-licenses", "--add-modules=http,logging-jul"))
        {
            assertTrue(run1.awaitFor(START_TIMEOUT, TimeUnit.SECONDS));
            assertEquals(0, run1.getExitValue());

            Path julConfig = run1.getConfig().getJettyBase().resolve("resources/java-util-logging.properties");
            assertTrue(Files.exists(julConfig));
            Files.write(julConfig, Arrays.asList(System.lineSeparator(), "org.eclipse.jetty.level=FINE"), StandardOpenOption.APPEND);

            int port = Tester.freePort();
            try (JettyHomeTester.Run run2 = distribution.start("jetty.http.port=" + port))
            {
                assertTrue(run2.awaitConsoleLogsFor("Started oejs.Server@", START_TIMEOUT, TimeUnit.SECONDS));
                assertThat(run2.getLogs().stream()
                    // Check that the level formatting is that of the j.u.l. configuration file.
                    .filter(log -> log.contains("[FINE]"))
                    .count(), greaterThan(0L));

                startHttpClient();
                ContentResponse response = client.GET("http://localhost:" + port);
                assertEquals(HttpStatus.NOT_FOUND_404, response.getStatus());
            }
        }
    }

    @Test
    public void testJavaUtilLoggingBridge() throws Exception
    {
        Path jettyBase = newTestJettyBaseDirectory();
        String jettyVersion = System.getProperty("jettyVersion");
        JettyHomeTester distribution = JettyHomeTester.Builder.newInstance()
            .jettyVersion(jettyVersion)
            .jettyBase(jettyBase)
            .build();

        try (JettyHomeTester.Run run1 = distribution.start("--approve-all-licenses", "--add-modules=http,logging-jul-capture"))
        {
            assertTrue(run1.awaitFor(START_TIMEOUT, TimeUnit.SECONDS));
            assertEquals(0, run1.getExitValue());

            //Path jettyBase = run1.getConfig().getJettyBase();

            Path julConfig = jettyBase.resolve("resources/java-util-logging.properties");
            assertTrue(Files.exists(julConfig));

            Path etc = jettyBase.resolve("etc");
            Files.createDirectories(etc);
            Path julXML = etc.resolve("jul.xml");
            String loggerName = getClass().getName();
            String message = "test-log-line";
            String xml = "" +
                         "<?xml version=\"1.0\"?>" +
                         "<!DOCTYPE Configure PUBLIC \"-//Jetty//Configure//EN\" \"https://jetty.org/configure_10_0.dtd\">" +
                         "<Configure>" +
                         "  <Call name=\"getLogger\" class=\"java.util.logging.Logger\">" +
                         "    <Arg>" + loggerName + "</Arg>" +
                         "    <Call name=\"log\">" +
                         "      <Arg><Get class=\"java.util.logging.Level\" name=\"FINE\" /></Arg>" +
                         "      <Arg>" + message + "</Arg>" +
                         "    </Call>" +
                         "  </Call>" +
                         "</Configure>";
            Files.write(julXML, List.of(xml), StandardOpenOption.CREATE);

            Path julIni = jettyBase.resolve("start.d/logging-jul-capture.ini");
            assertTrue(Files.exists(julIni));
            Files.write(julIni, List.of("etc/jul.xml"), StandardOpenOption.APPEND);

            Path jettyLogConfig = jettyBase.resolve("resources/jetty-logging.properties");
            Files.write(jettyLogConfig, List.of(loggerName + ".LEVEL=DEBUG"), StandardOpenOption.TRUNCATE_EXISTING);

            int port = Tester.freePort();
            try (JettyHomeTester.Run run2 = distribution.start("jetty.http.port=" + port))
            {
                assertTrue(run2.awaitConsoleLogsFor("Started oejs.Server@", START_TIMEOUT, TimeUnit.SECONDS));
                assertEquals(1, run2.getLogs().stream()
                    // Check that the level formatting is that of the j.u.l. configuration file.
                    .filter(log -> log.contains(message))
                    .count());

                startHttpClient();
                ContentResponse response = client.GET("http://localhost:" + port);
                assertEquals(HttpStatus.NOT_FOUND_404, response.getStatus());
            }
        }
    }

    @Test
    public void testBeforeDirectiveInModule() throws Exception
    {
        Path jettyBase = newTestJettyBaseDirectory();
        String jettyVersion = System.getProperty("jettyVersion");
        JettyHomeTester distribution = JettyHomeTester.Builder.newInstance()
            .jettyVersion(jettyVersion)
            .jettyBase(jettyBase)
            .build();

        try (JettyHomeTester.Run run1 = distribution.start("--add-modules=https,test-keystore"))
        {
            assertTrue(run1.awaitFor(START_TIMEOUT, TimeUnit.SECONDS));
            assertEquals(0, run1.getExitValue());

            //Path jettyBase = run1.getConfig().getJettyBase();

            Path jettyBaseEtc = jettyBase.resolve("etc");
            Files.createDirectories(jettyBaseEtc);
            Path sslPatchXML = jettyBaseEtc.resolve("ssl-patch.xml");
            String xml = """
                <?xml version="1.0"?>
                <!DOCTYPE Configure PUBLIC "-//Jetty//Configure//EN" "https://jetty.org/configure_10_0.dtd">
                <Configure id="sslConnector" class="org.eclipse.jetty.server.ServerConnector">
                  <Call name="addIfAbsentConnectionFactory">
                    <Arg>
                      <New class="org.eclipse.jetty.server.SslConnectionFactory">
                        <Arg name="next">fcgi/1.0</Arg>
                        <Arg name="sslContextFactory"><Ref refid="sslContextFactory"/></Arg>
                      </New>
                    </Arg>
                  </Call>
                  <Call name="addConnectionFactory">
                    <Arg>
                      <New class="org.eclipse.jetty.fcgi.server.ServerFCGIConnectionFactory">
                        <Arg><Ref refid="sslHttpConfig" /></Arg>
                      </New>
                    </Arg>
                  </Call>
                </Configure>
                """;
            Files.write(sslPatchXML, List.of(xml), StandardOpenOption.CREATE);

            Path jettyBaseModules = jettyBase.resolve("modules");
            Files.createDirectories(jettyBaseModules);
            Path sslPatchModule = jettyBaseModules.resolve("ssl-patch.mod");
            // http2 is not explicitly enabled.
            String module = """
                [depends]
                fcgi

                [before]
                https
                http2

                [after]
                ssl

                [xml]
                etc/ssl-patch.xml
                """;
            Files.write(sslPatchModule, List.of(module), StandardOpenOption.CREATE);

            try (JettyHomeTester.Run run2 = distribution.start("--add-modules=ssl-patch"))
            {
                assertTrue(run2.awaitFor(START_TIMEOUT, TimeUnit.SECONDS), String.join("", run2.getLogs()));
                assertEquals(0, run2.getExitValue());

                int port = Tester.freePort();
                int sslPort = Tester.freePort();
                try (JettyHomeTester.Run run3 = distribution.start("jetty.http.port=" + port, "jetty.ssl.port=" + sslPort))
                {
                    assertTrue(run3.awaitConsoleLogsFor("Started oejs.Server@", START_TIMEOUT, TimeUnit.SECONDS),
                        String.join("", run3.getLogs()));

                    // Check for the protocol order: fcgi must be after ssl and before http.
                    assertTrue(run3.getLogs().stream()
                        .anyMatch(log -> log.contains("(ssl, fcgi/1.0, http/1.1)")));

                    // Protocol "h2" must not be enabled because the
                    // http2 Jetty module was not explicitly enabled.
                    assertFalse(run3.getLogs().stream()
                        .anyMatch(log -> log.contains("h2")), "Full logs: " + String.join("", run3.getLogs()));
                }
            }
        }
    }

    @Test
    public void testDefaultLoggingProviderNotActiveWhenExplicitProviderIsPresent() throws Exception
    {
        Path jettyBase = newTestJettyBaseDirectory();
        String jettyVersion = System.getProperty("jettyVersion");
        JettyHomeTester distribution1 = JettyHomeTester.Builder.newInstance()
            .jettyVersion(jettyVersion)
            .jettyBase(jettyBase)
            .build();

        try (JettyHomeTester.Run run1 = distribution1.start("--approve-all-licenses", "--add-modules=logging-logback,http"))
        {
            assertTrue(run1.awaitFor(START_TIMEOUT, TimeUnit.SECONDS));
            assertEquals(0, run1.getExitValue());

            //Path jettyBase = run1.getConfig().getJettyBase();

            assertTrue(Files.exists(jettyBase.resolve("resources/logback.xml")));
            // The jetty-logging.properties should be absent.
            assertFalse(Files.exists(jettyBase.resolve("resources/jetty-logging.properties")));
        }

        JettyHomeTester distribution2 = JettyHomeTester.Builder.newInstance()
            .jettyVersion(jettyVersion)
            .build();

        // Try the modules in reverse order, since it may execute a different code path.
        try (JettyHomeTester.Run run2 = distribution2.start("--approve-all-licenses", "--add-modules=http,logging-logback"))
        {
            assertTrue(run2.awaitFor(START_TIMEOUT, TimeUnit.SECONDS));
            assertEquals(0, run2.getExitValue());

            //Path jettyBase = run2.getConfig().getJettyBase();

            assertTrue(Files.exists(jettyBase.resolve("resources/logback.xml")));
            // The jetty-logging.properties should be absent.
            assertFalse(Files.exists(jettyBase.resolve("resources/jetty-logging.properties")));
        }
    }

    @Test
    public void testUnixDomain() throws Exception
    {
        Path jettyBase = newTestJettyBaseDirectory();
        String jettyVersion = System.getProperty("jettyVersion");
        JettyHomeTester distribution = JettyHomeTester.Builder.newInstance()
            .jettyVersion(jettyVersion)
            .jettyBase(jettyBase)
            .build();

        try (JettyHomeTester.Run run1 = distribution.start("--add-modules=unixdomain-http"))
        {
            assertTrue(run1.awaitFor(START_TIMEOUT, TimeUnit.SECONDS));
            assertEquals(0, run1.getExitValue());

            int maxUnixDomainPathLength = 108;
            Path path = Files.createTempFile("unix", ".sock");
            if (path.normalize().toAbsolutePath().toString().length() > maxUnixDomainPathLength)
                path = Files.createTempFile(Path.of("/tmp"), "unix", ".sock");
            assertTrue(Files.deleteIfExists(path));
            try (JettyHomeTester.Run run2 = distribution.start("jetty.unixdomain.path=" + path))
            {
                assertTrue(run2.awaitConsoleLogsFor("Started oejs.Server@", START_TIMEOUT, TimeUnit.SECONDS));

                ClientConnector connector = new ClientConnector();
                client = new HttpClient(new HttpClientTransportDynamic(connector, HttpClientConnectionFactory.HTTP11));
                client.start();
                ContentResponse response = client.newRequest("http://localhost/path")
                    .transport(new Transport.TCPUnix(path))
                    .send();
                assertEquals(HttpStatus.NOT_FOUND_404, response.getStatus());
            }
        }
    }

    @Test
    public void testModuleWithExecEmitsWarning() throws Exception
    {
        Path jettyBase = newTestJettyBaseDirectory();
        String jettyVersion = System.getProperty("jettyVersion");
        JettyHomeTester distribution = JettyHomeTester.Builder.newInstance()
            .jettyVersion(jettyVersion)
            .jettyBase(jettyBase)
            .build();

        Path jettyBaseModules = jettyBase.resolve("modules");
        Files.createDirectories(jettyBaseModules);
        Path execModule = jettyBaseModules.resolve("exec.mod");
        String module = "" +
                        "[exec]\n" +
                        "--show-version";
        Files.write(execModule, List.of(module), StandardOpenOption.CREATE);

        try (JettyHomeTester.Run run1 = distribution.start(List.of("--add-modules=http,exec")))
        {
            assertTrue(run1.awaitFor(START_TIMEOUT, TimeUnit.SECONDS));
            assertEquals(0, run1.getExitValue());

            int port = Tester.freePort();
            try (JettyHomeTester.Run run2 = distribution.start("jetty.http.port=" + port))
            {
                assertTrue(run2.awaitConsoleLogsFor("Started oejs.Server@", START_TIMEOUT, TimeUnit.SECONDS));
                assertTrue(run2.getLogs().stream()
                    .anyMatch(log -> log.contains("WARN") && log.contains("Forking")));
            }
        }
    }

    @Test
    public void testIniSectionPropertyOverriddenByCommandLine() throws Exception
    {
        Path jettyBase = newTestJettyBaseDirectory();
        String jettyVersion = System.getProperty("jettyVersion");
        JettyHomeTester distribution = JettyHomeTester.Builder.newInstance()
            .jettyVersion(jettyVersion)
            .jettyBase(jettyBase)
            .build();

        Path jettyBaseModules = jettyBase.resolve("modules");
        Files.createDirectories(jettyBaseModules);
        String pathProperty = "jetty.sslContext.keyStorePath";
        // Create module with an [ini] section with an invalid password,
        // which should be overridden on the command line at startup.
        String module = "" +
                        "[depends]\n" +
                        "ssl\n" +
                        "\n" +
                        "[ini]\n" +
                        "" + pathProperty + "=modbased\n";
        Files.writeString(jettyBaseModules.resolve("ssl-ini.mod"), module, StandardOpenOption.CREATE);

        try (JettyHomeTester.Run run1 = distribution.start("--add-module=https,test-keystore,ssl-ini"))
        {
            assertTrue(run1.awaitFor(START_TIMEOUT, TimeUnit.SECONDS));
            assertEquals(0, run1.getExitValue());

            // Override the property on the command line with the correct password.
            int port = Tester.freePort();
            try (JettyHomeTester.Run run2 = distribution.start(pathProperty + "=cmdline", "jetty.ssl.port=" + port))
            {
                assertTrue(run2.awaitConsoleLogsFor("Started oejs.Server@", START_TIMEOUT, TimeUnit.SECONDS));
                assertThat("${jetty.base}/cmdline", jettyBase.resolve("cmdline"), PathMatchers.isRegularFile());
                assertThat("${jetty.base}/modbased", jettyBase.resolve("modbased"), not(PathMatchers.exists()));
            }
        }
    }

    @Test
    public void testWellKnownModule() throws Exception
    {
        Path jettyBase = newTestJettyBaseDirectory();
        String jettyVersion = System.getProperty("jettyVersion");
        JettyHomeTester distribution = JettyHomeTester.Builder.newInstance()
            .jettyVersion(jettyVersion)
            .jettyBase(jettyBase)
            .build();

        try (JettyHomeTester.Run run1 = distribution.start("--approve-all-licenses", "--add-modules=http,well-known"))
        {
            assertTrue(run1.awaitFor(START_TIMEOUT, TimeUnit.SECONDS));
            assertEquals(0, run1.getExitValue());

            // Ensure .well-known directory exists.
            Path wellKnown = distribution.getJettyBase().resolve(".well-known");
            assertTrue(Files.exists(wellKnown));

            // Write content to a file in the .well-known directory.
            String testFileContent = "hello world " + UUID.randomUUID();
            File testFile = wellKnown.resolve("testFile").toFile();
            assertTrue(testFile.createNewFile());
            testFile.deleteOnExit();
            try (FileWriter fileWriter = new FileWriter(testFile))
            {
                fileWriter.write(testFileContent);
            }

            int port = Tester.freePort();
            try (JettyHomeTester.Run run2 = distribution.start("jetty.http.port=" + port))
            {
                assertTrue(run2.awaitConsoleLogsFor("Started oejs.Server@", START_TIMEOUT, TimeUnit.SECONDS));

                // Test we can access the file in the .well-known directory.
                startHttpClient();
                ContentResponse response = client.GET("http://localhost:" + port + "/.well-known/testFile");
                assertThat(response.getStatus(), is(HttpStatus.OK_200));
                assertThat(response.getContentAsString(), is(testFileContent));
            }
        }
    }

    @Test
    public void testDeprecatedModule() throws Exception
    {
        Path jettyBase = newTestJettyBaseDirectory();
        String jettyVersion = System.getProperty("jettyVersion");
        JettyHomeTester distribution = JettyHomeTester.Builder.newInstance()
            .jettyVersion(jettyVersion)
            .jettyBase(jettyBase)
            .build();

        Path jettyBaseModules = jettyBase.resolve("modules");
        Files.createDirectories(jettyBaseModules);
        Path deprecatedModule = jettyBaseModules.resolve("deprecated.mod");
        String description = "A deprecated module.";
        String reason = "This module is deprecated.";
        List<String> lines = List.of(
            "[description]",
            description,
            "[deprecated]",
            reason,
            "[tags]",
            "deprecated"
        );
        Files.write(deprecatedModule, lines, StandardOpenOption.CREATE);

        try (JettyHomeTester.Run listConfigRun = distribution.start(List.of("--list-modules=deprecated")))
        {
            assertTrue(listConfigRun.awaitFor(START_TIMEOUT, TimeUnit.SECONDS));
            assertEquals(0, listConfigRun.getExitValue());

            assertTrue(listConfigRun.getLogs().stream().anyMatch(log -> log.contains(description)));
        }

        try (JettyHomeTester.Run run1 = distribution.start(List.of("--add-modules=http,deprecated")))
        {
            assertTrue(run1.awaitFor(START_TIMEOUT, TimeUnit.SECONDS));
            assertEquals(0, run1.getExitValue());

            assertTrue(run1.getLogs().stream().anyMatch(log -> log.contains("WARN") && log.contains(reason)));

            int port = Tester.freePort();
            try (JettyHomeTester.Run run2 = distribution.start("jetty.http.port=" + port))
            {
                assertTrue(run2.awaitConsoleLogsFor("Started oejs.Server@", START_TIMEOUT, TimeUnit.SECONDS));
                assertTrue(run2.getLogs().stream()
                    .anyMatch(log -> log.contains("WARN") && log.contains(reason)));
            }
        }
    }

    @Test
    @Tag("flaky")
    public void testH3() throws Exception
    {
        Path jettyBase = newTestJettyBaseDirectory();
        String jettyVersion = System.getProperty("jettyVersion");
        JettyHomeTester distribution = JettyHomeTester.Builder.newInstance()
            .jettyVersion(jettyVersion)
            .jettyBase(jettyBase)
            .build();

        try (JettyHomeTester.Run run1 = distribution.start("--approve-all-licenses", "--add-modules=http3,test-keystore"))
        {
            assertTrue(run1.awaitFor(START_TIMEOUT, TimeUnit.SECONDS));
            assertEquals(0, run1.getExitValue());

            int h2Port = Tester.freePort();
            int h3Port = Tester.freePort();
            try (JettyHomeTester.Run run2 = distribution.start(List.of("jetty.ssl.selectors=1", "jetty.ssl.port=" + h2Port, "jetty.quic.port=" + h3Port)))
            {
                assertTrue(run2.awaitConsoleLogsFor("Started oejs.Server@", START_TIMEOUT, TimeUnit.SECONDS));

                SslContextFactory.Client sslContextFactory = new SslContextFactory.Client(true);
                HTTP3Client http3Client = new HTTP3Client(new ClientQuicConfiguration(sslContextFactory, null));
                this.client = new HttpClient(new HttpClientTransportOverHTTP3(http3Client));
                this.client.start();
                ContentResponse response = this.client.newRequest("localhost", h3Port)
                    .scheme(HttpScheme.HTTPS.asString())
                    .path("/path")
                    .timeout(15, TimeUnit.SECONDS)
                    .send();
                assertEquals(HttpStatus.NOT_FOUND_404, response.getStatus());
            }
        }
    }

    @Test
    public void testDryRunProperties() throws Exception
    {
        Path jettyBase = newTestJettyBaseDirectory();
        String jettyVersion = System.getProperty("jettyVersion");
        JettyHomeTester distribution = JettyHomeTester.Builder.newInstance()
            .jettyVersion(jettyVersion)
            .jettyBase(jettyBase)
            .build();

        try (JettyHomeTester.Run run1 = distribution.start("--add-to-start=server,logging-jetty"))
        {
            assertTrue(run1.awaitFor(START_TIMEOUT, TimeUnit.SECONDS));
            assertEquals(0, run1.getExitValue());

            try (JettyHomeTester.Run run2 = distribution.start("--dry-run"))
            {
                run2.awaitFor(START_TIMEOUT, TimeUnit.SECONDS);
                Collection<String> logs = run2.getLogs();
                assertThat(logs.size(), equalTo(1));
                assertThat(logs.iterator().next(), not(containsString("${jetty.home.uri}")));
            }
        }
    }

    @Test
    public void testRequestLogFormatWithSpaces() throws Exception
    {
        Path jettyBase = newTestJettyBaseDirectory();
        String jettyVersion = System.getProperty("jettyVersion");
        JettyHomeTester distribution = JettyHomeTester.Builder.newInstance()
            .jettyVersion(jettyVersion)
            .jettyBase(jettyBase)
            .build();

        String[] args1 = {"--add-module=server,http,deploy,requestlog"};
        try (JettyHomeTester.Run run1 = distribution.start(args1))
        {
            assertTrue(run1.awaitFor(START_TIMEOUT, TimeUnit.SECONDS));
            assertEquals(0, run1.getExitValue());

            // Setup custom format string with spaces
            Path requestLogIni = distribution.getJettyBase().resolve("start.d/requestlog.ini");
            List<String> lines = List.of(
                "--module=requestlog",
                "jetty.requestlog.filePath=logs/test.request.log",
                "jetty.requestlog.formatString=%{client}a - %u %{dd/MMM/yyyy:HH:mm:ss ZZZ|GMT}t [foo space here] \"%r\" %s %O \"%{Referer}i\" \"%{User-Agent}i\""
            );
            Files.write(requestLogIni, lines, StandardCharsets.UTF_8, StandardOpenOption.TRUNCATE_EXISTING);

            int port = Tester.freePort();
            String[] args2 = {
                "jetty.http.port=" + port,
                };
            try (JettyHomeTester.Run run2 = distribution.start(args2))
            {
                assertTrue(run2.awaitConsoleLogsFor("Started oejs.Server@", START_TIMEOUT, TimeUnit.SECONDS));
                startHttpClient(false);

                String uri = "http://localhost:" + port + "/test";

                // Generate a request
                ContentResponse response = client.GET(uri + "/");
                // Don't really care about the result, as any request should be logged in the requestlog
                // We are just asserting a status here to ensure that the request is complete
                assertThat(response.getStatus(), is(HttpStatus.NOT_FOUND_404));

                Path requestLog = distribution.getJettyBase().resolve("logs/test.request.log");
                List<String> loggedLines = Files.readAllLines(requestLog, StandardCharsets.UTF_8);
                for (String loggedLine : loggedLines)
                {
                    assertThat(loggedLine, containsString(" [foo space here] "));
                }
            }
        }
    }

    @Test
    public void testFastCGIProxying() throws Exception
    {
        Path jettyBase = newTestJettyBaseDirectory();
        String jettyVersion = System.getProperty("jettyVersion");
        JettyHomeTester distribution = JettyHomeTester.Builder.newInstance()
            .jettyVersion(jettyVersion)
            .jettyBase(jettyBase)
            .build();

        try (JettyHomeTester.Run run1 = distribution.start(List.of("--add-modules=resources,http,fcgi,fcgi-proxy,core-deploy")))
        {
            assertTrue(run1.awaitFor(START_TIMEOUT, TimeUnit.SECONDS));
            assertEquals(0, run1.getExitValue());

            // Add a FastCGI connector to simulate, for example, php-fpm.
            int fcgiPort = Tester.freePort();
            //Path jettyBase = distribution.getJettyBase();
            Path jettyBaseEtc = jettyBase.resolve("etc");
            Files.createDirectories(jettyBaseEtc);
            Path fcgiConnectorXML = jettyBaseEtc.resolve("fcgi-connector.xml");
            Files.writeString(fcgiConnectorXML, """
                <?xml version="1.0"?>
                <!DOCTYPE Configure PUBLIC "-//Jetty//Configure//EN" "https://jetty.org/configure_10_0.dtd">
                <Configure id="Server">
                  <Call name="addConnector">
                    <Arg>
                      <New id="fcgiConnector" class="org.eclipse.jetty.server.ServerConnector">
                        <Arg><Ref refid="Server" /></Arg>
                        <Arg type="int">1</Arg>
                        <Arg type="int">1</Arg>
                        <Arg>
                          <Array type="org.eclipse.jetty.server.ConnectionFactory">
                            <Item>
                              <New class="org.eclipse.jetty.fcgi.server.ServerFCGIConnectionFactory">
                                <Arg><Ref refid="httpConfig" /></Arg>
                              </New>
                            </Item>
                          </Array>
                        </Arg>
                        <Set name="port">$P</Set>
                      </New>
                    </Arg>
                  </Call>
                </Configure>
                """.replace("$P", String.valueOf(fcgiPort)), StandardOpenOption.CREATE);

            // Deploy a Jetty context XML file that is only necessary for the test,
            // as it simulates, for example, what the php-fpm server would return.
            Path jettyBaseWork = jettyBase.resolve("work");
            Path phpXML = jettyBase.resolve("webapps").resolve("php.xml");
            Files.writeString(phpXML, """
                <?xml version="1.0"?>
                <!DOCTYPE Configure PUBLIC "-//Jetty//Configure//EN" "https://jetty.org/configure_10_0.dtd">
                <Configure class="org.eclipse.jetty.server.handler.ContextHandler">
                  <Set name="contextPath">/php</Set>
                  <Set name="baseResourceAsPath">
                    <Call class="java.nio.file.Path" name="of">
                      <Arg>$R</Arg>
                    </Call>
                  </Set>
                  <Set name="handler">
                    <New class="org.eclipse.jetty.server.handler.ResourceHandler" />
                  </Set>
                </Configure>
                """.replace("$R", jettyBaseWork.toAbsolutePath().toString()), StandardOpenOption.CREATE);
            // Save a file in $JETTY_BASE/work so that it can be requested.
            String testFileContent = "hello";
            Files.writeString(jettyBaseWork.resolve("test.txt"), testFileContent, StandardOpenOption.CREATE);

            // Deploy a Jetty context XML file that sets up the FastCGIProxyHandler.
            // Converts URIs from http://host:<httpPort>/proxy/foo to http://host:<fcgiPort>/app/foo.
            Path proxyXML = jettyBase.resolve("webapps").resolve("proxy.xml");
            Files.writeString(proxyXML, """
                <?xml version="1.0"?>
                <!DOCTYPE Configure PUBLIC "-//Jetty//Configure//EN" "https://jetty.org/configure_10_0.dtd">
                <Configure class="org.eclipse.jetty.server.handler.ContextHandler">
                  <Set name="contextPath">/proxy</Set>
                  <Set name="handler">
                    <New class="org.eclipse.jetty.fcgi.proxy.FastCGIProxyHandler">
                      <Arg>(https?)://([^:]+):(\\d+)/([^/]+)/(.*)</Arg>
                      <Arg>$1://$2:$P/php/$5</Arg>
                      <Arg>/var/wordpress</Arg>
                    </New>
                  </Set>
                </Configure>
                """.replace("$P", String.valueOf(fcgiPort)), StandardOpenOption.CREATE);

            int httpPort = Tester.freePort();
            try (JettyHomeTester.Run run2 = distribution.start("jetty.http.port=" + httpPort, "etc/fcgi-connector.xml"))
            {
                assertTrue(run2.awaitConsoleLogsFor("Started oejs.Server@", START_TIMEOUT, TimeUnit.SECONDS));

                startHttpClient();
                // Make a request to the /proxy context on the httpPort; it should be converted to FastCGI
                // and reverse proxied to the simulated php-fpm /php context on the fcgiPort.
                ContentResponse response = client.GET("http://localhost:" + httpPort + "/proxy/test.txt");
                assertThat(response.getStatus(), is(HttpStatus.OK_200));
                assertThat(response.getContentAsString(), is(testFileContent));
            }
        }
    }

    @ParameterizedTest
    @ValueSource(strings = {"ee9", "ee10", "ee11"})
    public void testEEFastCGIProxying(String env) throws Exception
    {
        Path jettyBase = newTestJettyBaseDirectory();
        String jettyVersion = System.getProperty("jettyVersion");
        JettyHomeTester distribution = JettyHomeTester.Builder.newInstance()
            .jettyVersion(jettyVersion)
            .jettyBase(jettyBase)
            .build();

        String mods = String.join(",",
            "resources", "http", "fcgi", "core-deploy",
            toEnvironment("deploy", env),
            toEnvironment("fcgi-proxy", env)
        );
        try (JettyHomeTester.Run run1 = distribution.start(List.of("--add-modules=" + mods)))
        {
            assertTrue(run1.awaitFor(START_TIMEOUT, TimeUnit.SECONDS));
            assertEquals(0, run1.getExitValue());

            Path jettyLogging = distribution.getJettyBase().resolve("resources/jetty-logging.properties");
            String loggingConfig = """
                org.eclipse.jetty.LEVEL=DEBUG
                """;
            Files.writeString(jettyLogging, loggingConfig, StandardOpenOption.TRUNCATE_EXISTING);

            // Add a FastCGI connector to simulate, for example, php-fpm.
            int fcgiPort = Tester.freePort();
            Path jettyBaseEtc = jettyBase.resolve("etc");
            Files.createDirectories(jettyBaseEtc);
            Path fcgiConnectorXML = jettyBaseEtc.resolve("fcgi-connector.xml");
            Files.writeString(fcgiConnectorXML, """
                <?xml version="1.0"?>
                <!DOCTYPE Configure PUBLIC "-//Jetty//Configure//EN" "https://jetty.org/configure_10_0.dtd">
                <Configure id="Server">
                  <Call name="addConnector">
                    <Arg>
                      <New id="fcgiConnector" class="org.eclipse.jetty.server.ServerConnector">
                        <Arg><Ref refid="Server" /></Arg>
                        <Arg type="int">1</Arg>
                        <Arg type="int">1</Arg>
                        <Arg>
                          <Array type="org.eclipse.jetty.server.ConnectionFactory">
                            <Item>
                              <New class="org.eclipse.jetty.fcgi.server.ServerFCGIConnectionFactory">
                                <Arg><Ref refid="httpConfig" /></Arg>
                              </New>
                            </Item>
                          </Array>
                        </Arg>
                        <Set name="port">$P</Set>
                      </New>
                    </Arg>
                  </Call>
                </Configure>
                """.replace("$P", String.valueOf(fcgiPort)), StandardOpenOption.CREATE);

            // Deploy a Jetty context XML file that is only necessary for the test,
            // as it simulates, for example, what the php-fpm server would return.
            Path jettyBaseWork = jettyBase.resolve("work");
            Path phpXML = jettyBase.resolve("webapps").resolve("php.xml");
            Files.writeString(phpXML, """
                <?xml version="1.0"?>
                <!DOCTYPE Configure PUBLIC "-//Jetty//Configure//EN" "https://jetty.org/configure_10_0.dtd">
                <Configure class="org.eclipse.jetty.server.handler.ContextHandler">
                  <Set name="contextPath">/php</Set>
                  <Set name="baseResourceAsPath">
                    <Call class="java.nio.file.Path" name="of">
                      <Arg>$R</Arg>
                    </Call>
                  </Set>
                  <Set name="handler">
                    <New class="org.eclipse.jetty.server.handler.ResourceHandler" />
                  </Set>
                </Configure>
                """.replace("$R", jettyBaseWork.toAbsolutePath().toString()), StandardOpenOption.CREATE);
            // Save a file in $JETTY_BASE/work so that it can be requested.
            String testFileContent = "hello";
            Files.writeString(jettyBaseWork.resolve("test.txt"), testFileContent, StandardOpenOption.CREATE);

            // Deploy a Jetty context XML file that sets up the FastCGIProxyServlet.
            // Converts URIs from http://host:<httpPort>/proxy/foo to http://host:<fcgiPort>/php/foo.
            Path proxyXML = jettyBase.resolve("webapps").resolve("proxy.xml");
            Files.writeString(proxyXML, """
                <?xml version="1.0"?>
                <!DOCTYPE Configure PUBLIC "-//Jetty//Configure//EN" "https://jetty.org/configure_10_0.dtd">
                <Configure class="org.eclipse.jetty.$ENV.servlet.ServletContextHandler">
                  <Set name="contextPath">/proxy</Set>
                  <Call name="addServlet">
                    <Arg>org.eclipse.jetty.$ENV.fcgi.proxy.FastCGIProxyServlet</Arg>
                    <Arg>*.txt</Arg>
                    <Call name="setInitParameter">
                      <Arg>proxyTo</Arg>
                      <Arg>http://localhost:$P/php</Arg>
                    </Call>
                    <Call name="setInitParameter">
                      <Arg>scriptRoot</Arg>
                      <Arg>/var/wordpress</Arg>
                    </Call>
                  </Call>
                </Configure>
                """.replace("$ENV", env).replace("$P", String.valueOf(fcgiPort)), StandardOpenOption.CREATE);

            Path proxyProps = jettyBase.resolve("webapps").resolve("proxy.properties");
            Files.writeString(proxyProps, """
                environment=$ENV
                """.replace("$ENV", env), StandardOpenOption.CREATE);

            int httpPort = Tester.freePort();
            try (JettyHomeTester.Run run2 = distribution.start("jetty.http.port=" + httpPort, "etc/fcgi-connector.xml"))
            {
                assertTrue(run2.awaitConsoleLogsFor("Started oejs.Server@", START_TIMEOUT, TimeUnit.SECONDS));

                startHttpClient();
                // Make a request to the /proxy context on the httpPort; it should be converted to FastCGI
                // and reverse proxied to the simulated php-fpm /php context on the fcgiPort.
                ContentResponse response = client.GET("http://localhost:" + httpPort + "/proxy/test.txt");
                assertThat(response.getStatus(), is(HttpStatus.OK_200));
                assertThat(response.getContentAsString(), is(testFileContent));
            }
        }
    }

    @Test
    @EnabledForJreRange(min = JRE.JAVA_19, max = JRE.JAVA_20)
    public void testVirtualThreadPoolPreview() throws Exception
    {
        Path jettyBase = newTestJettyBaseDirectory();
        String jettyVersion = System.getProperty("jettyVersion");
        JettyHomeTester distribution = JettyHomeTester.Builder.newInstance()
            .jettyVersion(jettyVersion)
            .jettyBase(jettyBase)
            .build();

        try (JettyHomeTester.Run run1 = distribution.start("--add-modules=threadpool-virtual-preview,http"))
        {
            assertTrue(run1.awaitFor(10, TimeUnit.SECONDS));
            assertEquals(0, run1.getExitValue());

            int httpPort = Tester.freePort();
            try (JettyHomeTester.Run run2 = distribution.start(List.of("jetty.http.selectors=1", "jetty.http.port=" + httpPort)))
            {
                assertTrue(run2.awaitConsoleLogsFor("Started oejs.Server@", 10, TimeUnit.SECONDS));

                startHttpClient();
                ContentResponse response = client.newRequest("localhost", httpPort)
                    .timeout(15, TimeUnit.SECONDS)
                    .send();
                assertEquals(HttpStatus.NOT_FOUND_404, response.getStatus());
            }
        }
    }

    @DisabledForJreRange(max = JRE.JAVA_20)
    @ParameterizedTest
    @ValueSource(strings = {"threadpool-virtual", "threadpool-all-virtual"})
    public void testVirtualThreadPool(String threadPoolModule) throws Exception
    {
        Path jettyBase = newTestJettyBaseDirectory();
        String jettyVersion = System.getProperty("jettyVersion");
        JettyHomeTester distribution = JettyHomeTester.Builder.newInstance()
            .jettyVersion(jettyVersion)
            .jettyBase(jettyBase)
            .build();

        try (JettyHomeTester.Run run1 = distribution.start("--add-modules=http," + threadPoolModule))
        {
            assertTrue(run1.awaitFor(START_TIMEOUT, TimeUnit.SECONDS));
            assertEquals(0, run1.getExitValue());

            int httpPort = Tester.freePort();
            try (JettyHomeTester.Run run2 = distribution.start(List.of("jetty.http.selectors=1", "jetty.http.port=" + httpPort)))
            {
                assertTrue(run2.awaitConsoleLogsFor("Started oejs.Server@", START_TIMEOUT, TimeUnit.SECONDS));

                startHttpClient();
                ContentResponse response = client.newRequest("localhost", httpPort)
                    .timeout(15, TimeUnit.SECONDS)
                    .send();
                assertEquals(HttpStatus.NOT_FOUND_404, response.getStatus());
            }
        }
    }

    @ParameterizedTest
    @ValueSource(strings = {"ee9", "ee10", "ee11"})
    public void testRangeRequestMultiPartRangeResponse(String env) throws Exception
    {
        Path jettyBase = newTestJettyBaseDirectory();
        String jettyVersion = System.getProperty("jettyVersion");
        JettyHomeTester distribution = JettyHomeTester.Builder.newInstance()
            .jettyVersion(jettyVersion)
            .jettyBase(jettyBase)
            .build();

        String mods = String.join(",",
            "resources",
            "http",
            toEnvironment("deploy", env),
            toEnvironment("demo-simple", env)
        );

        try (JettyHomeTester.Run run1 = distribution.start("--add-modules=" + mods))
        {
            assertTrue(run1.awaitFor(START_TIMEOUT, TimeUnit.SECONDS));
            assertEquals(0, run1.getExitValue());

            Path jettyLogging = distribution.getJettyBase().resolve("resources/jetty-logging.properties");
            String loggingConfig = """
                org.eclipse.jetty.LEVEL=INFO
                """;
            Files.writeString(jettyLogging, loggingConfig, StandardOpenOption.TRUNCATE_EXISTING);

            int httpPort = Tester.freePort();
            String contextPath = "/" + toEnvironment("demo-simple", env);
            try (JettyHomeTester.Run run2 = distribution.start(List.of("jetty.http.selectors=1", "jetty.http.port=" + httpPort)))
            {
                assertTrue(run2.awaitConsoleLogsFor("Started oejs.Server@", START_TIMEOUT, TimeUnit.SECONDS));

                startHttpClient();
                ContentResponse response = client.newRequest("localhost", httpPort)
                    .path(contextPath + "/jetty.png")
                    // Use a range bigger than 4096, which is the default buffer size.
                    .headers(headers -> headers.put(HttpHeader.RANGE, "bytes=1-100,101-5000"))
                    .timeout(15, TimeUnit.SECONDS)
                    .send();
                assertEquals(HttpStatus.PARTIAL_CONTENT_206, response.getStatus());
                String contentType = response.getHeaders().get(HttpHeader.CONTENT_TYPE);
                assertThat(contentType, startsWith("multipart/byteranges"));
                String boundary = MultiPart.extractBoundary(contentType);
                Content.Source multiPartContent = new ByteBufferContentSource(ByteBuffer.wrap(response.getContent()));
                MultiPartByteRanges.Parts parts = new MultiPartByteRanges.Parser(boundary).parse(multiPartContent).get();
                assertThat(parts.size(), is(2));
                // Ranges are inclusive, so 1-100 is 100 bytes.
                assertThat(parts.get(0).getLength(), is(100L));
                assertThat(parts.get(1).getLength(), is(4900L));
            }
        }
    }

    @ParameterizedTest
    @ValueSource(strings = {"ee8", "ee9", "ee10", "ee11"})
    public void testXmlDeployWarNotInWebapps(String env) throws Exception
    {
        Path jettyBase = newTestJettyBaseDirectory();
        String jettyVersion = System.getProperty("jettyVersion");
        JettyHomeTester distribution = JettyHomeTester.Builder.newInstance()
            .jettyVersion(jettyVersion)
            .jettyBase(jettyBase)
            .build();

        int httpPort = Tester.freePort();

        String[] argsConfig = {
            "--add-modules=http," + toEnvironment("deploy", env) + "," + toEnvironment("webapp", env)
        };

        try (JettyHomeTester.Run runConfig = distribution.start(argsConfig))
        {
            assertTrue(runConfig.awaitFor(START_TIMEOUT, TimeUnit.SECONDS));
            assertEquals(0, runConfig.getExitValue());

            String[] argsStart = {
                "jetty.http.port=" + httpPort,
                "jetty.httpConfig.port=" + httpPort
            };

            // Put war into ${jetty.base}/wars/ directory
            Path srcWar = ("ee8".equals(env) 
                    ?  distribution.resolveArtifact("org.eclipse.jetty.demos:jetty-servlet4-demo-simple-webapp:war:" + jettyVersion) : distribution.resolveArtifact("org.eclipse.jetty.demos:jetty-servlet5-demo-simple-webapp:war:" + jettyVersion));
            Path warsDir = jettyBase.resolve("wars");
            FS.ensureDirExists(warsDir);
            Path destWar = warsDir.resolve("demo.war");
            Files.copy(srcWar, destWar);

            // Create XML for deployable
            String xml = """
                <?xml version="1.0" encoding="UTF-8"?>
                <!DOCTYPE Configure PUBLIC "-//Jetty//Configure//EN" "https://jetty.org/configure.dtd">
                                
                <Configure class="org.eclipse.jetty.%s.webapp.WebAppContext">
                  <Set name="contextPath">/demo</Set>
                  <Set name="war">%s</Set>
                </Configure>
                """.formatted(env, destWar.toString());
            Files.writeString(jettyBase.resolve("webapps/demo.xml"), xml, StandardCharsets.UTF_8);

            // Specify Environment Properties for this raw XML based deployable
            String props = """
                environment=%s
                """.formatted(env);
            Files.writeString(jettyBase.resolve("webapps/demo.properties"), props, StandardCharsets.UTF_8);

            /* The jetty.base tree should now look like this
             *
             * ${jetty.base}
             * ├── resources/
             * │   └── jetty-logging.properties
             * ├── start.d/
             * │   ├── ${env}-deploy.ini
             * │   ├── ${env}-webapp.ini
             * │   └── http.ini
             * ├── wars/
             * │   └── demo.war
             * ├── webapps/
             * │   ├── demo.properties
             * │   └── demo.xml
             * └── work/
             */

            try (JettyHomeTester.Run runStart = distribution.start(argsStart))
            {
                assertTrue(runStart.awaitConsoleLogsFor("Started oejs.Server@", START_TIMEOUT, TimeUnit.SECONDS));

                startHttpClient();
                ContentResponse response = client.GET("http://localhost:" + httpPort + "/demo/index.html");
                assertEquals(HttpStatus.OK_200, response.getStatus());
            }
        }
    }

    @Test
    public void testInetAccessHandler() throws Exception
    {
        Path jettyBase = newTestJettyBaseDirectory();
        String jettyVersion = System.getProperty("jettyVersion");
        JettyHomeTester distribution = JettyHomeTester.Builder.newInstance()
            .jettyVersion(jettyVersion)
            .jettyBase(jettyBase)
            .build();

        try (JettyHomeTester.Run run1 = distribution.start("--add-modules=inetaccess,http"))
        {
            assertTrue(run1.awaitFor(10, TimeUnit.SECONDS));
            assertEquals(0, run1.getExitValue());

            int httpPort = Tester.freePort();
            List<String> args = List.of(
                "jetty.inetaccess.exclude=|/excludedPath/*",
                "jetty.http.port=" + httpPort);
            try (JettyHomeTester.Run run2 = distribution.start(args))
            {
                assertTrue(run2.awaitConsoleLogsFor("Started oejs.Server@", START_TIMEOUT, TimeUnit.SECONDS));
                startHttpClient();

                // Excluded path returns 403 response.
                ContentResponse response = client.newRequest("http://localhost:" + httpPort + "/excludedPath")
                    .timeout(15, TimeUnit.SECONDS)
                    .send();
                assertEquals(HttpStatus.FORBIDDEN_403, response.getStatus());

                // Other paths return 404 response.
                response = client.newRequest("http://localhost:" + httpPort + "/path")
                    .timeout(15, TimeUnit.SECONDS)
                    .send();
                assertEquals(HttpStatus.NOT_FOUND_404, response.getStatus());
            }
        }
    }

    @Test
    public void testSendDateHeader() throws Exception
    {
        Path jettyBase = newTestJettyBaseDirectory();
        String jettyVersion = System.getProperty("jettyVersion");
        JettyHomeTester distribution = JettyHomeTester.Builder.newInstance()
            .jettyVersion(jettyVersion)
            .jettyBase(jettyBase)
            .build();

        try (JettyHomeTester.Run run1 = distribution.start("--add-modules=http"))
        {
            assertTrue(run1.awaitFor(10, TimeUnit.SECONDS));
            assertEquals(0, run1.getExitValue());

            int httpPort = Tester.freePort();
            List<String> args = List.of(
                "jetty.http.port=" + httpPort,
                "jetty.httpConfig.sendDateHeader=true"
            );
            try (JettyHomeTester.Run run2 = distribution.start(args))
            {
                assertTrue(run2.awaitConsoleLogsFor("Started oejs.Server@", START_TIMEOUT, TimeUnit.SECONDS));
                startHttpClient();

                List<String> hostHeaders = new ArrayList<>();
                hostHeaders.add("localhost");
                hostHeaders.add("127.0.0.1");
                try
                {
                    InetAddress localhost = InetAddress.getLocalHost();
                    hostHeaders.add(localhost.getHostName());
                    hostHeaders.add(localhost.getHostAddress());
                }
                catch (UnknownHostException e)
                {
                    LOG.debug("Unable to obtain InetAddress.LocalHost", e);
                }

                for (String hostHeader: hostHeaders)
                {
                    ContentResponse response = client.newRequest("http://" + hostHeader + ":" + httpPort + "/")
                        .timeout(15, TimeUnit.SECONDS)
                        .send();
                    assertEquals(HttpStatus.NOT_FOUND_404, response.getStatus());
                    String date = response.getHeaders().get(HttpHeader.DATE);
                    String msg = "Request to [%s]: Response Header [Date]".formatted(hostHeader);
                    assertThat(msg, date, notNullValue());
                    // asserting an exact value is tricky as the Date header is dynamic,
                    // so we just assert that it has some content and isn't blank
                    assertTrue(StringUtil.isNotBlank(date), msg);
                    assertThat(msg, date, containsString(","));
                    assertThat(msg, date, containsString(":"));
                }
            }
        }
    }

    @Test
    public void testCrossOriginModule() throws Exception
    {
        String jettyVersion = System.getProperty("jettyVersion");
        JettyHomeTester distribution = JettyHomeTester.Builder.newInstance()
            .jettyVersion(jettyVersion)
            .build();

        try (JettyHomeTester.Run run1 = distribution.start("--add-modules=http,cross-origin,demo-handler"))
        {
            run1.awaitFor(START_TIMEOUT, TimeUnit.SECONDS);
            assertThat(run1.getExitValue(), is(0));

            int httpPort1 = Tester.freePort();
            String origin = "http://localhost:" + httpPort1;
            List<String> args = List.of(
                "jetty.http.port=" + httpPort1,
                "jetty.crossorigin.allowedOriginPatterns=" + origin,
                "jetty.crossorigin.allowCredentials=true"
            );
            try (JettyHomeTester.Run run2 = distribution.start(args))
            {
                assertThat(run2.awaitConsoleLogsFor("Started oejs.Server", START_TIMEOUT, TimeUnit.SECONDS), is(true));
                startHttpClient();

                ContentResponse response = client.newRequest("http://localhost:" + httpPort1 + "/demo-handler/")
                    .headers(headers -> headers.put(HttpHeader.ORIGIN, origin))
                    .timeout(15, TimeUnit.SECONDS)
                    .send();

                assertEquals(HttpStatus.OK_200, response.getStatus());
                assertThat(response.getContentAsString(), containsString("Hello World"));
                // Verify that the CORS headers are present.
                assertTrue(response.getHeaders().contains(HttpHeader.ACCESS_CONTROL_ALLOW_ORIGIN));
                assertTrue(response.getHeaders().contains(HttpHeader.ACCESS_CONTROL_ALLOW_CREDENTIALS));
            }

            int httpPort2 = Tester.freePort();
            args = List.of(
                "jetty.http.port=" + httpPort2,
                // Allow only a different origin, so cross-origin requests will fail.
                "jetty.crossorigin.allowedOriginPatterns=" + origin
            );
            try (JettyHomeTester.Run run2 = distribution.start(args))
            {
                assertThat(run2.awaitConsoleLogsFor("Started oejs.Server", START_TIMEOUT, TimeUnit.SECONDS), is(true));
                startHttpClient();

                ContentResponse response = client.newRequest("http://localhost:" + httpPort2 + "/demo-handler/")
                    .headers(headers -> headers.put(HttpHeader.ORIGIN, "http://localhost:" + httpPort2))
                    .timeout(15, TimeUnit.SECONDS)
                    .send();

                assertEquals(HttpStatus.OK_200, response.getStatus());
                assertThat(response.getContentAsString(), containsString("Hello World"));
                // Verify that the CORS headers are not present, as the allowed origin is different.
                assertFalse(response.getHeaders().contains(HttpHeader.ACCESS_CONTROL_ALLOW_ORIGIN));
            }
        }
    }

    @Test
    public void testStateTrackingModule() throws Exception
    {
        String jettyVersion = System.getProperty("jettyVersion");
        JettyHomeTester distribution = JettyHomeTester.Builder.newInstance()
            .jettyVersion(jettyVersion)
            .build();

        try (JettyHomeTester.Run run1 = distribution.start("--add-modules=state-tracking,http,demo-handler"))
        {
            run1.awaitFor(START_TIMEOUT, TimeUnit.SECONDS);
            assertThat(run1.getExitValue(), is(0));

            int httpPort = Tester.freePort();
            try (JettyHomeTester.Run run2 = distribution.start("jetty.http.port=" + httpPort))
            {
                assertThat(run2.awaitConsoleLogsFor("Started oejs.Server", START_TIMEOUT, TimeUnit.SECONDS), is(true));
                startHttpClient();

                ContentResponse response = client.newRequest("http://localhost:" + httpPort + "/demo-handler/")
                    .timeout(15, TimeUnit.SECONDS)
                    .send();

                assertEquals(HttpStatus.OK_200, response.getStatus());
                assertThat(response.getContentAsString(), containsString("Hello World"));
            }
        }
    }

    @Test
    public void testHTTP2ClientInCoreWebAppProvidedByServer() throws Exception
    {
        String jettyVersion = System.getProperty("jettyVersion");
        JettyHomeTester distribution = JettyHomeTester.Builder.newInstance()
            .jettyVersion(jettyVersion)
            .build();

        try (JettyHomeTester.Run run1 = distribution.start("--add-modules=http,http2-client-transport,core-deploy"))
        {
            assertTrue(run1.awaitFor(START_TIMEOUT, TimeUnit.SECONDS));
            assertEquals(0, run1.getExitValue());

            Path jettyLogging = distribution.getJettyBase().resolve("resources/jetty-logging.properties");
            String loggingConfig = """
                org.eclipse.jetty.LEVEL=DEBUG
                """;
            Files.writeString(jettyLogging, loggingConfig, StandardOpenOption.TRUNCATE_EXISTING);

            String name = "test-webapp";
            Path webapps = distribution.getJettyBase().resolve("webapps");
            Path webAppDirLib = webapps.resolve(name + ".d").resolve("lib");
            Path webAppJar = distribution.resolveArtifact("org.eclipse.jetty:jetty-test-http2-client-transport-provided-webapp:jar:" + jettyVersion);
            Files.copy(webAppJar, Files.createDirectories(webAppDirLib).resolve("webapp.jar"));
            Files.writeString(webapps.resolve(name + ".xml"), """
                <?xml version="1.0"?>
                <!DOCTYPE Configure PUBLIC "-//Jetty//Configure//EN" "https://jetty.org/configure_10_0.dtd">
                <Configure class="org.eclipse.jetty.server.handler.ContextHandler">
                  <Set name="contextPath">/test</Set>
                  <Set name="handler">
                    <New class="org.eclipse.jetty.test.http2.client.transport.provided.HTTP2ClientTransportProvidedHandler" />
                  </Set>
                </Configure>
                """);

            int port = Tester.freePort();
            try (JettyHomeTester.Run run2 = distribution.start("jetty.http.port=" + port))
            {
                assertTrue(run2.awaitConsoleLogsFor("Started oejs.Server@", START_TIMEOUT, TimeUnit.SECONDS));

                startHttpClient();
                URI serverUri = URI.create("http://localhost:" + port + "/test/");
                ContentResponse response = client.newRequest(serverUri)
                    .timeout(15, TimeUnit.SECONDS)
                    .send();
                assertEquals(HttpStatus.OK_200, response.getStatus());
            }
        }
    }

    @ParameterizedTest
<<<<<<< HEAD
    @EnumSource(value = HttpVersion.class, names = {"HTTP_1_1", "HTTP_2"})
    public void testEagerContentHandler(HttpVersion httpVersion) throws Exception
=======
    @ValueSource(strings = {"ee8", "ee9", "ee10"})
    public void testLimitHandlers(String env) throws Exception
>>>>>>> dd31feb0
    {
        String jettyVersion = System.getProperty("jettyVersion");
        JettyHomeTester distribution = JettyHomeTester.Builder.newInstance()
            .jettyVersion(jettyVersion)
            .build();

<<<<<<< HEAD
        try (JettyHomeTester.Run run1 = distribution.start("--add-modules=resources,test-keystore,http,http2c,ee11-deploy,ee11-annotations,eager-content"))
        {
            assertTrue(run1.awaitFor(START_TIMEOUT, TimeUnit.SECONDS));
            assertEquals(0, run1.getExitValue());

            Path war = distribution.resolveArtifact("org.eclipse.jetty.demos:jetty-servlet5-demo-simple-webapp:war:" + jettyVersion);
            String contextPath = "ctx";
            distribution.installWar(war, contextPath);

            int port = Tester.freePort();
            int maxRetainedBytes = 128;
            String[] properties = {
                "jetty.http.selectors=1",
                "jetty.http.port=" + port,
                "jetty.eager.content.framingOverhead=16",
                "jetty.eager.content.maxRetainedBytes=" + maxRetainedBytes,
                "jetty.eager.content.rejectWhenExceeded=false"
            };
            try (JettyHomeTester.Run run2 = distribution.start(properties))
            {
                assertTrue(run2.awaitConsoleLogsFor("Started oejs.Server@", START_TIMEOUT, TimeUnit.SECONDS));

                startHttpClient(() ->
                {
                    ClientConnector connector = new ClientConnector();
                    HTTP2Client h2Client = new HTTP2Client(connector);
                    return new HttpClient(new HttpClientTransportDynamic(connector, HttpClientConnectionFactory.HTTP11, new ClientConnectionFactoryOverHTTP2.HTTP2(h2Client)));
                });

                IntStream.of(maxRetainedBytes / 2, maxRetainedBytes * 10).forEach(contentLength ->
                {
                    try
                    {
                        ContentResponse response = client.newRequest("http://localhost:" + port + "/" + contextPath + "/echo/content")
                            .method("POST")
                            .version(httpVersion)
                            .body(new BytesRequestContent(new byte[contentLength]))
                            .send();

                        assertEquals(HttpStatus.OK_200, response.getStatus());
                        assertEquals(contentLength, response.getContent().length);
                    }
                    catch (Exception x)
                    {
                        throw new RuntimeException(x);
                    }
                });
            }
        }
    }

    @ParameterizedTest
    @EnumSource(value = HttpVersion.class, names = {"HTTP_1_1", "HTTP_2"})
    public void testEagerFormContentHandler(HttpVersion httpVersion) throws Exception
    {
        String jettyVersion = System.getProperty("jettyVersion");
        JettyHomeTester distribution = JettyHomeTester.Builder.newInstance()
            .jettyVersion(jettyVersion)
            .build();

        try (JettyHomeTester.Run run1 = distribution.start("--add-modules=resources,test-keystore,http,http2c,ee11-deploy,ee11-annotations,eager-content"))
        {
            assertTrue(run1.awaitFor(START_TIMEOUT, TimeUnit.SECONDS));
            assertEquals(0, run1.getExitValue());

            Path war = distribution.resolveArtifact("org.eclipse.jetty.demos:jetty-servlet5-demo-simple-webapp:war:" + jettyVersion);
            String contextPath = "ctx";
            distribution.installWar(war, contextPath);

            int port = Tester.freePort();
            String[] properties = {
                "jetty.http.selectors=1",
                "jetty.http.port=" + port,
                "jetty.eager.form.maxFields=16",
                "jetty.eager.form.maxLength=128"
            };
            try (JettyHomeTester.Run run2 = distribution.start(properties))
            {
                assertTrue(run2.awaitConsoleLogsFor("Started oejs.Server@", START_TIMEOUT, TimeUnit.SECONDS));

                startHttpClient(() ->
                {
                    ClientConnector connector = new ClientConnector();
                    HTTP2Client h2Client = new HTTP2Client(connector);
                    return new HttpClient(new HttpClientTransportDynamic(connector, HttpClientConnectionFactory.HTTP11, new ClientConnectionFactoryOverHTTP2.HTTP2(h2Client)));
                });

                Map<String, List<String>> inMap = new LinkedHashMap<>();
                inMap.put("greet", List.of("Hello World"));
                inMap.put("currency", List.of("€"));
                Charset charset = StandardCharsets.UTF_8;
                ContentResponse response = client.newRequest("http://localhost:" + port + "/" + contextPath + "/echo/form")
                    .method("POST")
                    .version(httpVersion)
                    .body(new FormRequestContent(new Fields(new MultiMap<>(inMap)), charset))
                    .send();

                assertEquals(HttpStatus.OK_200, response.getStatus());
                LinkedHashMap<String, List<String>> outMap = new LinkedHashMap<>();
                UrlEncoded.decodeTo(response.getContentAsString(), (name, value) -> outMap.computeIfAbsent(name, k -> new ArrayList<>()).add(value), charset);
                assertEquals(inMap, outMap);
            }
        }
    }

    @ParameterizedTest
    @EnumSource(value = HttpVersion.class, names = {"HTTP_1_1", "HTTP_2"})
    public void testEagerMultiPartContentHandler(HttpVersion httpVersion) throws Exception
    {
        String jettyVersion = System.getProperty("jettyVersion");
        JettyHomeTester distribution = JettyHomeTester.Builder.newInstance()
            .jettyVersion(jettyVersion)
            .build();

        try (JettyHomeTester.Run run1 = distribution.start("--add-modules=resources,test-keystore,http,http2c,ee11-deploy,ee11-annotations,eager-content"))
=======
        String[] modules = {
            "http",
            "qos",
            "size-limit",
            "thread-limit",
            toEnvironment("webapp", env),
            toEnvironment("deploy", env)
        };
        try (JettyHomeTester.Run run1 = distribution.start("--add-modules=" + String.join(",", modules)))
>>>>>>> dd31feb0
        {
            assertTrue(run1.awaitFor(START_TIMEOUT, TimeUnit.SECONDS));
            assertEquals(0, run1.getExitValue());

            Path jettyLogging = distribution.getJettyBase().resolve("resources/jetty-logging.properties");
            String loggingConfig = """
                org.eclipse.jetty.LEVEL=DEBUG
                """;
            Files.writeString(jettyLogging, loggingConfig, StandardOpenOption.TRUNCATE_EXISTING);
<<<<<<< HEAD
            long fileLength = Files.size(jettyLogging);

            Path war = distribution.resolveArtifact("org.eclipse.jetty.demos:jetty-servlet5-demo-simple-webapp:war:" + jettyVersion);
            String contextPath = "ctx";
            distribution.installWar(war, contextPath);

            Path work = distribution.getJettyBase().resolve("work");

            int port = Tester.freePort();
            String[] properties = {
                "jetty.http.selectors=1",
                "jetty.http.port=" + port,
                "jetty.eager.multipart.location=" + work.toAbsolutePath(),
                "jetty.eager.multipart.maxParts=3",
                "jetty.eager.multipart.maxSize=1024",
                "jetty.eager.multipart.maxMemoryPartSize=0",
                "jetty.eager.multipart.maxHeadersSize=1024",
                "jetty.eager.multipart.useFilesForPartsWithoutFileName=true"
            };
            try (JettyHomeTester.Run run2 = distribution.start(properties))
            {
                assertTrue(run2.awaitConsoleLogsFor("Started oejs.Server@", START_TIMEOUT, TimeUnit.SECONDS));

                startHttpClient(() ->
                {
                    ClientConnector connector = new ClientConnector();
                    HTTP2Client h2Client = new HTTP2Client(connector);
                    return new HttpClient(new HttpClientTransportDynamic(connector, HttpClientConnectionFactory.HTTP11, new ClientConnectionFactoryOverHTTP2.HTTP2(h2Client)));
                });

                MultiPartRequestContent content = new MultiPartRequestContent();
                content.addPart(new MultiPart.ByteBufferPart("part1", null, HttpFields.EMPTY, StandardCharsets.UTF_8.encode("13-bytes-long")));
                content.addPart(new MultiPart.PathPart("part2", null, HttpFields.EMPTY, distribution.getJettyBase().resolve("resources/jetty-logging.properties")));
                content.close();
                ContentResponse response = client.newRequest("http://localhost:" + port + "/" + contextPath + "/echo/multipart")
                    .method("POST")
                    .version(httpVersion)
                    .body(content)
                    .send();

                assertEquals(HttpStatus.OK_200, response.getStatus());
                String[] lines = StringUtil.csvSplit(response.getContentAsString());
                assertEquals(2, lines.length);
                assertEquals(lines[0], "name=part1&length=13");
                assertEquals(lines[1], "name=part2&length=" + fileLength);
=======

            Path war = distribution.resolveArtifact("org.eclipse.jetty." + env + ".demos:jetty-" + env + "-demo-simple-webapp:war:" + jettyVersion);
            distribution.installWar(war, "test");

            int port = Tester.freePort();
            try (JettyHomeTester.Run run2 = distribution.start("jetty.http.selectors=1", "jetty.http.port=" + port))
            {
                try
                {
                    assertTrue(run2.awaitConsoleLogsFor("Started oejs.Server@", START_TIMEOUT, TimeUnit.SECONDS));

                    startHttpClient();
                    URI serverUri = URI.create("http://localhost:" + port + "/test/");
                    ContentResponse response = client.newRequest(serverUri)
                        .timeout(15, TimeUnit.SECONDS)
                        .send();
                    assertEquals(HttpStatus.OK_200, response.getStatus());
                }
                finally
                {
                    run2.getLogs().forEach(System.err::println);
                }
>>>>>>> dd31feb0
            }
        }
    }
}<|MERGE_RESOLUTION|>--- conflicted
+++ resolved
@@ -1978,20 +1978,14 @@
     }
 
     @ParameterizedTest
-<<<<<<< HEAD
     @EnumSource(value = HttpVersion.class, names = {"HTTP_1_1", "HTTP_2"})
     public void testEagerContentHandler(HttpVersion httpVersion) throws Exception
-=======
-    @ValueSource(strings = {"ee8", "ee9", "ee10"})
-    public void testLimitHandlers(String env) throws Exception
->>>>>>> dd31feb0
-    {
-        String jettyVersion = System.getProperty("jettyVersion");
-        JettyHomeTester distribution = JettyHomeTester.Builder.newInstance()
-            .jettyVersion(jettyVersion)
-            .build();
-
-<<<<<<< HEAD
+    {
+        String jettyVersion = System.getProperty("jettyVersion");
+        JettyHomeTester distribution = JettyHomeTester.Builder.newInstance()
+            .jettyVersion(jettyVersion)
+            .build();
+
         try (JettyHomeTester.Run run1 = distribution.start("--add-modules=resources,test-keystore,http,http2c,ee11-deploy,ee11-annotations,eager-content"))
         {
             assertTrue(run1.awaitFor(START_TIMEOUT, TimeUnit.SECONDS));
@@ -2107,17 +2101,6 @@
             .build();
 
         try (JettyHomeTester.Run run1 = distribution.start("--add-modules=resources,test-keystore,http,http2c,ee11-deploy,ee11-annotations,eager-content"))
-=======
-        String[] modules = {
-            "http",
-            "qos",
-            "size-limit",
-            "thread-limit",
-            toEnvironment("webapp", env),
-            toEnvironment("deploy", env)
-        };
-        try (JettyHomeTester.Run run1 = distribution.start("--add-modules=" + String.join(",", modules)))
->>>>>>> dd31feb0
         {
             assertTrue(run1.awaitFor(START_TIMEOUT, TimeUnit.SECONDS));
             assertEquals(0, run1.getExitValue());
@@ -2127,7 +2110,6 @@
                 org.eclipse.jetty.LEVEL=DEBUG
                 """;
             Files.writeString(jettyLogging, loggingConfig, StandardOpenOption.TRUNCATE_EXISTING);
-<<<<<<< HEAD
             long fileLength = Files.size(jettyLogging);
 
             Path war = distribution.resolveArtifact("org.eclipse.jetty.demos:jetty-servlet5-demo-simple-webapp:war:" + jettyVersion);
@@ -2173,7 +2155,37 @@
                 assertEquals(2, lines.length);
                 assertEquals(lines[0], "name=part1&length=13");
                 assertEquals(lines[1], "name=part2&length=" + fileLength);
-=======
+            }
+        }
+    }
+
+    @ParameterizedTest
+    @ValueSource(strings = {"ee8", "ee9", "ee10"})
+    public void testLimitHandlers(String env) throws Exception
+    {
+        String jettyVersion = System.getProperty("jettyVersion");
+        JettyHomeTester distribution = JettyHomeTester.Builder.newInstance()
+            .jettyVersion(jettyVersion)
+            .build();
+
+        String[] modules = {
+            "http",
+            "qos",
+            "size-limit",
+            "thread-limit",
+            toEnvironment("webapp", env),
+            toEnvironment("deploy", env)
+        };
+        try (JettyHomeTester.Run run1 = distribution.start("--add-modules=" + String.join(",", modules)))
+        {
+            assertTrue(run1.awaitFor(START_TIMEOUT, TimeUnit.SECONDS));
+            assertEquals(0, run1.getExitValue());
+
+            Path jettyLogging = distribution.getJettyBase().resolve("resources/jetty-logging.properties");
+            String loggingConfig = """
+                org.eclipse.jetty.LEVEL=DEBUG
+                """;
+            Files.writeString(jettyLogging, loggingConfig, StandardOpenOption.TRUNCATE_EXISTING);
 
             Path war = distribution.resolveArtifact("org.eclipse.jetty." + env + ".demos:jetty-" + env + "-demo-simple-webapp:war:" + jettyVersion);
             distribution.installWar(war, "test");
@@ -2196,7 +2208,6 @@
                 {
                     run2.getLogs().forEach(System.err::println);
                 }
->>>>>>> dd31feb0
             }
         }
     }
