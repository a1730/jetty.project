<?xml version="1.0" encoding="UTF-8"?>
<project xmlns="http://maven.apache.org/POM/4.0.0" xmlns:xsi="http://www.w3.org/2001/XMLSchema-instance" xsi:schemaLocation="http://maven.apache.org/POM/4.0.0 http://maven.apache.org/maven-v4_0_0.xsd">
  <modelVersion>4.0.0</modelVersion>
  <parent>
    <groupId>org.eclipse.jetty.tests</groupId>
    <artifactId>test-sessions-parent</artifactId>
    <version>10.0.0-SNAPSHOT</version>
  </parent>
  <artifactId>test-infinispan-sessions</artifactId>
  <name>Jetty Tests :: Sessions :: Infinispan</name>
  <url>http://www.eclipse.org/jetty</url>
  <properties>
    <bundle-symbolic-name>${project.groupId}.sessions.infinispan</bundle-symbolic-name>
    <!-- if changing this version please update default in RemoteInfinispanTestSupport you will get thanks from Eclipse IDE users -->
    <infinispan.docker.image.version>${infinispan.version}</infinispan.docker.image.version>
    <!-- from 10.xx it has changed to jboss/infinispan -->
    <infinispan.docker.image.name>jboss/infinispan-server</infinispan.docker.image.name>
  </properties>
  <build>
    <plugins>
      <plugin>
        <groupId>org.apache.maven.plugins</groupId>
        <artifactId>maven-deploy-plugin</artifactId>
        <configuration>
          <!-- DO NOT DEPLOY (or Release) -->
          <skip>true</skip>
        </configuration>
      </plugin>
      <plugin>
        <groupId>org.apache.maven.plugins</groupId>
        <artifactId>maven-surefire-plugin</artifactId>
        <configuration>
          <includes>
            <include>org/eclipse/jetty/server/session/*.java</include>
          </includes>
        </configuration>
      </plugin>
      <plugin>
        <groupId>org.apache.maven.plugins</groupId>
        <artifactId>maven-dependency-plugin</artifactId>
        <executions>
          <execution>
            <id>unpack</id>
            <phase>generate-test-resources</phase>
            <goals>
              <goal>unpack</goal>
            </goals>
            <configuration>
              <artifactItems>
                <artifactItem>
                  <groupId>org.eclipse.jetty.toolchain</groupId>
                  <artifactId>jetty-test-policy</artifactId>
                  <version>${jetty-test-policy.version}</version>
                  <type>jar</type>
                  <overWrite>true</overWrite>
                  <includes>**/*.keystore,**/*.pem</includes>
                  <outputDirectory>${jetty.test.policy.loc}</outputDirectory>
                </artifactItem>
              </artifactItems>
            </configuration>
          </execution>
        </executions>
      </plugin>
    </plugins>
  </build>
  <dependencies>
    <dependency>
      <groupId>org.eclipse.jetty</groupId>
      <artifactId>jetty-server</artifactId>
      <version>${project.version}</version>
      <scope>test</scope>
    </dependency>
    <dependency>
      <groupId>org.eclipse.jetty</groupId>
      <artifactId>jetty-webapp</artifactId>
      <version>${project.version}</version>
      <scope>test</scope>
    </dependency>
    <dependency>
      <groupId>org.eclipse.jetty</groupId>
      <artifactId>jetty-client</artifactId>
      <version>${project.version}</version>
      <scope>test</scope>
    </dependency>
    <dependency>
      <groupId>org.eclipse.jetty.tests</groupId>
      <artifactId>test-sessions-common</artifactId>
      <version>${project.version}</version>
      <scope>test</scope>
    </dependency>
    <dependency>
      <groupId>org.eclipse.jetty</groupId>
      <artifactId>infinispan-remote-query</artifactId>
      <version>${project.version}</version>
      <scope>test</scope>
    </dependency>
    <dependency>
      <groupId>org.eclipse.jetty</groupId>
      <artifactId>jetty-jmx</artifactId>
      <version>${project.version}</version>
      <optional>true</optional>
      <scope>test</scope>
    </dependency>
    <dependency>
      <groupId>org.eclipse.jetty.toolchain</groupId>
      <artifactId>jetty-test-helper</artifactId>
      <scope>test</scope>
    </dependency>
    <dependency>
      <groupId>org.infinispan</groupId>
      <artifactId>infinispan-core</artifactId>
      <version>${infinispan.version}</version>
      <scope>test</scope>
    </dependency>
    <dependency>
      <groupId>org.infinispan</groupId>
      <artifactId>infinispan-query</artifactId>
      <version>${infinispan.version}</version>
      <scope>test</scope>
    </dependency>
    <dependency>
      <groupId>org.infinispan</groupId>
      <artifactId>infinispan-client-hotrod</artifactId>
      <version>${infinispan.version}</version>
      <scope>test</scope>
    </dependency>
    <dependency>
      <groupId>org.infinispan</groupId>
      <artifactId>infinispan-remote-query-client</artifactId>
      <version>${infinispan.version}</version>
      <scope>test</scope>
    </dependency>
    <dependency>
      <groupId>org.infinispan.protostream</groupId>
      <artifactId>protostream</artifactId>
      <version>4.2.2.Final</version>
      <scope>test</scope>
    </dependency>
    <dependency>
      <groupId>org.slf4j</groupId>
<<<<<<< HEAD
      <artifactId>slf4j-api</artifactId>
      <scope>test</scope>
    </dependency>
    <dependency>
      <groupId>org.slf4j</groupId>
      <artifactId>jul-to-slf4j</artifactId>
      <version>${slf4j.version}</version>
      <scope>test</scope>
    </dependency>
    <dependency>
      <groupId>org.eclipse.jetty</groupId>
      <artifactId>jetty-slf4j-impl</artifactId>
=======
      <artifactId>slf4j-simple</artifactId>
      <scope>test</scope>
    </dependency>
    <dependency>
      <groupId>org.testcontainers</groupId>
      <artifactId>testcontainers</artifactId>
>>>>>>> 9b16f2de
      <scope>test</scope>
    </dependency>
  </dependencies>
  <profiles>
    <!-- to test hotrod, configure a cache called "remote-session-test" -->
    <profile>
      <id>remote-session-tests</id>
      <activation>
        <property>
          <name>hotrod.enabled</name>
          <value>true</value>
        </property>
      </activation>
      <build>
        <plugins>
          <plugin>
            <groupId>org.apache.maven.plugins</groupId>
            <artifactId>maven-surefire-plugin</artifactId>
            <configuration>
              <includes>
                <include>**/*.java</include>
              </includes>
<<<<<<< HEAD
              <excludes>
                <exclude>**/ClusteredSessionScavengingTest.java</exclude>
              </excludes>
            </configuration>
          </plugin>
        </plugins>
      </build>
    </profile>
    <profile>
      <id>alltests</id>
      <activation>
        <property>
          <name>alltests</name>
          <value>true</value>
        </property>
      </activation>
      <build>
        <plugins>
          <plugin>
            <groupId>org.apache.maven.plugins</groupId>
            <artifactId>maven-surefire-plugin</artifactId>
            <configuration>
              <excludes>
                <exclude>FOOBAR</exclude>
              </excludes>
=======
              <systemPropertyVariables>
                <infinispan.docker.image.version>${infinispan.docker.image.version}</infinispan.docker.image.version>
                <infinispan.docker.image.name>${infinispan.docker.image.name}</infinispan.docker.image.name>
              </systemPropertyVariables>
>>>>>>> 9b16f2de
            </configuration>
          </plugin>
        </plugins>
      </build>
    </profile>
  </profiles>
</project><|MERGE_RESOLUTION|>--- conflicted
+++ resolved
@@ -138,27 +138,22 @@
     </dependency>
     <dependency>
       <groupId>org.slf4j</groupId>
-<<<<<<< HEAD
       <artifactId>slf4j-api</artifactId>
       <scope>test</scope>
     </dependency>
     <dependency>
       <groupId>org.slf4j</groupId>
       <artifactId>jul-to-slf4j</artifactId>
-      <version>${slf4j.version}</version>
       <scope>test</scope>
     </dependency>
     <dependency>
-      <groupId>org.eclipse.jetty</groupId>
-      <artifactId>jetty-slf4j-impl</artifactId>
-=======
+      <groupId>org.slf4j</groupId>
       <artifactId>slf4j-simple</artifactId>
       <scope>test</scope>
     </dependency>
     <dependency>
       <groupId>org.testcontainers</groupId>
       <artifactId>testcontainers</artifactId>
->>>>>>> 9b16f2de
       <scope>test</scope>
     </dependency>
   </dependencies>
@@ -178,41 +173,13 @@
             <groupId>org.apache.maven.plugins</groupId>
             <artifactId>maven-surefire-plugin</artifactId>
             <configuration>
-              <includes>
-                <include>**/*.java</include>
-              </includes>
-<<<<<<< HEAD
-              <excludes>
-                <exclude>**/ClusteredSessionScavengingTest.java</exclude>
-              </excludes>
-            </configuration>
-          </plugin>
-        </plugins>
-      </build>
-    </profile>
-    <profile>
-      <id>alltests</id>
-      <activation>
-        <property>
-          <name>alltests</name>
-          <value>true</value>
-        </property>
-      </activation>
-      <build>
-        <plugins>
-          <plugin>
-            <groupId>org.apache.maven.plugins</groupId>
-            <artifactId>maven-surefire-plugin</artifactId>
-            <configuration>
-              <excludes>
-                <exclude>FOOBAR</exclude>
-              </excludes>
-=======
               <systemPropertyVariables>
                 <infinispan.docker.image.version>${infinispan.docker.image.version}</infinispan.docker.image.version>
                 <infinispan.docker.image.name>${infinispan.docker.image.name}</infinispan.docker.image.name>
               </systemPropertyVariables>
->>>>>>> 9b16f2de
+              <includes>
+                <include>**/*.java</include>
+              </includes>
             </configuration>
           </plugin>
         </plugins>
