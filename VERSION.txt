--- conflicted
+++ resolved
@@ -1,10 +1,6 @@
 jetty-8.1.9-SNAPSHOT
 
-<<<<<<< HEAD
 jetty-8.1.8.v20121106 - 06 November 2012
-=======
-jetty-7.6.8.v20121106 - 06 November 2012
->>>>>>> eaf65a29
  + 371170 MongoSessionManager LastAccessTimeTest fails
  + 388675 Non utf8 encoded query strings not decoded to parameter map using
    queryEncoding
@@ -49,6 +45,35 @@
  + 393494 HashSessionManager can't delete unrestorable sessions on Windows
  + JETTY-1547 Jetty does not honor web.xml
    web-app/jsp-config/jsp-property-group/default-content-type
+
+jetty-7.6.8.v20121106 - 06 November 2012
+ + 371170 MongoSessionManager LastAccessTimeTest fails
+ + 388675 Non utf8 encoded query strings not decoded to parameter map using
+   queryEncoding
+ + 389686 Fix reference to org.eclipse.jetty.util.log.stderr.LONG system
+   property in javadoc for StdErrLog
+ + 389956 Bad __context set in WebAppContext.start sequence with respect to ENC
+   setup
+ + 389965 OPTIONS should allow spaces in comma separated list
+ + 390161 Apply DeferredAuthentication fix to jaspi
+ + 390560 The method AnnotationParser.getAnnotationHandlers(String) always
+   returns a empty collection.
+ + 391483 fix bad javadoc example in shutdown handler
+ + 391622 Be lenient on RFC6265 restriction on duplicate cookie names in same
+   response
+ + 391623 Add option to --stop to wait for target jetty to stop
+ + 392239 Allow no error-code or exception for error-pages
+ + 392525 Add option to --stop-wait to specify timeout
+ + 392641 JDBC Sessions not scavenged if expired during downtime
+ + 392812 MongoSessionIDManager never purges old sessions
+ + 393014 Mongodb purgevalid using query for purgeinvalid
+ + 393015 Mongodb purge not rescheduled
+ + 393075 Jetty WebSocket client cannot connect to Tomcat WebSocket Server
+ + 393218 add xsd=application/xml mime mapping to defaults
+ + 393363 Use Locale.ENGLISH for all toUpperCase and toLowerCase calls
+ + 393368 min websocket version
+ + 393383 delay onClose call until closeOut is done
+ + 393494 HashSessionManager can't delete unrestorable sessions on Windows
 
 jetty-8.1.7.v20120910 - 10 September 2012
  + 388895 Update dependencies for jetty-jndi
