<<<<<<< HEAD
jetty-9.3.1-SNAPSHOT

jetty-9.3.0.v20150612 - 12 June 2015
 + 414479 Add WebSocketPingPongListener for those that want PING/PONG payload
   data
 + 420678 Add WebSocketPartialListener to support receiving partial WebSocket
   TEXT/BINARY messages
 + 420944 Hot Deployment of WAR when Context XML exists doesn't trigger
   redeploy
 + 423974 Optimize flow control.
 + 424368 Add CONTRIBUTING.md
 + 430951 Support SNI with ExtendedSslContextFactory
 + 436345 Refactor AbstractSession to minimize burden on subclasses to
   implement behaviour
 + 437303 Serving of static filenames with "unwise" characters causes 404 error
 + 437395 Start / Properties in template sections should be default applied for
   enabled modules
 + 438204 getServerName returns IPv6 addresses wrapped in []
 + 439369 Remove unused class CrossContextPsuedoSession
 + 439374 Use utf-8 as default charset for html
 + 439375 preferred rfc7231 format is mime;charset=lowercase-9
 + 440106 Improve ProtocolHandler APIs.
 + 440506 Jetty OSGi boot bundle does not support OSGi framework Eclipse
   Concierge
 + 442083 Client resets stream, pending server data is failed, connection
   closed.
 + 442086 Review HttpOutput blocking writes.
 + 442477 Allow Symlink aliases by default
 + 442495 Bad Context ClassLoader in JSR356 WebSocket onOpen
 + 442950 Embedded Jetty client requests to localhost hangs with high cpu usage
   (NIO OP_CONNECT Solaris/Sparc).
 + 443652 Remove dependency on java.lang.management classes
 + 443661 Rename manifest and service constants for jetty osgi resource
   fragment code
 + 443662 Consume buffer in write(ByteBuffer)
 + 443713 Reduce number of SelectionKey.setInterestOps() calls.
 + 443893 Make a module for weld
 + 444124 JSP include with <servlet><jsp-file> can cause infinite recursion
 + 444214 Socks4Proxy fails when reading less than 8 bytes.
 + 444222 replace CRLF in header values with whitespace rather than ?
 + 444416 AsyncProxyServlet recursion.
 + 444485 Client resets stream, pending server data is failed, write hangs.
 + 444517 Ensure WebSocketUpgradeFilter is always first in filter chain
 + 444547 Format exception in ResourceCache.Content.toString()
 + 444617 Expose local and remote socket address to applications
 + 444721 PushCacheFilter cleanup/improvements.
 + 444748 WebSocketClient.stop() does not unregister from ShutdownThread
 + 444764 HttpClient notifies callbacks for last chunk of content twice.
 + 444771 JSR356 / EndPointConfig.userProperties are not unique per endpoint
   upgrade
 + 445167 Allow configuration of dispatch after select.
 + 445823 Moved RequestLog calling to HttpChannel
 + 446559 Avoid spin consuming extra data
 + 446564 Refactored RequestLog Mechanism
 + 446944 ServletTester and HttpTester should be in
   <classifier>tests</classifier>
 + 447216 putAll Properties in XmlConfiguration
 + 447515 Remove GzipFilter
 + 448156 Fixed INACTIVE race in IteratingCallback
 + 448675 Impossible to set own Threadpool when using jetty-maven-plugin
 + 449003 WARNING: Cannot enable requested module [protonego-impl]: not a valid
   module name
 + 449811 handle unquoted etags when gzipping
 + 450467 Integer overflow in Session expiry calculation in MongoSessionManager
 + 451973 Ambiguous module init location when mixing --add-to-start &
   --add-to-startd in the same exec
 + 451974 Combine multiple start license acknowledgement into one
 + 452188 Delay dispatch until content optimisation
 + 452322 Restore progress messages for --add-to-start(d) use
 + 452323 Start --list-config makes no hint on transitive enabled modules
 + 452329 Transitive modules in start.jar --add-to-start(d) are not added if
   enabled already in tree
 + 452465 100% CPU spin on page reload.
 + 452503 Start.jar --add-to-start=jstl results in GraphException: Unable to
   expand property in name: jsp-impl/${jsp-impl}-jstl
 + 453487 Recycle HttpChannelOverHTTP2
 + 453627 Fixed FileSystem test for nanosecond filesystems
 + 453636 Improved spin detection on test
 + 453829 Added HeaderRegexRule
 + 453834 CDI Support for WebSocket
 + 454152 Remove mux remnants from WebSocketClient
 + 454934 WebSocketClient / connectToServer can block indefinitely during
   upgrade failure
 + 454952 Allow Jetty to run in Java 8 compact 3 profile
 + 456209 Bad ContextClassLoader in WebSocket onMessage
 + 456956 Reduce ThreadLocal.remove() weak reference garbage
 + 457130 HTTPS request with IP host and HTTP proxy throws
   IllegalArgumentException.
 + 457309 Add test to ensure GET and HEAD response headers same for gzip
 + 457508 Add flag to scan exploded jars in jetty-jspc-maven-plugin
 + 457788 Powered By in o.e.j.util.Jetty conditional on sendServerVersion
 + 458478 JarFileResource improve performance of exist method
 + 458527 Implement an async proxy servlet that can perform content
   transformations.
 + 458663 Handle null header values
 + 459081 http2 push failures.
 + 459542 AsyncMiddleManServlet race condition on first download content.
 + 459655 Remove SPDY and NPN
 + 459681 Remove dead code after removal of glassfish jasper support
 + 459731 Update for drafts hpack-11 and http2-17
 + 459734 Update to apache jsp 8.0.20
 + 459845 Support upgrade from http1 to http2.
 + 460187 infinite recursion in sending error.
 + 460210 ExecutionStragegy producer for SelectManager calls onOpen from
   produce method
 + 460211 Fixed Idle race in ExecuteProduceRun
 + 460297 Parameterize infinispan.mod
 + 460670 Support multiple names in <Property> elements.
 + 460671 Rationalize property names.
 + 460746 HttpConfiguration#setPersistentConnectionsEnabled(boolean)
 + 461052 Local streams created after INITIAL_WINDOW_SIZE setting have wrong
   send window.
 + 461350 Update HttpParser IllegalCharacter handling to RFC7230
 + 461415 Maven Jetty Plugin ignores ZIP overlays
 + 462040 reverted and deprecated getStringField methods
 + 462098 Support setting ThreadGroup in ScheduledExecutorScheduler
 + 462162 StackOverflowException when response commit fails.
 + 462193 Asynchronous HttpOutput.close()
 + 463036 system properties to set ssl password and keypasword
 + 463144 modules do not see pre-downloaded ALPN libs
 + 464419 Removed xinetd support
 + 464438 ClassFileTransformer support in
   org.eclipse.jetty.webapp.WebAppClassLoader broken
 + 464442 Enable parallel class loading
 + 464528 NPE protection in getIncludedCipher suites
 + 464537 Updated setuid dependency to 1.0.3.
 + 464555 ALPN module download attempts to download jar before dir exists
 + 464556 Restrict start module downloads to ${jetty.base} paths only
 + 464564 NoSql sessions created inside a forward not persisted correctly
 + 464606 Support property expansion in "default" attribute of Property.
 + 464629 JDK8 Socket customization
 + 464630 Cannot configure Configuration classlist in osgi
 + 464633 Change Selection.how to Selection.criteria
 + 464706 HTTP/2 and async I/O: onDataAvailable() not called.
 + 464708 Support HttpConfiguration.delayDispatchUntilContent in HTTP/2.
 + 464724 MultiPartInputStreamParser.parse ServletException never thrown
 + 464727 Update Javadoc for Java 8 DocLint
 + 464744 PathMap.match() never throws IllegalArgumentException
 + 464837 Large META-INF/resources/ jars can significantly impact startup speed
 + 464839 Add limit to MongoSessionIdManager purge queries
 + 464869 org.eclipse.jetty.util.resource.PathResource do not work
 + 465118 Fixed GzipHandler handling of multiple closes
 + 465606 IteratingCallback.close() does not fail pending callback.
 + 465754 Unchecked PrintWriter errors
 + 465854 Provide java.nio.file.WatchService alternative for Scanner
 + 465857 Support HTTP/2 clear-text server-side upgrade.
 + 465867 Implement --skip-file-validation=<module>
 + 466005 Use Files.move(src,trgt) instead of File.rename for
   Part.write(filename)
 + 466283 Support specifying ALPN protocols in HTTP2Client.
 + 466618 Partial WebSocket Text delivery does not like incomplete UTF8
   sequences
 + 466619 Add WebSocketFrameListener for receiving WebSocket Frame information
 + 466628 Improve IllegalStateException on ServletInputStream.setReadListener()
 + 466645 Allow XmlConfiguration Properties to use Elements or Attributes
 + 466647 Add ${jetty.tag.version} property and expand URL properties
 + 466648 jetty-ssl download of keystore should be from tags, not master
 + 466669 Add nosql.mod into jetty distro
 + 466678 Make a .mod file for jdbc session management
 + 466774 Update jetty-all module for Jetty 9.3
 + 467036 WebSocketClient fails to process immediate frames from server
 + 467043 WebSocketClient close codes on protocol violation reported as policy
   violation
 + 467055 Mongodb session scavenging can result in very slow query
 + 467165 Add --skip-file-validation to start.jar --help output
 + 467281 Remove Java 1.7 support from Jetty 9.3
 + 467289 Not possible to specify jmxrmi port value
 + 467702 SslContextFactory not backward compatible
 + 467730 HTTP2 requires enabled ciphers to be sorted by blacklist
 + 467790 Update default etc files inside jetty-osgi-boot bundle
 + 468313 PushCacheFilter wrongly associates primary resources to themselves.
 + 468347 Fix modules/debuglog.mod.
 + 469241 Use null WatchService as loop terminator for PathWatcher.
 + 469341 Not possible to use old/deprecated start properties
 + 469414 Proxied redirects expose upstream server name.
 + 469633 Make SpinLock behavior pluggable.
 + 469799 Transitive module dependencies without ini templates are still added
   to ini
 + 469860 Add module metadata versioning to support backwards compat
 + 469863 fixed setNeedClientAuth/setWantClientAuth
 + 469936 Remove usages of SpinLock.
 + 469982 Produce warning for dynamic modules with ini-templates seen during
   --add-to-start
 + 469991 Fix logging levels in websocket client UpgradeConnection
=======
jetty-9.2.12.v20150709 - 09 July 2015
 + 469414 Proxied redirects expose upstream server name.
 + 469936 Remove usages of SpinLock.
 + 470184 Send the proxy-to-server request more lazily.
>>>>>>> dee941c3

jetty-9.2.11.v20150529 - 29 May 2015
 + 461499 ConnectionPool may leak connections.
 + 463579 Add support for 308 status code.
 + 464292 Implement stream-based transformer for AsyncMiddleManServlet.
 + 464438 ClassFileTransformer support in
   org.eclipse.jetty.webapp.WebAppClassLoader broken
 + 464740 DosFilter whiteList check improvement
 + 464869 PathResource.addPath allows absolute resolution.
 + 464989 AbstractSessionManager.removeEventListener() should remove
   HttpSessionIdListener
 + 465053 Prevent gzip buffer overflow on complete
 + 465181 HttpParser parse full end chunk.
 + 465202 Forked Mojo does not extract war overlays/dependencies
 + 465359 Resource.newResource(String res, boolean useCache) does not use
   useCache argument
 + 465360 URLResource.addPath should use _useCaches setting to create new
   Resource
 + 465700 NullPointerException in ResourceHandler with welcome files
 + 465734 DosFilter whitelist bit pattern fix
 + 465747 Jetty is failing to process all HTTP OPTIONS requests.
 + 466329 Fixed local only TestFilter
 + 467276 NPE protection in SslContextFactory
 + 467603 Response 401 from server hangs client.
 + 467936 w Check HttpOutput aggregateSize is < bufferSize
 + 468008 Scanner ignores directory length
 + 468421 HttpClient#send fails with IllegalArgumentException on non-lowercase
   schemes.
 + 468714 SelectorManager updateKey race without submit
 + 468747 XSS vulnerability in HttpSpiContextHandler

jetty-9.3.0.RC1 - 22 May 2015
 + 464839 Add limit to MongoSessionIdManager purge queries
 + 465053 Prevent gzip buffer overflow on complete
 + 466774 Update jetty-all module for Jetty 9.3
 + 467055 Mongodb session scavenging can result in very slow query
 + 467165 Add --skip-file-validation to start.jar --help output
 + 467276 NPE protection in SslContextFactory
 + 467281 Remove Java 1.7 support from Jetty 9.3
 + 467289 Not possible to specify jmxrmi port value
 + 467603 Response 401 from server hangs client.
 + 467702 SslContextFactory not backward compatible
 + 467730 HTTP2 requires enabled ciphers to be sorted by blacklist
 + 467790 Update default etc files inside jetty-osgi-boot bundle
 + 467936 w Check HttpOutput aggregateSize is < bufferSize

jetty-9.3.0.RC0 - 12 May 2015
 + 414479 Add WebSocketPingPongListener for those that want PING/PONG payload
   data
 + 420678 Add WebSocketPartialListener to support receiving partial WebSocket
   TEXT/BINARY messages
 + 423974 Optimize flow control.
 + 430951 Support SNI with ExtendedSslContextFactory
 + 436345 Refactor AbstractSession to minimize burden on subclasses to
   implement behaviour
 + 440106 Improve ProtocolHandler APIs.
 + 444721 PushCacheFilter cleanup/improvements.
 + 446564 Refactored RequestLog Mechanism
 + 451973 Ambiguous module init location when mixing --add-to-start &
   --add-to-startd in the same exec
 + 453834 CDI Support for WebSocket
 + 454934 WebSocketClient / connectToServer can block indefinitely during
   upgrade failure
 + 457309 Add test to ensure GET and HEAD response headers same for gzip
 + 457508 Add flag to scan exploded jars in jetty-jspc-maven-plugin
 + 457788 Powered By in o.e.j.util.Jetty conditional on sendServerVersion
 + 458478 JarFileResource improve performance of exist method
 + 459273 Redundant license notices
 + 459734 Update to apache jsp 8.0.20
 + 459845 Support upgrade from http1 to http2.
 + 460187 infinite recursion in sending error.
 + 460297 Parameterize infinispan.mod
 + 460671 Rationalize property names.
 + 460746 HttpConfiguration#setPersistentConnectionsEnabled(boolean)
 + 461415 Maven Jetty Plugin ignores ZIP overlays
 + 461499 ConnectionPool may leak connections.
 + 461919 Use osgi-friendly serviceloader mechanism for WebSocketServletFactory
 + 461941 JMX Remote host:port set from start properties
 + 462040 reverted and deprecated getStringField methods
 + 462098 Support setting ThreadGroup in ScheduledExecutorScheduler
 + 462162 StackOverflowException when response commit fails.
 + 462193 Asynchronous HttpOutput.close()
 + 462546 ShutdownMonitor should bind to jetty.host
 + 462616 Race between finishing a connect and timing it out.
 + 463036 system properties to set ssl password and keypasword
 + 463144 modules do not see pre-downloaded ALPN libs
 + 463579 Add support for 308 status code.
 + 464292 Implement stream-based transformer for AsyncMiddleManServlet.
 + 464419 Removed xinetd support
 + 464438 ClassFileTransformer support in
   org.eclipse.jetty.webapp.WebAppClassLoader broken
 + 464442 Enable parallel class loading
 + 464528 NPE protection in getIncludedCipher suites
 + 464537 Updated setuid dependency to 1.0.3.
 + 464555 ALPN module download attempts to download jar before dir exists
 + 464556 Restrict start module downloads to ${jetty.base} paths only
 + 464564 NoSql sessions created inside a forward not persisted correctly
 + 464606 Support property expansion in "default" attribute of Property.
 + 464629 JDK8 Socket customization
 + 464630 Cannot configure Configuration classlist in osgi
 + 464633 Change Selection.how to Selection.criteria
 + 464706 HTTP/2 and async I/O: onDataAvailable() not called.
 + 464708 Support HttpConfiguration.delayDispatchUntilContent in HTTP/2.
 + 464724 MultiPartInputStreamParser.parse ServletException never thrown
 + 464727 Update Javadoc for Java 8 DocLint
 + 464740 DosFilter whiteList check improvement
 + 464744 PathMap.match() never throws IllegalArgumentException
 + 464837 Large META-INF/resources/ jars can significantly impact startup speed
 + 464869 org.eclipse.jetty.util.resource.PathResource do not work
 + 464989 AbstractSessionManager.removeEventListener() should remove
   HttpSessionIdListener
 + 465181 HttpParser parse full end chunk.
 + 465202 Forked Mojo does not extract war overlays/dependencies
 + 465359 Resource.newResource(String res, boolean useCache) does not use
   useCache argument
 + 465360 URLResource.addPath should use _useCaches setting to create new
   Resource
 + 465606 IteratingCallback.close() does not fail pending callback.
 + 465700 NullPointerException in ResourceHandler with welcome files
 + 465734 DosFilter whitelist bit pattern fix
 + 465747 Jetty is failing to process all HTTP OPTIONS requests.
 + 465754 Unchecked PrintWriter errors
 + 465854 Provide java.nio.file.WatchService alternative for Scanner
 + 465857 Support HTTP/2 clear-text server-side upgrade.
 + 465867 Implement --skip-file-validation=<module>
 + 466005 Use Files.move(src,trgt) instead of File.rename for
   Part.write(filename)
 + 466283 Support specifying ALPN protocols in HTTP2Client.
 + 466329 Fixed local only TestFilter
 + 466618 Partial WebSocket Text delivery does not like incomplete UTF8
   sequences
 + 466619 Add WebSocketFrameListener for receiving WebSocket Frame information
 + 466628 Improve IllegalStateException on ServletInputStream.setReadListener()
 + 466645 Allow XmlConfiguration Properties to use Elements or Attributes
 + 466647 Add ${jetty.tag.version} property and expand URL properties
 + 466648 jetty-ssl download of keystore should be from tags, not master
 + 466669 Add nosql.mod into jetty distro
 + 466678 Make a .mod file for jdbc session management
 + 466774 Update jetty-all module for Jetty 9.3
 + 467036 WebSocketClient fails to process immediate frames from server
 + 467043 WebSocketClient close codes on protocol violation reported as policy
   violation

jetty-9.2.11.M0 - 25 March 2015
 + 454934 WebSocketClient / connectToServer can block indefinitely during
   upgrade failure
 + 459273 Redundant license notices
 + 461499 ConnectionPool may leak connections.
 + 461919 Use osgi-friendly serviceloader mechanism for WebSocketServletFactory
 + 461941 JMX Remote host:port set from start properties
 + 462546 ShutdownMonitor should bind to jetty.host
 + 462616 Race between finishing a connect and timing it out.

jetty-9.3.0.M2 - 11 March 2015
 + 383207 Use BundleFileLocatorHelperFactory to obtain BundleFileLocatorHelper
 + 420944 Hot Deployment of WAR when Context XML exists doesn't trigger
   redeploy
 + 423974 Optimize flow control.
 + 424368 Add CONTRIBUTING.md
 + 430951 Improved ordering of SSL ciphers
 + 439374 Use utf-8 as default charset for html
 + 440506 Jetty OSGi boot bundle does not support OSGi framework Eclipse
   Concierge
 + 443652 Remove dependency on java.lang.management classes
 + 445518 Provide different error callbacks to ProxyServlet.
 + 446564 Refactored RequestLog Mechanism
 + 447472 Clear async context timeout on async static content
 + 448446 org.eclipse.jetty.start.Main create classloader duplicate
 + 448944 Provide m2e lifecycle mapping metadata for jetty-jspc-maven-plugin
 + 449594 Handle ArrayTrie overflow with false return
 + 449811 handle unquoted etags when gzipping
 + 450467 Integer overflow in Session expiry calculation in MongoSessionManager
 + 450483 Missing parameterization of etc/jetty-deploy.xml.
 + 450484 Missing parameterization of etc/jetty-http[s].xml.
 + 450855 GzipFilter MIGHT_COMPRESS exception
 + 450873 Disable tests that downcaste wrapped GzipFilterResponses
 + 450894 jetty.sh does not delete JETTY_STATE at start
 + 451092 Connector will fail if HeaderListener return false.
 + 451529 Change sentinel class for finding jstl on classpath to
   org.apache.taglibs.standard.tag.rt.core.WhenTag
 + 451634 DefaultServlet: useFileMappedBuffer javadoc is misleading
 + 451973 Ambiguous module init location when mixing --add-to-start &
   --add-to-startd in the same exec
 + 451974 Combine multiple start license acknowledgement into one
 + 452188 Delay dispatch until content optimisation
 + 452201 Set the container classloader for osgi during webbundle undeploy
 + 452246 Fixed SSL hang on last chunk
 + 452261 Ensure <jsp-file> works with new JettyJspServlet
 + 452322 Restore progress messages for --add-to-start(d) use
 + 452323 Start --list-config makes no hint on transitive enabled modules
 + 452329 Transitive modules in start.jar --add-to-start(d) are not added if
   enabled already in tree
 + 452424 Do not add Date header if already set
 + 452465 100% CPU spin on page reload.
 + 452503 Start.jar --add-to-start=jstl results in GraphException: Unable to
   expand property in name: jsp-impl/${jsp-impl}-jstl
 + 452516 Make HttpOutput aggregation size configurable.
 + 453386 Jetty not working when configuring QueuedThreadPool with
   minThreads=0.
 + 453487 Recycle HttpChannelOverHTTP2
 + 453627 Fixed FileSystem test for nanosecond filesystems
 + 453629 Fixed big write test
 + 453636 Improved spin detection on test
 + 453793 _maxHeaderBytes>0 is not verified in parseNext() when in
   State.CLOSED.
 + 453801 Jetty does not check for already registered services when
   bootstrapping
 + 453829 removed code with yahoo copyright
 + 454152 Remove mux remnants from WebSocketClient
 + 454157 HttpInput.consumeAll spins if input is in async mode.
 + 454291 Added busy threads JMX attribute to QueuedThreadPool
 + 454773 SSLConnection use on Android client results in loop
 + 454952 Allow Jetty to run in Java 8 compact 3 profile
 + 454954 Jetty osgi should skip fragment and required bundles that are in the
   uninstalled state
 + 454955 OSGi AnnotationParser should skip resources that are not in the
   classpath and close the class inputstream when done scanning it
 + 454983 Source bundles should not be singleton
 + 455047 Update JASPI
 + 455174 jetty-plus JNDI tests should use unique JNDI paths
 + 455330 Multiple Jetty-ContextFilePath entries separated by commas doesn't
   work
 + 455436 ProxyServlet sends two User-Agent values.
 + 455476 Persist updated session expiry time for MongoSessionManager
 + 455655 ensure multipart form-data parsing exception thrown to servlet
 + 455863 Fixed jetty.sh handling of multiple JETTY_ARGS
 + 456209 Bad ContextClassLoader in WebSocket onMessage
 + 456426 Exception on context undeploy from EnvConfiguration
 + 456486 Jar containing ServiceContainerInitializer impl not found in TCCL in
   osgi
 + 456521 ShutdownHandler should shut down more gracefully
 + 456956 Reduce ThreadLocal.remove() weak reference garbage
 + 457017 Reflective call to websocket methods that fail have ambiguous
   exceptions
 + 457032 Request sent from a failed CompleteListener due to connect timeout is
   failed immediately.
 + 457130 HTTPS request with IP host and HTTP proxy throws
   IllegalArgumentException.
 + 457696 JMX implementation should not be overridden by WebApp classes
 + 457893 Close temp jar resource
 + 458101 added test for maxFormContentSize
 + 458140 Added DispatcherType support to RewriteHandler
 + 458174 Example Jar Server
 + 458175 multipart annotation on lazily loaded servlet does not work
 + 458209 Length check for HttpMethod MOVE lookahead
 + 458354 ALPNServerConnection.select negotiation.
 + 458495 CompletableCallback may not notify failures.
 + 458527 Implement an async proxy servlet that can perform content
   transformations.
 + 458568 JDBCLoginService javadoc incorrectly references HashLoginService
 + 458663 Handle null header values
 + 458849 org.eclipse.jetty.util.Uptime.DefaultImpl() not available on GAE
 + 459006 master branch does not build on norwegian locale
 + 459081 http2 push failures.
 + 459125 GzipHandler default mimeType behavior incorrect
 + 459273 Redundant license notices
 + 459352 AsyncMiddleManServlet should set "Host:" header correctly in proxy to
   remote request headers.
 + 459490 Defining a duplicate error page in webdefault.xml and web.xml results
   in an error
 + 459542 AsyncMiddleManServlet race condition on first download content.
 + 459560 jetty.sh handles start.d and no start.ini
 + 459655 Remove SPDY and NPN
 + 459681 Remove dead code after removal of glassfish jasper support
 + 459731 Update for drafts hpack-11 and http2-17
 + 459769 AsyncMiddleManServlet race condition on last download content.
 + 459845 Support upgrade from http1 to http2/websocket
 + 459963 Failure writing content of a committed request leaks connections.
 + 460176 When checking for precompiled jsp, ensure classname is present
 + 460180 Jaas demo has wrong doco in html
 + 460210 ExecutionStragegy producer for SelectManager calls onOpen from
   produce method
 + 460211 Fixed Idle race in ExecuteProduceRun
 + 460291 AsyncGzipFilter Mappings
 + 460371 AsyncMiddleManServlet.GZipContentTransformer fails if last transform
   has no output
 + 460372 if web.xml does not contain jspc maven plugin insertionMarker
   behavior is wrong
 + 460443 Race condition releasing the response buffer.
 + 460642 HttpParser error 400 can expose previous buffer contents in HTTP
   status reason message
 + 460670 Support multiple names in <Property> elements.
 + 460769 ClientUpgradeRequest sends cookies in the wrong format
 + 460905 Make sure TimeoutCompleteListener is cancelled if the request cannot
   be sent.
 + 461052 Local streams created after INITIAL_WINDOW_SIZE setting have wrong
   send window.
 + 461070 Handle setReadListener on request with no content
 + 461133 allow stop port to reuse address
 + 461350 Update HttpParser IllegalCharacter handling to RFC7230
 + 461452 Double release of buffer by HttpReceiverOverHTTP
 + 461499 ConnectionPool may leak connections.
 + 461623 BufferUtil.writeTo does not update position consistently
 + 461643 HttpContent.advance() race.

jetty-9.2.10.v20150310 - 10 March 2015
 + 445518 Provide different error callbacks to ProxyServlet.
 + 456521 ShutdownHandler should shut down more gracefully
 + 458140 Added DispatcherType support to RewriteHandler
 + 460769 ClientUpgradeRequest sends cookies in the wrong format
 + 460905 Make sure TimeoutCompleteListener is cancelled if the request cannot
   be sent.
 + 461070 Handle setReadListener on request with no content
 + 461133 allow stop port to reuse address
 + 461452 Double release of buffer by HttpReceiverOverHTTP
 + 461499 ConnectionPool may leak connections.
 + 461623 BufferUtil.writeTo does not update position consistently
 + 461643 HttpContent.advance() race.

jetty-9.2.9.v20150224 - 24 February 2015
 + 459273 Redundant license notices
 + 460176 When checking for precompiled jsp, ensure classname is present
 + 460180 Jaas demo has wrong doco in html
 + 460291 AsyncGzipFilter Mappings
 + 460371 AsyncMiddleManServlet.GZipContentTransformer fails if last transform
   has no output
 + 460372 if web.xml does not contain jspc maven plugin insertionMarker
   behavior is wrong
 + 460443 Race condition releasing the response buffer.
 + 460642 HttpParser error 400 can expose previous buffer contents in HTTP
   status reason message

jetty-9.2.8.v20150217 - 17 February 2015
 + 451092 Connector will fail if HeaderListener return false.
 + 455436 ProxyServlet sends two User-Agent values.
 + 457893 Close temp jar resource
 + 458101 added test for maxFormContentSize
 + 458174 Example Jar Server
 + 458175 multipart annotation on lazily loaded servlet does not work
 + 458209 Length check for HttpMethod MOVE lookahead
 + 458354 ALPNServerConnection.select negotiation.
 + 458495 CompletableCallback may not notify failures.
 + 458527 Implement an async proxy servlet that can perform content
   transformations.
 + 458568 JDBCLoginService javadoc incorrectly references HashLoginService
 + 458849 org.eclipse.jetty.util.Uptime.DefaultImpl() not available on GAE
 + 459006 master branch does not build on norwegian locale
 + 459125 GzipHandler default mimeType behavior incorrect
 + 459352 AsyncMiddleManServlet should set "Host:" header correctly in proxy to
   remote request headers.
 + 459490 Defining a duplicate error page in webdefault.xml and web.xml results
   in an error
 + 459542 AsyncMiddleManServlet race condition on first download content.
 + 459560 jetty.sh handles start.d and no start.ini
 + 459769 AsyncMiddleManServlet race condition on last download content.
 + 459845 Support upgrade
 + 459963 Failure writing content of a committed request leaks connections.

jetty-9.2.7.v20150116 - 16 January 2015
 + 420944 Hot Deployment of WAR when Context XML exists doesn't trigger
   redeploy
 + 448944 Provide m2e lifecycle mapping metadata for jetty-jspc-maven-plugin
 + 452201 Set the container classloader for osgi during webbundle undeploy
 + 454291 Added busy threads JMX attribute to QueuedThreadPool
 + 454773 SSLConnection use on Android client results in loop
 + 454954 Jetty osgi should skip fragment and required bundles that are in the
   uninstalled state
 + 454955 OSGi AnnotationParser should skip resources that are not in the
   classpath and close the class inputstream when done scanning it
 + 454983 Source bundles should not be singleton
 + 455047 Update JASPI
 + 455174 jetty-plus JNDI tests should use unique JNDI paths
 + 455330 Multiple Jetty-ContextFilePath entries separated by commas doesn't
   work
 + 455476 Persist updated session expiry time for MongoSessionManager
 + 455655 ensure multipart form-data parsing exception thrown to servlet
 + 455863 Fixed jetty.sh handling of multiple JETTY_ARGS
 + 456426 Exception on context undeploy from EnvConfiguration
 + 456486 Jar containing ServiceContainerInitializer impl not found in TCCL in
   osgi
 + 456956 Reduce ThreadLocal.remove() weak reference garbage
 + 457017 Reflective call to websocket methods that fail have ambiguous
   exceptions
 + 457032 Request sent from a failed CompleteListener due to connect timeout is
   failed immediately.
 + 457130 HTTPS request with IP host and HTTP proxy throws
   IllegalArgumentException.
 + 457696 JMX implementation should not be overridden by WebApp classes

jetty-9.2.6.v20141205 - 05 December 2014
 + 383207 Use BundleFileLocatorHelperFactory to obtain BundleFileLocatorHelper
 + 443652 Remove dependency on java.lang.management classes
 + 447472 Clear async context timeout on async static content
 + 451529 Change sentinel class for finding jstl on classpath to
   org.apache.taglibs.standard.tag.rt.core.WhenTag
 + 451634 DefaultServlet: useFileMappedBuffer javadoc is misleading
 + 452188 Delay dispatch until content optimisation.
 + 452201 EnvConfiguration.destroy() should set the classloader
 + 452246 Fixed SSL hang on last chunk
 + 452261 Multiple servlets map to path *.jsp when using jsp-property-group
 + 452424 Do not add Date header if already set
 + 452516 Make HttpOutput aggregation size configurable.
 + 453386 Jetty not working when configuring QueuedThreadPool with
   minThreads=0.
 + 453629 Fixed big write test
 + 453793 _maxHeaderBytes>0 is not verified in parseNext() when in
   State.CLOSED.
 + 453801 Jetty does not check for already registered services when
   bootstrapping
 + 454157 HttpInput.consumeAll spins if input is in async mode.

jetty-9.2.5.v20141112 - 12 November 2014
 + 448446 org.eclipse.jetty.start.Main create classloader duplicate
 + 449594 Handle ArrayTrie overflow with false return
 + 449811 handle unquoted etags when gzipping
 + 450467 Integer overflow in Session expiry calculation in MongoSessionManager
 + 450483 Missing parameterization of etc/jetty-deploy.xml.
 + 450484 Missing parameterization of etc/jetty-http[s].xml.
 + 450855 GzipFilter MIGHT_COMPRESS exception
 + 450873 Disable tests that downcaste wrapped GzipFilterResponses
 + 450894 jetty.sh does not delete JETTY_STATE at start

jetty-9.3.0.M1 - 03 November 2014
 + 376365 "jetty.sh start" returns 0 on failure
 + 396569 'bin/jetty.sh stop' reports 'OK' even when jetty was not running
 + 396572 Starting jetty from cygwin is not working properly
 + 437303 Serving of static filenames with "unwise" characters causes 404 error
 + 440729 SSL requests often fail with EOFException or IllegalStateException.
 + 440925 NPE when using relative paths for --start-log-file
 + 442419 CrossOriginFilter javadoc says "exposeHeaders", but should be
   "exposedHeaders"
 + 442942 Content sent with status 204 (No Content)
 + 443529 CrossOriginFilter does not accept wildcard for allowedHeaders
 + 443530 CrossOriginFilter does not set the Vary header
 + 443550 improved FileResource encoded alias checking
 + 444031 Ensure exceptions do not reduce threadpool below minimum
 + 444595 nosql/mongodb - Cleanup process/Refreshing does not respect encoding
   of attribute keys
 + 444676 Goal jetty:deploy-war produces errors with version 9.2.3
 + 444722 Fixed order of setReuseAddress call
 + 444896 Overriding of web-default servlet mapping in web.xml not working with
   quickstart
 + 445157 First redeployed servlet leaks WebAppContext
 + 445167 Allow configuration of dispatch after select.
 + 445239 Rename weld.mod to cdi.mod to be consistent with past module namings
 + 445258 STOP.WAIT is not really respected
 + 445374 Reevaluate org.eclipse.jetty.websocket.jsr356 enablement concepts
 + 445495 Improve Exception message when no jndi resource to bind for a name in
   web.xml
 + 445542 Add SecuredRedirectHandler for embedded jetty use to redirect to
   secure port/scheme
 + 445821 Error 400 should be logged with RequestLog
 + 445823 Moved RequestLog calling to HttpChannel
 + 445830 Support setting environment variables on forked jetty with
   jetty:run-forked
 + 445979 jetty.sh fails to start when start-stop-daemon does not exist and the
   user is not root
 + 446033 org.eclipse.jetty.websocket.server.WebSocketServerFactory not
   available in OSGi
 + 446063 ALPN Fail SSL Handshake if no supported Application Protocols.
 + 446107 NullPointerException in ProxyServlet when extended by Servlet without
   a package
 + 446425 Oracle Sql error on JettySessions table when this table do not exist
   already
 + 446506 getAsyncContext ISE before startAsync on async dispatches
 + 446559 Avoid spin consuming extra data
 + 446563 Null HttpChannel.getCurrentHttpChannel() in
   ServletHandler.doFilter().
 + 446564 Refactored RequestLog Mechanism
 + 446672 NPN Specification issue in the case no protocols are selected.
 + 446923 SharedBlockingCallback does not handle connector max idle time of
   Long.MAX_VALUE; BlockerTimeoutException not serializable
 + 446944 ServletTester and HttpTester should be in
   <classifier>tests</classifier>
 + 447216 putAll Properties in XmlConfiguration
 + 447381 Disable SSLv3 by default.
 + 447472 test harness for slow large writes
 + 447515 Remove GzipFilter
 + 447627 MultiPart file always created when "filename" set in
   Content-Disposition
 + 447629 getPart()/getParts() fails on Multipart request if getParameter is
   called in a filter first
 + 447746 HttpClient is always going to send User-Agent header even though I do
   not want it to.
 + 447979 Refactor to make MetaData responsible for progressively ordering
   web-inf jars
 + 448156 Fixed INACTIVE race in IteratingCallback
 + 448225 Removed unnecessary synchronize on initParser
 + 448675 Impossible to set own Threadpool when using jetty-maven-plugin
 + 448841 Clarified selectors==0 javadoc 448840 Clarified ServerConnector
   javadoc 448839 Fixed javadoc typo in ServerConnector
 + 449001 Remove start.d directory from JETTY_HOME
 + 449003 WARNING: Cannot enable requested module [protonego-impl]: not a valid
   module name
 + 449038 WebSocketUpgradeFilter must support async.
 + 449175 Removed extra space in NCSA log
 + 449372 Make jvmArgs of jetty:run-forked configurable from command line

jetty-9.2.4.v20141103 - 03 November 2014
 + 376365 "jetty.sh start" returns 0 on failure
 + 396569 'bin/jetty.sh stop' reports 'OK' even when jetty was not running
 + 396572 Starting jetty from cygwin is not working properly
 + 438387 NullPointerException after ServletUpgradeResponse.sendForbidden is
   called during WebSocketCreator.createWebSocket
 + 440729 SSL requests often fail with EOFException or IllegalStateException.
 + 440925 NPE when using relative paths for --start-log-file
 + 442419 CrossOriginFilter javadoc says "exposeHeaders", but should be
   "exposedHeaders"
 + 442495 Bad Context ClassLoader in JSR356 WebSocket onOpen
 + 442942 Content sent with status 204 (No Content)
 + 443529 CrossOriginFilter does not accept wildcard for allowedHeaders
 + 443530 CrossOriginFilter does not set the Vary header
 + 443550 improved FileResource encoded alias checking
 + 444031 Ensure exceptions do not reduce threadpool below minimum
 + 444124 JSP include with <servlet><jsp-file> can cause infinite recursion
 + 444214 Socks4Proxy fails when reading less than 8 bytes.
 + 444222 replace CRLF in header values with whitespace rather than ?
 + 444415 iterative WriteFlusher
 + 444416 AsyncProxyServlet recursion.
 + 444517 Ensure WebSocketUpgradeFilter is always first in filter chain
 + 444547 Format exception in ResourceCache.Content.toString()
 + 444595 nosql/mongodb - Cleanup process/Refreshing does not respect encoding
   of attribute keys
 + 444617 Expose local and remote socket address to applications
 + 444676 Goal jetty:deploy-war produces errors with version 9.2.3
 + 444722 Fixed order of setReuseAddress call
 + 444748 WebSocketClient.stop() does not unregister from ShutdownThread
 + 444764 HttpClient notifies callbacks for last chunk of content twice.
 + 444771 JSR356 / EndPointConfig.userProperties are not unique per endpoint
   upgrade
 + 444863 ProxyServlet does not filter headers listed by the Connection header.
 + 444896 Overriding of web-default servlet mapping in web.xml not working with
   quickstart
 + 445157 First redeployed servlet leaks WebAppContext
 + 445167 Allow configuration of dispatch after select.
 + 445239 Rename weld.mod to cdi.mod to be consistent with past module namings
 + 445258 STOP.WAIT is not really respected
 + 445374 Reevaluate org.eclipse.jetty.websocket.jsr356 enablement concepts
 + 445495 Improve Exception message when no jndi resource to bind for a name in
   web.xml
 + 445542 Add SecuredRedirectHandler for embedded jetty use to redirect to
   secure port/scheme
 + 445821 Error 400 should be logged with RequestLog
 + 445823 RequestLogHandler at end of HandlerCollection doesn't work
 + 445830 Support setting environment variables on forked jetty with
   jetty:run-forked
 + 445979 jetty.sh fails to start when start-stop-daemon does not exist and the
   user is not root
 + 446033 org.eclipse.jetty.websocket.server.WebSocketServerFactory not
   available in OSGi
 + 446063 ALPN Fail SSL Handshake if no supported Application Protocols.
 + 446107 NullPointerException in ProxyServlet when extended by Servlet without
   a package
 + 446425 Oracle Sql error on JettySessions table when this table do not exist
   already
 + 446506 getAsyncContext ISE before startAsync on async dispatches
 + 446559 Avoid spin consuming extra data
 + 446563 Null HttpChannel.getCurrentHttpChannel() in
   ServletHandler.doFilter().
 + 446564 Refactored RequestLog Mechanism
 + 446672 NPN Specification issue in the case no protocols are selected.
 + 446923 SharedBlockingCallback does not handle connector max idle time of
   Long.MAX_VALUE; BlockerTimeoutException not serializable
 + 446944 ServletTester and HttpTester should be in
   <classifier>tests</classifier>
 + 447216 putAll Properties in XmlConfiguration
 + 447381 Disable SSLv3 by default.
 + 447472 test harness for slow large writes
 + 447515 Remove GzipFilter
 + 447627 MultiPart file always created when "filename" set in
   Content-Disposition
 + 447629 getPart()/getParts() fails on Multipart request if getParameter is
   called in a filter first
 + 447746 HttpClient is always going to send User-Agent header even though I do
   not want it to.
 + 447979 Refactor to make MetaData responsible for progressively ordering
   web-inf jars
 + 448156 Fixed INACTIVE race in IteratingCallback
 + 448225 Removed unnecessary synchronize on initParser
 + 448675 Impossible to set own Threadpool when using jetty-maven-plugin
 + 448841 Clarified selectors==0 javadoc 448840 Clarified ServerConnector
   javadoc 448839 Fixed javadoc typo in ServerConnector
 + 449001 Remove start.d directory from JETTY_HOME
 + 449003 WARNING: Cannot enable requested module [protonego-impl]: not a valid
   module name
 + 449038 WebSocketUpgradeFilter must support async.
 + 449175 Removed extra space in NCSA log
 + 449291 create-files downloads without license
 + 449372 Make jvmArgs of jetty:run-forked configurable from command line
 + 449603 OutputStreamContentProvider hangs when host is not available.

jetty-9.3.0.M0 - 24 September 2014
 + 437395 Start / Properties in template sections should be default applied for
   enabled modules
 + 438204 getServerName returns IPv6 addresses wrapped in []
 + 438387 NullPointerException after ServletUpgradeResponse.sendForbidden is
   called during WebSocketCreator.createWebSocket
 + 439369 Remove unused class CrossContextPsuedoSession
 + 439375 preferred rfc7231 format is mime;charset=lowercase-9
 + 442083 Client resets stream, pending server data is failed, connection
   closed.
 + 442086 Review HttpOutput blocking writes.
 + 442477 Allow Symlink aliases by default
 + 442495 Bad Context ClassLoader in JSR356 WebSocket onOpen
 + 442950 Embedded Jetty client requests to localhost hangs with high cpu usage
   (NIO OP_CONNECT Solaris/Sparc).
 + 443652 Remove dependency on java.lang.management classes
 + 443661 Rename manifest and service constants for jetty osgi resource
   fragment code
 + 443662 Consume buffer in write(ByteBuffer)
 + 443713 Reduce number of SelectionKey.setInterestOps() calls.
 + 443893 Make a module for weld
 + 444124 JSP include with <servlet><jsp-file> can cause infinite recursion
 + 444214 Socks4Proxy fails when reading less than 8 bytes.
 + 444222 replace CRLF in header values with whitespace rather than ?
 + 444415 iterative WriteFlusher
 + 444416 AsyncProxyServlet recursion.
 + 444485 Client resets stream, pending server data is failed, write hangs.
 + 444517 Ensure WebSocketUpgradeFilter is always first in filter chain
 + 444547 Format exception in ResourceCache.Content.toString()
 + 444617 Expose local and remote socket address to applications
 + 444748 WebSocketClient.stop() does not unregister from ShutdownThread
 + 444764 HttpClient notifies callbacks for last chunk of content twice.
 + 444771 JSR356 / EndPointConfig.userProperties are not unique per endpoint
   upgrade
 + 444863 ProxyServlet does not filter headers listed by the Connection header.

jetty-9.2.3.v20140905 - 05 September 2014
 + 347110 renamed class transformer methods
 + 411163 Add embedded jetty code example with JSP enabled
 + 435322 Added a idleTimeout to the SharedBlockerCallback
 + 435533 Handle 0 sized async gzip
 + 435988 ContainerLifeCycle: beans never stopped on remove
 + 436862 Update jetty-osgi to asm-5 and spifly-1.0.1
 + 438500 Odd NoClassDef errors when shutting down the jetty-maven-plugin via
   the stop goal
 + 440255 ensure 500 is logged on thrown Errors
 + 441073 isEarlyEOF on HttpInput
 + 441475 org.eclipse.jetty.server.ResourceCache exceptions under high load
 + 441479 Jetty hangs due to deadlocks in session manager
 + 441649 Update to jsp and el Apache Jasper 8.0.9
 + 441756 Ssl Stackoverflow on renegotiate
 + 441897 Fixed etag handling in gzipfilter
 + 442048 fixed sendRedirect %2F encoding
 + 442383 Improved insufficient threads message
 + 442628 Update example xml file for second server instance to extract wars
 + 442642 Quickstart generates valid XML
 + 442759 Allow specific ServletContainerInitializers to be excluded
 + 442950 Embedded Jetty client requests to localhost hangs with high cpu usage
   (NIO OP_CONNECT Solaris/Sparc).
 + 443049 Improved HttpParser illegal character messages
 + 443158 Fixed HttpOutput spin
 + 443172 web-fragment.xml wrongly parsed for applications running in serlvet
   2.4 mode
 + 443231 java.lang.NullPointerException on scavenge scheduling when session id
   manager declared before shared scheduler
 + 443262 Distinguish situation where jetty looks for tlds in META-INF but
   finds none vs does not look

jetty-8.1.16.v20140903 - 03 September 2014
 + 409788 Large POST body causes java.lang.IllegalStateException: SENDING =>
   HEADERS.
 + 433689 Evict idle HttpDestinations from client
 + 433802 check EOF in send1xx
 + 438996 Scavenger-Timer in HashSessionManager can die because of
   IllegalStateException from getMaxInactiveInterval
 + 442048 fixed sendRedirect %2F encoding
 + 442839 highly fragmented websocket messages can result in corrupt binary
   messages

jetty-7.6.16.v20140903 - 03 September 2014
 + 409788 Large POST body causes java.lang.IllegalStateException: SENDING =>
   HEADERS.
 + 433802 check EOF in send1xx
 + 442839 highly fragmented websocket messages can result in corrupt binary
   messages

jetty-9.2.2.v20140723 - 23 July 2014
 + 411323 DosFilter/QoSFilter should use AsyncContext rather than
   Continuations.
 + 432815 Fixed selector stop race
 + 434536 Improved Customizer javadoc
 + 435322 Fixed Iterating Callback close
 + 435653 encode async dispatched requestURI
 + 435895 jetty spring module is not in distribution
 + 436874 WebSocket client throwing a NullPointer when handling a pong
 + 436894 GzipFilter code cleanup
 + 436916 CGI: "Search docroot for a matching execCmd" logic is wrong
 + 436987 limited range of default acceptors and selectors
 + 437051 Refactor Filter chain handling of Request.isAsyncSupported
 + 437395 Start / Properties in template sections should be default applied for
   enabled modules
 + 437419 Allow scanning of META-INF for resources,fragments,tlds for unpacked
   jars
 + 437430 jettyXml not consistent between jetty:run and jetty:run-forked
 + 437462 consistent test failure in jetty-start under windows
 + 437706 ServletTester calls LocalConnector method with hardcoded timeout
 + 437800 URLs with single quote and spaces return 404
 + 437996 avoid async status race by not setting 200 on handled
 + 438079 Review garbage creation in 9.2.x series.
 + 438190 findbug improvements
 + 438204 leave IPv6 addresses [] wrapped in getServerName
 + 438327 Remove hard coded Allow from OPTIONS *
 + 438331 AbstractLogger.debug(String,long) infinite loop
 + 438434 ResourceHandler checks aliases
 + 438895 Add mvn jetty:effective-web-xml goal
 + 439066 javadoc setStopAtShutdown
 + 439067 Improved graceful stop timeout handling
 + 439194 Do not configure fake server for jetty:run-forked
 + 439201 GzipFilter and AsyncGzipFilter should strip charset from Content-Type
   before making exclusion comparison in doFilter
 + 439369 Deprecate CrossContextPseudoSession
 + 439387 Ensure empty servlet-class never generated for quickstart
 + 439390 Ensure jsp scratchdir is created same way for quickstart and
   non-quickstart
 + 439394 load-on-startup with value 0 not preserved for quickstart
 + 439399 Scan tlds for apache jasper standard taglib with jetty-maven-plugin
 + 439438 DataSourceLoginService does not refresh passwords when changed in
   database
 + 439507 Possible timing side-channel when comparing MD5-Credentials
 + 439540 setReuseAddress() in ServerConnector.java is not coded properly
 + 439652 GzipHandler super.doStart
 + 439663 Allow mappings to be declared before servlet/filter
 + 439672 support using Apache commons daemon for managing Jetty
 + 439753 ConstraintSecurityHandler has dead code for processing constraints
 + 439788 CORS filter headers gone between 9.2.0.M0 and 9.2.1 .v20140609 for
   ProxyServlet requests.
 + 439809 mvn jetty:jspc cannot find taglibs in dependency jars
 + 439895 No event callback should be invoked after the "failure" callback.
 + 440020 Abort bad proxy responses with sendError(-1)
 + 440038 Content decoding may fail.
 + 440114 ContextHandlerCollection does not skip context wrappers
 + 440122 Remove usages of ForkInvoker.

jetty-9.2.1.v20140609 - 09 June 2014
 + 347110 Supprt ClassFileTransormers in WebAppClassLoader
 + 432192 jetty-start / Allow JETTY_LOGS use for start-log-file
 + 432321 jetty-start / Allow defining extra start directories for common
   configurations
 + 435322 Improved debug
 + 436029 GzipFilter errors on asynchronous methods with message to
   AsyncGzipFilter
 + 436345 Refactor AbstractSession to minimize burden on subclasses to
   implement behaviour
 + 436388 Allow case-insensitive STOP.KEY and STOP.PORT use
 + 436405 ${jetty.base}/resources not on classpath with default configuration
 + 436520 Start / Allow https and file urls in jetty-start's module download
   mechanism
 + 436524 Start / Downloadable [files] references in modules cannot use ":"
   themselves

jetty-9.2.0.v20140526 - 26 May 2014
 + 429390 Decoders and Encoders are not registered for non-annotated
   ClientEndpoint
 + 434810 better handling of bad messages
 + 435086 ${jetty.base}/resources not on classpath when using
   --module=resources
 + 435088 lib/npn packaging of jetty-distribution is off
 + 435206 Can't add Cookie header on websocket ClientUpgradeRequest
 + 435217 Remove deprecated TagLibConfiguration
 + 435223 High cpu usage in
   FCGIHttpParser.parseContent(ResponseContentParser.java:314).
 + 435338 Incorrect handling of asynchronous content.
 + 435412 Make AbstractSession.access() more amenable to customization

jetty-9.2.0.RC0 - 15 May 2014
 + 419972 Support sending forms (application/x-www-form-urlencoded).
 + 420368 Default content types for ContentProviders.
 + 428966 Per-request cookie support.
 + 430418 Jetty 9.1.3 and Chrome 33 permessage-deflate do not work together
 + 431333 NPE In logging of WebSocket ExtensionConfig
 + 432321 jetty-start / Allow defining extra start directories for common
   configurations
 + 432939 Jetty Client ContentResponse should have methods such as
   getContentType() and getMediaType().
 + 433089 Client should provide Request.accept() method, like JAX-RS 2.0
   Invocation.Builder.accept().
 + 433405 Websocket Session.setMaxIdleTimeout fails with zero
 + 433689 Evict old HttpDestinations from HttpClient.
 + 434386 Request Dispatcher extracts args and prevents asyncIO.
 + 434395 WebSocket / memory leak, WebSocketSession not cleaned up in abnormal
   closure cases
 + 434447 Able to create a session after a response.sendRedirect
 + 434505 Allow property files on start.jar command line Signed-off-by: Tom
   Zeller<tzeller@dragonacea.biz>
 + 434578 Complete listener not called if redirected to an invalid URI.
 + 434679 Log static initialization via jetty-logging.properties fails
   sometimes
 + 434685 WebSocket read/parse does not discard remaining network buffer after
   unrecoverable error case
 + 434715 Avoid call to ServletHolder.getServlet() during handle() iff servlet
   is available and instantiated

jetty-9.2.0.M1 - 08 May 2014
 + 367680 jsp-file with load-on-startup not precompiled
 + 404511 removed deprecated StringMap
 + 409105 Upgrade jetty-osgi build/test to use more recent pax junit test
   framework
 + 424982 improved PID check in jetty.sh
 + 425421 ContainerLifeCycle does not start added beans in started state
 + 428904 Add logging of which webapp has path with uncovered http methods
 + 431094 Consistent handling of utf8 decoding errors
 + 431459 Jetty WebSocket compression extensions fails to handle big messages
   properly
 + 431519 Fixed NetworkTrafficListener
 + 431642 Implement ProxyServlet using Servlet 3.1 async I/O.
 + 432145 Pending request is not failed when HttpClient is stopped.
 + 432270 Slow requests with response content delimited by EOF fail.
 + 432321 jetty-start / Allow defining extra start directories for common
   configurations
 + 432468 Improve command CGI path handling
 + 432473 web.xml declaration order of filters not preserved on calls to init()
 + 432483 make osgi.serviceloader support for
   javax.servlet.ServletContainerInitializer optional (cherry picked from
   commit 31043d25708edbea9ef31948093f4eaf2247919b)
 + 432528 IllegalStateException when using DeferredContentProvider.
 + 432777 Async Write Loses Data with HTTPS Server.
 + 432901 ensure a single onError callback only in pending and unready states
 + 432993 Improve handling of ProxyTo and Prefix parameters in
   ProxyServlet.Transparent.
 + 433244 Security manager lifecycle cleanup
 + 433262 WebSocket / Advanced close use cases
 + 433365 No such servlet:
   __org.eclipse.jetty.servlet.JspPropertyGroupServlet__
 + 433370 PATCH method does not work with ProxyServlet.
 + 433431 Support ServletHandler fall through
 + 433479 Improved resource javadoc
 + 433483 sync log initialize
 + 433512 Jetty throws RuntimeException when webapp compiled with jdk8
   -parameters
 + 433563 Jetty fails to startup on windows - InvalidPathException
 + 433572 default to sending date header
 + 433656 Change to Opcode.ASM5 breaks jetty-osgi
 + 433692 improved buffer resizing
 + 433708 Improve WebAppClassLoader.addClassPath() IllegalStateException
   message
 + 433793 WebSocket / empty protocol list in ServerEndpointConfig.Configurator
   when using non-exact header name
 + 433841 Resource.newResource() declares an exception it does not throw
 + 433849 FileResource string compare fix
 + 433916 HttpChannelOverHttp handles HTTP 1.0 connection reuse incorrectly.
 + 434009 Improved javadoc for accessing HttpChannel and HttpConnection
 + 434027 ReadListener.onError() not invoked in case of read failures.
 + 434056 Support content consumed asynchronously.
 + 434074 Avoid double dispatch by returning false from messageComplete
 + 434077 AnnotatedServerEndpointTest emits strange exception
 + 434247 Redirect loop in FastCGI proxying for HTTPS sites.

jetty-8.1.15.v20140411 - 11 April 2014
 + 397167 Remote Access documentation is wrong
 + 419799 complete after exceptions thrown from async error pages
 + 420776 complete error pages after startAsync
 + 421197 fix method comment and ensure close synchronized
 + 422137 Added maxQueued to QueuedThreadPool MBean
 + 424180 improve bad message errors
 + 425038 WebSocketClient leaks file handles when exceptions are thrown from
   open()
 + 425551 Memory Leak in SelectConnector$ConnectTimeout.expired.
 + 426658 backport Bug 425930 to jetty-8
 + 427761 allow endpoints to be interrupted
 + 428708 JDBCSessionIdManager when clearing expired sessions failed, jetty
   should still be able to startup
 + 428710 JDBCSession(Id)Manager use 'read committed isolation level'
 + 430968 Use wrapped response with async dispatch
 + 432452 ConnectHandler does not timeout sockets in FIN_WAIT2.

jetty-7.6.15.v20140411 - 11 April 2014
 + 422137 Added maxQueued to QueuedThreadPool MBean
 + 425038 WebSocketClient leaks file handles when exceptions are thrown from
   open()
 + 425551 Memory Leak in SelectConnector$ConnectTimeout.expired.
 + 432452 ConnectHandler does not timeout sockets in FIN_WAIT2.

jetty-9.2.0.M0 - 09 April 2014
 + 419801 Upgrade to asm5 for jdk8
 + 423392 Fix buffer overflow in AsyncGzipFilter
 + 425736 jetty-start / Jetty 9 fails to startup with --exec option if Java
   path contain
 + 426920 jetty-start / BaseHome.listFilesRegex() and .recurseDir() do not
   detect filesystem loops
 + 427188 Re-enable automatic detection of logging-dependencies with
   logging-module
 + 429734 Implemented the HA ProxyProtocol
 + 430341 use apache jsp/jstl for maven plugins
 + 430747 jetty-start / Allow --lib and module [lib] to recursively add jars
 + 430825 jetty-start / use of jetty-jmx.xml prevents configuration of
   ThreadPool in jetty.xml
 + 431279 jetty-start / Unable to start jetty if no properties are defined.
 + 431892 DefaultFileLocatorHelper.getBundleInstallLocation fails for equinox
   3.10
 + 432122 ignore frequently failing test
 + 432145 Pending request is not failed when HttpClient is stopped.
 + 432270 Slow requests with response content delimited by EOF fail.

jetty-9.1.5.v20140505 - 05 May 2014
 + 431459 Jetty WebSocket compression extensions fails to handle big messages
   properly
 + 431519 Fixed NetworkTrafficListener
 + 432145 Pending request is not failed when HttpClient is stopped.
 + 432270 Slow requests with response content delimited by EOF fail.
 + 432473 web.xml declaration order of filters not preserved on calls to init()
 + 432483 make osgi.serviceloader support for
   javax.servlet.ServletContainerInitializer optional (cherry picked from
   commit 31043d25708edbea9ef31948093f4eaf2247919b)
 + 432528 IllegalStateException when using DeferredContentProvider.
 + 432777 Async Write Loses Data with HTTPS Server.
 + 432901 ensure a single onError callback only in pending and unready states
 + 432993 Improve handling of ProxyTo and Prefix parameters in
   ProxyServlet.Transparent.
 + 433365 No such servlet:
   __org.eclipse.jetty.servlet.JspPropertyGroupServlet__ (cherry picked from
   commit e2ed934978b958d6fccb28a8a5d04768f7c0432d)
 + 433370 PATCH method does not work with ProxyServlet.
 + 433483 sync log initialize
 + 433692 improved buffer resizing
 + 433916 HttpChannelOverHttp handles HTTP 1.0 connection reuse incorrectly.
 + 434027 ReadListener.onError() not invoked in case of read failures.

jetty-9.1.4.v20140401 - 01 April 2014
 + 414206 Rewrite rules re-encode requestURI
 + 414885 Don't expose JDT classes by default
 + 417022 Access current HttpConnection from Request not ThreadLocal
 + 423619 set Request timestamp on startRequest
 + 423982 removed duplicate UrlResource toString
 + 424107 Jetty should not finish chunked encoding on exception.
 + 425991 added qml mime type
 + 426897 improved ContainerLifeCycle javadoc
 + 427185 Add org.objectweb.asm. as serverClass
 + 427204 jetty-start / startup incorrectly requires directory in jetty.base
 + 427368 start.sh fails quietly on command line error
 + 428594 File upload with onMessage and InputStream fails
 + 428595 JSR-356 / ClientContainer does not support SSL
 + 428597 javax-websocket-client-impl and javax-websocket-server-impl jars
   Manifests do not export packages for OSGI
 + 428817 jetty-start / Allow for property to configure deploy manager
   `webapps` directory
 + 429180 Make requestlog filename parameterized
 + 429357 JDBCSessionManager.Session.removeAttribute don't set dirty flag if
   attribute already removed
 + 429409 osgi] jetty.websocket.servlet must import jetty.websocket.server
 + 429487 Runner code cleanups
 + 429616 Use UTF-8 encoding for XML
 + 429779 masked zero length websocket frame gives NullPointerException during
   streaming read
 + 430088 OnMessage*Callable decoding of streaming binary or text is not thread
   safe
 + 430242 added SharedBlockingCallback to support threadsafe blocking
 + 430273 Cancel async timeout breaks volatile link to avoid race with slow
   expire
 + 430341 add apache jsp and jstl optional modules
 + 430490 Added JETTY_SHELL 426738 Fixed JETTY_HOME comments
 + 430649 test form encoding
 + 430654 closing client connections can hang worker threads.
 + 430808 OutputStreamContentProvider violates OutputStream contract.
 + 430822 jetty-start / make soLingerTime configurable via property
 + 430823 jetty-start / make NeedClientAuth (ssl) configurable via property
 + 430824 jetty-start / use of jetty-logging.xml prevents configuration of
   ThreadPool in jetty.xml
 + 431103 Complete listener not called if request times out before processing
   exchange.
 + 431592 do not resolved forwarded-for address

jetty-9.1.3.v20140225 - 25 February 2014
 + 373952 Ensure MongoSessionManager un/binds session attributes on refresh
   only if necessary
 + 424899 Initialize GzipHandler mimeTypes
 + 426490 HttpServletResponse.setBufferSize(0) results in tight loop (100% cpu
   hog)
 + 427700 Outgoing extensions that create multiple frames should flush them in
   order and atomically.
 + 427738 fixed XSS in async-rest demo
 + 428157 Methods of anonymous inner classes can't be called via xml
 + 428232 Rework batch mode / buffering in websocket.
 + 428238 Test HEAD request with async IO
 + 428266 HttpRequest mangles URI query string.
 + 428383 limit white space between requests
 + 428418 JettyStopMojo prints some messages on System.err
 + 428435 Large streaming message fails in MessageWriter.
 + 428660 Delay closing async HttpOutput until after UNREADY->READY
 + 428710 JDBCSession(Id)Manager use read committed isolation level
 + 428859 Do not auto initialise jsr356 websocket if no annotations or
   EndPoints discovered

jetty-9.1.2.v20140210 - 10 February 2014
 + 408167 Complex object as session attribute not necessarily persisted.
 + 423421 remove org.slf4j and org.ow2.asm from jetty-all artifact
 + 424171 Old javax.activation jar interferes with email sending
 + 424562 JDBCSessionManager.setNodeIdInSessionId(true) does not work
 + 425275 
   org.eclipse.jetty.osgi.annotations.AnnotationConfiguration.BundleParserTask.getStatistic()
   returns null when debug is enabled.
 + 425638 Fixed monitor module/xml typos
 + 425696 start.jar --add-to-start={module} results in error
 + 425703 Review [Queued]HttpInput.
 + 425837 Upgrade to jstl 1.2.2
 + 425930 JDBC Session Manager constantly reloading session if save intervall
   expired once
 + 425998 JDBCSessionIdManager fails to create maxinterval column
 + 426250 jetty-all should be deployed on release
 + 426358 NPE generating temp dir name if no resourceBase or war
 + 426481 fix < java 1.7.0_10 npn files
 + 426739 Response with Connection: keep-alive truncated.
 + 426750 isReady() returns true at EOF
 + 426870 HTTP 1.0 Request with Connection: keep-alive and response content
   hangs.
 + 427068 ServletContext.getClassLoader should only check privileges if a
   SecurityManager exists
 + 427128 Cookies are not sent to the server.
 + 427245 StackOverflowError when session cannot be de-idled from disk
 + 427254 Cookies are not sent to the client.
 + 427512 ReadPendingException in case of HTTP Proxy tunnelling.
 + 427570 externalize common http config to start.ini
 + 427572 Default number of acceptors too big.
 + 427587 MessageInputStream must copy the payload.
 + 427588 WebSocket Parser leaks ByteBuffers.
 + 427690 Remove Mux Extension and related support.
 + 427699 WebSocket upgrade response sends Sec-WebSocket-Protocol twice.

jetty-9.1.1.v20140108 - 08 January 2014
 + 408912 JDBCSessionIdManager should allow configuration of schema
 + 410750 NPE Protection in Mongo save session
 + 417202 Start / command line arguments with ${variable} should be expanded
 + 418622 WebSocket / When rejecting old WebSocket protocols, log client
   details
 + 418769 Allow resourceBases in run-forked Mojo
 + 418888 Added strict mode to HttpGenerator
 + 419309 encode alias URIs from File.toURI
 + 419911 Empty chunk causes ArrayIndexOutOfBoundsException in
   InputStreamResponseListener.
 + 421189 WebSocket / AbstractExtension's WebSocketPolicy is not
   Session-specific
 + 421314 Websocket / Connect attempt with Chrome 32+ fails with "Some
   extension already uses the compress bit"
 + 421697 IteratingCallback improvements
 + 421775 CookiePatternRule only sets cookie if not set already
 + 421794 Iterator from InputStreamProvider is not implemented properly.
 + 421795 ContentProvider should have a method to release resources.
 + 422192 ClientContainer.getOpenSessions() always returns null
 + 422264 OutputStreamContentProvider does not work with Basic Authentication.
 + 422308 Change all session/sessionid managers to use shared Scheduler
 + 422386 Comma-separated <param-value>s not trimmed in GzipFilter
 + 422388 Test for GzipFilter apply to resources with charset appended to the
   MIME type
 + 422398 moved jmx remote config to jmx-remote.mod
 + 422427 improved TestConnection
 + 422703 Support reentrant HttpChannel and HttpConnection
 + 422723 Dispatch failed callbacks to avoid blocking selector
 + 422734 messages per second in ConnectorStatistics
 + 422807 fragment large written byte arrays to protect from JVM OOM bug
 + 423005 reuse gzipfilter buffers
 + 423048 Receiving a PING while sending a message kills the connection
 + 423060 Allow ${jetty.base}/work
 + 423118 ServletUpgradeRequest.getUserPrincipal() does not work
 + 423185 Update permessage-deflate for finalized spec
 + 423255 MBeans of SessionIdManager can leak memory on redeploy
 + 423361 Ensure ServletContainerInitializers called before injecting Listeners
 + 423373 Correct namespace use for JEE7 Schemas
 + 423392 GzipFilter without wrapping or blocking
 + 423395 Ensure @WebListeners are injected
 + 423397 Jetty server does not run on Linux server startup because of  a bug
   in jetty.sh script.
 + 423476 WebSocket / JSR / @OnMessage(maxMessageSize=20000000) not properly
   supported
 + 423556 HttpSessionIdListener should be resource injectable
 + 423646 WebSocket / JSR / WebSocketContainer (Client) should have its
   LifeCycle stop on standalone use
 + 423692 use UrlEncoded.ENCODING for merging forwarded query strings
 + 423695 <HT> Horizontal-tab used as HTTP Header Field separator unsupported
 + 423724 WebSocket / Rename MessageAppender.appendMessage to .appendFrame
 + 423739 Start checks module files.
 + 423804 WebSocket / JSR improper use of
   ServerEndpointConfig.Configurator.getNegotiatedSubprotocol()
 + 423875 Update jetty-distro build to use jetty-toolchain jetty-schemas 3.1.M0
 + 423915 WebSocket / Active connection from IOS that goes into airplane mode
   not disconnected on server side
 + 423926 Remove code duplication in class IdleTimeout.
 + 423930 SPDY streams are leaked.
 + 423948 Cleanup and consolidate testing utilities in WebSocket
 + 424014 PathContentProvider does not close its internal SeekableByteChannel.
 + 424043 IteratingCallback Idle race.
 + 424051 Using --list-config can result in NPE
 + 424168 Module [ext] should load libraries recursively from lib/ext/
 + 424180 extensible bad message content
 + 424183 Start does not find LIB (Classpath) when on non-English locale
 + 424284 Identify conflicts in logging when error "Multiple servlets map to
   {pathspec}" occurs
 + 424303 @ServletSecurity not applied on non load-on-startup servlets
 + 424307 obfuscate unicode
 + 424380 Augment class / Jar scanning timing log events
 + 424390 Allow enabling modules via regex
 + 424398 Servlet load-on-startup ordering is not obeyed
 + 424497 Allow concurrent async sends
 + 424498 made bytebufferendpoint threadsafe
 + 424588 org.eclipse.jetty.ant.AntWebInfConfiguration does not add
   WEB-INF/classes for annotation scanning
 + 424598 Module [npn] downloads wrong npn jar
 + 424651 org.eclipse.jetty.spdy.Flusher use of non-growable ArrayQueue yield
   java.lang.IllegalStateException: Full.
 + 424682 Session cannot be deserialized with form authentication
 + 424706 The setMaxIdleTimeout of javax.websocket.Session does not take any
   affect
 + 424734 WebSocket / Expose Locale information from ServletUpgradeRequest
 + 424735 WebSocket / Make ServletUpgradeRequest expose its HttpServletRequest
 + 424743 Verify abort behavior in case the total timeout expires before the
   connect timeout.
 + 424762 ShutdownHandler hardcodes "127.0.0.1" and cannot be used with IPv6
 + 424847 Deadlock in deflate-frame (webkit binary)
 + 424863 IllegalStateException "Unable to find decoder for type
   <javax.websocket.PongMessage>"
 + 425038 WebSocketClient leaks file handles when exceptions are thrown from
   open()
 + 425043 Track whether pools are used correctly.
 + 425049 add json mime mapping to mime.properties.

jetty-9.1.0.v20131115 - 15 November 2013
 + 397167 Remote Access documentation is wrong
 + 416477 QueuedThreadPool does not reuse interrupted threads
 + 420776 complete error pages after startAsync
 + 421362 When using the jetty.osgi.boot ContextHandler service feature the
   wrong ContextHandler can be undeployed

jetty-9.1.0.RC2 - 07 November 2013
 + 410656 WebSocketSession.suspend() hardcoded to return null
 + 417223 removed deprecated ThreadPool.dispatch
 + 418741 Threadlocal cookie buffer in response
 + 420359 fixed thread warnings
 + 420572 IOTest explicitly uses 127.0.0.1
 + 420692 set soTimeout to try to avoid hang
 + 420844 Connection:close on exceptional errors
 + 420930 Use Charset to specify character encoding
 + 421197 synchronize gzip output finish
 + 421198 onComplete never call onComplete in BufferingResponseListener in 9.1.

jetty-9.0.7.v20131107 - 07 November 2013
 + 407716 fixed logs
 + 416597 Allow classes and jars on the webappcontext extraclasspath to be
   scanned for annotations by jetty-maven-plugin
 + 418636 Name anonymous filter and holders with classname-hashcode
 + 418732 Add whiteListByPath mode to IPAccessHandler
 + 418767 run-forked goal ingores test scope dependencies with
   useTestScope=true
 + 418792 Session getProtocolVersion always returns null
 + 418892 SSL session caching so unreliable it effectively does not work.
 + 419309 Added symlink checker to test webapp
 + 419333 treat // as an alias in path
 + 419344 NPNServerConnection does not close the EndPoint if it reads -1.
 + 419350 Do not borrow space from passed arrays
 + 419655 AnnotationParser throws NullPointerException when scanning files from
   jar:file urls
 + 419687 HttpClient's query parameters must be case sensitive.
 + 419799 Async timeout dispatches to error page
 + 419814 Annotation properties maxMessageSize and inputBufferSize don't work
 + 419846 JDBCSessionManager doesn't determine dirty state correctly
 + 419901 Client always adds extra user-agent header.
 + 419937 Request isSecure cleared on recycle
 + 419950 Provide constructor for StringContentProvider that takes Charset.
 + 419964 InputStreamContentProvider does not close provided InputStream.
 + 420033 AsyncContext.onTimeout exceptions passed to onError
 + 420039 BufferingResponseListener continues processing after aborting
   request.
 + 420048 DefaultServlet alias checks configured resourceBase
 + 420142 reimplemented graceful shutdown
 + 420362 Response/request listeners called too many times.
 + 420374 Call super.close() in a finally block
 + 420530 AbstractLoginModule never fails a login
 + 420572 IOTest explicitly uses 127.0.0.1
 + 420776 complete error pages after startAsync
 + 420844 Connection:close on exceptional errors
 + 420930 Use Charset to specify character encoding
 + 421197 synchronize gzip output finish

jetty-8.1.14.v20131031 - 31 October 2013
 + 417772 fixed low resources idle timeout
 + 418636 Name anonymous filter and holders with classname-hashcode
 + 419432 Allow to override the SslContextFactory on a per-destination basis.
 + 420048 DefaultServlet alias checks configured resourceBase
 + 420530 AbstractLoginModule never fails a login

jetty-7.6.14.v20131031 - 31 October 2013
 + 417772 fixed low resources idle timeout
 + 418636 Name anonymous filter and holders with classname-hashcode
 + 419432 Allow to override the SslContextFactory on a per-destination basis.
 + 420048 DefaultServlet alias checks configured resourceBase
 + 420530 AbstractLoginModule never fails a login

jetty-9.1.0.RC1 - 31 October 2013
 + 294531 Unpacking webapp twice to the same directory name causes problems
   with updated jars in WEB-INF/lib
 + 397049 Cannot Provide Custom Credential to JDBCLoginService
 + 403591 improve the Blocking Q implementation.
 + 407716 fixed logs
 + 410840 Change SSLSession.getPeerCertificateChain() to
   SSLSession.getPeerCertificates().
 + 415118 WebAppClassLoader.getResource(name) should strip .class from name
 + 415609 spdy replace SessionInvoker with IteratingCallback. Introduce Flusher
   class to separate queuing/flushing logic from StandardSession
 + 416300 Order ServletContainerInitializer callbacks
 + 416597 Allow classes and jars on the webappcontext extraclasspath to be
   scanned for annotations by jetty-maven-plugin
 + 417356 Add SOCKS support to jetty client.
 + 417932 resources.mod should make ${jetty.base}/resources/ directory
 + 417933 logging.mod ini template should include commented log.class settings
 + 418212 org.eclipse.jetty.spdy.server.http.SSLExternalServerTest hangs.
 + 418441 Use of OPTIONS= in Jetty 9.1 should display WARNING message
 + 418596 Faults in JARs during class scanning should report the jar that
   caused the problem
 + 418603 cannot specify a custom ServerEndpointConfig.Configurator
 + 418625 WebSocket / Jsr RemoteEndpoint.sendObject(java.nio.HeapByteBuffer)
   doesn't find encoder
 + 418632 WebSocket / Jsr annotated @OnMessage with InputStream fails to be
   called
 + 418636 Name anonymous filter and holders with classname-hashcode
 + 418732 Add whiteListByPath mode to IPAccessHandler
 + 418767 run-forked goal ingores test scope dependencies with
   useTestScope=true
 + 418792 Session getProtocolVersion always returns null
 + 418892 SSL session caching so unreliable it effectively does not work.
 + 418922 Missing parameterization of etc/jetty-xinetd.xml
 + 418923 Missing parameterization of etc/jetty-proxy.xml
 + 419146 Parameterize etc/jetty-requestlog.xml values
 + 419309 Added symlink checker to test webapp
 + 419330 Allow access to setters on jetty-jspc-maven-plugin
 + 419333 treat // as an alias in path
 + 419344 NPNServerConnection does not close the EndPoint if it reads -1.
 + 419350 Do not borrow space from passed arrays
 + 419655 AnnotationParser throws NullPointerException when scanning files from
   jar:file urls
 + 419687 HttpClient's query parameters must be case sensitive.
 + 419799 Async timeout dispatches to error page
 + 419814 Annotation properties maxMessageSize and inputBufferSize don't work
 + 419846 JDBCSessionManager doesn't determine dirty state correctly
 + 419899 Do not wrap SSL Exception as EoFException
 + 419901 Client always adds extra user-agent header.
 + 419904 Data corruption on proxy PUT requests.
 + 419914 QueuedThreadPool uses nanoTime
 + 419937 Request isSecure cleared on recycle
 + 419950 Provide constructor for StringContentProvider that takes Charset.
 + 419964 InputStreamContentProvider does not close provided InputStream.
 + 420012 Improve ProxyServlet.Transparent configuration in case prefix="/".
 + 420033 AsyncContext.onTimeout exceptions passed to onError
 + 420034 Removed threads/timers from Date caching
 + 420039 BufferingResponseListener continues processing after aborting
   request.
 + 420048 DefaultServlet alias checks configured resourceBase
 + 420103 Split out jmx-remote module from existing jmx module
 + 420142 reimplemented graceful shutdown
 + 420362 Response/request listeners called too many times.
 + 420364 Bad synchronization in HttpConversation.
 + 420374 Call super.close() in a finally block
 + 420530 AbstractLoginModule never fails a login
 + 420687 XML errors in jetty-plus/src/test/resources/web-fragment-*.xml
 + 420776 complete error pages after startAsync

jetty-9.1.0.RC0 - 30 September 2013
 + 412469 make module for jetty-jaspi
 + 416453 Add comments to embedded SplitFileServer example
 + 416577 enhanced shutdown handler to send shutdown at startup
 + 416674 run all jetty-ant tests on random ports
 + 416940 avoid download of spring-beans.dtd
 + 417152 WebSocket / Do all setup in websocket specific
   ServletContainerInitializer
 + 417239 re-implemented Request.getContentRead()
 + 417284 Precompiled regex in HttpField
 + 417289 SPDY replace use of direct buffers with indirect buffers or make it
   configurable
 + 417340 Upgrade JDT compiler to one that supports source/target of Java 1.7
 + 417382 Upgrade to asm 4.1 and refactor annotation parsing
 + 417475 Do not null context Trie during dynamic deploy
 + 417490 WebSocket / @PathParam annotated parameters are null when the servlet
   mapping uses a wildcard
 + 417561 Refactor annotation related code: change log messages
 + 417574 Setting options with _JAVA_OPTIONS breaks run-forked with
   <waitForChild>true</waitForChild>
 + 417831 Remove jetty-logging.properties from distro/resources
 + 417938 Startup / Sort properties presented in --list-config alphabetically
 + 418014 Handle NTFS canonical exceptions during alias check
 + 418068 WebSocketClient has lazy or injected Executor
 + 418212 org.eclipse.jetty.spdy.server.http.SSLExternalServerTest hangs
 + 418227 Null cookie value test

jetty-9.0.6.v20130930 - 30 September 2013
 + 411069 better set compiler defaults to 1.7, including webdefault.xml for jsp
 + 411934 War overlay configuration assumes src/main/webapp exists
 + 413484 setAttribute in nosql session management better handles _dirty status
 + 413684 deprecated unsafe alias checkers
 + 413737 hide stacktrace in ReferrerPushStrategyTest
 + 414431 Avoid debug NPE race
 + 414898 Only upgrade v0 to v1 cookies on dquote , ; backslash space and tab
   in the value
 + 415192 <jsp-file> maps to JspPropertyGroupServlet instead of JspServlet
 + 415194 Deployer gives management of context to context collection
 + 415302 
 + 415330 Avoid multiple callbacks at EOF
 + 415401 Add initalizeDefaults call to SpringConfigurationProcessor
 + 415548 migrate ProxyHTTPToSPDYTest to use HttpClient to avoid intermittent
   NPE part 2
 + 415605 fix status code logging for async requests
 + 415999 Fix some of FindBugs warnings
 + 416015 Handle null Accept-Language and other headers
 + 416096 DefaultServlet leaves open file descriptors with file sizes greater
   than response buffer
 + 416102 Clean up of async sendContent process
 + 416103 Added AllowSymLinkAliasChecker.java
 + 416251 ProxyHTTPToSPDYConnection now sends a 502 to the client if it
   receives a rst frame from the upstream spdy server
 + 416266 HttpServletResponse.encodeURL() encodes on first request when only
   SessionTrackingMode.COOKIE is used
 + 416314 jetty async client wrong behaviour for HEAD Method + Redirect.
 + 416321 handle failure during blocked committing write
 + 416453 Add comments to embedded SplitFileServer example
 + 416477 Improved consumeAll error handling
 + 416568 Simplified servlet exception logging
 + 416577 enhanced shutdown handler to send shutdown at startup
 + 416585 WebInfConfiguration examines webapp classloader first instead of its
   parent when looking for container jars
 + 416597 Allow classes and jars on the webappcontext extraclasspath to be
   scanned for annotations
 + 416663 Content-length set by resourcehandler
 + 416674 run all jetty-ant tests on random ports
 + 416679 Change warning to debug if no transaction manager present
 + 416787 StringIndexOutOfBounds with a pathMap of ""
 + 416940 avoid download of spring-beans.dtd
 + 416990 JMX names statically unique
 + 417110 Demo / html body end tag missing in authfail.html
 + 417225 added Container.addEventListener method
 + 417260 Protected targets matched as true URI path segments
 + 417289 SPDY replace use of direct buffers with indirect buffers or make it
   configurable
 + 417475 Do not null context Trie during dynamic deploy
 + 417574 Setting options with _JAVA_OPTIONS breaks run-forked with
   <waitForChild>true</waitForChild>
 + 417831 Remove jetty-logging.properties from distro/resources
 + 418014 Handle NTFS canonical exceptions during alias check
 + 418212 org.eclipse.jetty.spdy.server.http.SSLExternalServerTest hangs
 + 418227 Null cookie value test

jetty-9.1.0.M0 - 16 September 2013
 + 393473 Add support for JSR-356 (javax.websocket) draft
 + 395444 Websockets not working with Chrome (deflate problem)
 + 396562 Add an implementation of RequestLog that supports Slf4j
 + 398467 Servlet 3.1 Non Blocking IO
 + 402984 WebSocket Upgrade must honor case insensitive header fields in
   upgrade request
 + 403280 Update to javax.el 2.2.4
 + 403380 Introduce WebSocketTimeoutException to differentiate between EOF on
   write and Timeout
 + 403510 HttpSession maxInactiveInterval is not serialized in HashSession
 + 403591 do not use the ConcurrentArrayBlockingQueue for thread pool, selector
   and async request log
 + 403817 Use of WebSocket Session.close() results in invalid status code
 + 405188 HTTP 1.0 with GET returns internal IP address.
 + 405422 Implement servlet3.1 spec sections 4.4.3 and 8.1.4 for new
   HttpSessionIdListener class
 + 405432 Check implementation of section 13.4.1 @ServletSecurity for
   @HttpConstraint and HttpMethodConstraint clarifications
 + 405435 Implement servlet3.1 section 13.6.3 for 303 redirects for Form auth
 + 405437 Implement section 13.8.4 Uncovered HTTP methods
 + 405525 Throw IllegalArgumentException if filter or servlet name is null or
   empty string in ServletContext.addXXX() methods
 + 405526 Deployment must fail if more than 1 servlet maps to same url pattern
 + 405531 Implement Part.getSubmittedFileName()
 + 405533 Implement special role ** for security constraints
 + 405535 Implement Request.isUserInRole(role) check security-role-refs
   defaulting to security-role if no matching ref
 + 405944 Check annotation and resource injection is supported for
   AsyncListener
 + 406759 supressed stacktrace in ReferrerPushStrategyTest
 + 407708 HttpUpgradeHandler must support injection
 + 408782 Transparent Proxy - rewrite URL is ignoring query strings.
 + 408904 Enhance CommandlineBuilder to not escape strings inside single quotes
 + 409403 fix IllegalStateException when SPDY is used and the response is
   written through BufferUtil.writeTo byte by byte
 + 409796 fix and cleanup ReferrerPushStrategy. There's more work to do here,
   so it remains @Ignore for now
 + 409953 return buffer.slice() instead of buffer.asReadOnlyBuffer() in
   ResourceCache to avoid using inefficent path in BufferUtil.writeTo
 + 410083 Jetty clients submits incomplete URL to proxy.
 + 410098 inject accept-encoding header for all http requests through SPDY as
   SPDY clients MUST support spdy. Also remove two new tests that have been to
   implementation agnostic and not needed anymore due to recent code changes
 + 410246 HttpClient with proxy does not tunnel HTTPS requests.
 + 410341 suppress stacktraces that happen during test setup shutdown after
   successful test run
 + 410800 Make RewritePatternRule queryString aware
 + 411069 better set compiler defaults to 1.7, including webdefault.xml for jsp
 + 411934 War overlay configuration assumes src/main/webapp exists
 + 412205 SSL handshake failure leads to unresponsive UpgradeConnection
 + 412418 HttpTransportOverSPDY fix race condition while sending push streams
   that could cause push data not to be sent. Fixes intermittent test issues in
   ReferrerPushStrategyTest
 + 412729 SPDYClient needs a Promise-based connect() method.
 + 412829 Allow any mappings from web-default.xml to be overridden by web.xml
 + 412830 Error Page match ServletException then root cause
 + 412840 remove Future in SPDYClient.connect() and return Session instead in
   blocking version
 + 412934 Ignore any re-definition of an init-param within a descriptor
 + 412935 setLocale is not an explicit set of character encoding
 + 412940 minor threadsafe fixes
 + 413018 ServletContext.addListener() should throw IllegalArgumentException if
   arg is not correct type of listener
 + 413020 Second call to HttpSession.invalidate() should throw exception
 + 413019 HttpSession.getCreateTime() should throw exception after session is
   invalidated
 + 413291 Avoid SPDY double dispatch
 + 413387 onResponseHeaders is not called multiple times when multiple
   redirects occur.
 + 413484 setAttribute in nosql session management better handles _dirty status
 + 413531 Introduce pluggable transports for HttpClient.
 + 413684 deprecated unsafe alias checkers
 + 413737 hide stacktrace in ReferrerPushStrategyTest
 + 413901 isAsyncStarted remains true while original request is dispatched
 + 414167 WebSocket handshake upgrade from FireFox fails due to keep-alive
 + 414431 Avoid debug NPE race
 + 414635 Modular start.d and jetty.base property
 + 414640 HTTP header value encoding
 + 414725 Annotation Scanning should exclude webapp basedir from path
   validation checks
 + 414731 Request.getCookies() should return null if there are no cookies
 + 414740 Removed the parent peeking Loader
 + 414891 Errors thrown by ReadListener and WriteListener not handled
   correctly.
 + 414898 Only upgrade v0 to v1 cookies on dquote , ; backslash space and tab
   in the value
 + 414913 WebSocket / Performance - reduce ByteBuffer allocation/copying during
   generation/writing
 + 414923 CompactPathRule needs to also compact the uri
 + 415047 Create URIs lazily in HttpClient.
 + 415062 SelectorManager wakeup optimisation.
 + 415131 Avoid autoboxing on debug
 + 415192 <jsp-file> maps to JspPropertyGroupServlet instead of JspServlet
 + 415194 Deployer gives management of context to context collection
 + 415302 
 + 415314 Jetty should not commit response on output if <
   Response.setBufferSize() bytes are written
 + 415330 Avoid multiple callbacks at EOF
 + 415401 WebAppProvider: override XmlConfiguration.initializeDefaults
 + 415548 migrate ProxyHTTPToSPDYTest to use HttpClient to avoid intermittent
   NPE part 2
 + 415605 fix status code logging for async requests
 + 415641 Remove remaining calls to deprecated HttpTranspoert.send
 + 415656 SPDY - add IdleTimeout per Stream functionality
 + 415744 Reduce Future usage in websocket
 + 415745 Include followed by forward using a PrintWriter incurs unnecessary
   delay
 + 415780 fix StreamAlreadyCommittedException in spdy build
 + 415825 fix stop support in modular start setup
 + 415826 modules initialised with --add-to-start and --add-to-startd
 + 415827 jetty-start / update --help text for new command line options
 + 415830 jetty-start / add more TestUseCases for home + base + modules
   configurations
 + 415831 rename ini keyword from MODULES= to --module=
 + 415832 jetty-start / fix ClassNotFound exception when starting from empty
   base directory
 + 415839 jetty-start / warning about need for --exec given when not needed by
   default configuration
 + 415899 jetty-start / add --lib=<cp> capability from Jetty 7/8
 + 415913 support bootlib and download in modules
 + 415999 Fix some of FindBugs warnings
 + 416015 Handle null Accept-Language and other headers
 + 416026 improve error handlig in SPDY parsers
 + 416096 DefaultServlet leaves open file descriptors with file sizes greater
   than response buffer
 + 416102 Clean up of async sendContent process
 + 416103 Added AllowSymLinkAliasChecker.java
 + 416143 mod file format uses [type]
 + 416242 respect persistence headers in ProxyHTTPSPDYConnection
 + 416251 ProxyHTTPToSPDYConnection now sends a 502 to the client if it
   receives a rst frame from the upstream spdy server
 + 416266 HttpServletResponse.encodeURL() encodes on first request when only
   SessionTrackingMode.COOKIE is used
 + 416314 jetty async client wrong behaviour for HEAD Method + Redirect.
 + 416321 handle failure during blocked committing write
 + 416477 Improved consumeAll error handling
 + 416568 Simplified servlet exception logging
 + 416585 WebInfConfiguration examines webapp classloader first instead of its
   parent when looking for container jars
 + 416597 Allow classes and jars on the webappcontext extraclasspath to be
   scanned for annotations
 + 416663 Content-length set by resourcehandler
 + 416674 run all jetty-ant tests on random ports
 + 416679 Change warning to debug if no transaction manager present
 + 416680 remove uncovered constraint warning
 + 416681 Remove unnecessary security constraints in test-jetty-webapp
 + 416763 WebSocket / Jsr Session.getPathParameters() is empty
 + 416764 WebSocket / Jsr Session.getRequestURI() is missing scheme + host +
   port + query parameters
 + 416787 StringIndexOutOfBounds with a pathMap of ""
 + 416812 Don't start WebSocketClient for every context
 + 416990 JMX names statically unique
 + 417022 Request attribute access to Server,HttpChannel & HttpConnection
 + 417023 Add Default404Servlet if no default servlet set
 + 417108 demo-base uses HTTPS
 + 417109 Demo / Jaas test fails to find etc/login.conf
 + 417110 Demo / html body end tag missing in authfail.html
 + 417111 Demo / login with admin/admin fails
 + 417133 WebSocket / deflate-frame should accumulate decompress byte buffers
   properly
 + 417134 WebSocket / Jsr
   ServerEndpointConfig.Configurator.getNegotiatedExtensions() is never used
 + 417225 added Container.addEventListener method
 + 417260 Protected targets matched as true URI path segments

jetty-8.1.13.v20130916 - 16 September 2013
 + 412629 PropertyFileLoginModule doesn't cache user configuration file even
   for refreshInterval=0
 + 413484 setAttribute in nosql session management better handles _dirty status
 + 413684 deprecated unsafe alias checkers
 + 414235 RequestLogHandler configured on a context fails to handle forwarded
   requests
 + 414393 StringIndexOutofBoundsException with > 8k multipart content without
   CR or LF
 + 414431 Avoid debug NPE race
 + 414507 Ensure AnnotationParser ignores parent dir hierarchy when checking
   for hidden dirnames
 + 414652 WebSocket's sendMessage() may hang on congested connections.
 + 415192 <jsp-file> maps to JspPropertyGroupServlet instead of JspServlet
 + 415401 Add XmlConfiguration.initializeDefaults that allows to set default
   values for any XmlConfiguration that may be overridden in the config file
 + 416266 HttpServletResponse.encodeURL() encodes on first request when only
   SessionTrackingMode.COOKIE is used
 + 416585 WebInfConfiguration examines webapp classloader first instead of its
   parent when looking for container jars
 + 416787 StringIndexOutOfBounds with a pathMap of ""
 + 416990 JMX names statically unique

jetty-7.6.13.v20130916 - 16 September 2013
 + 412629 PropertyFileLoginModule doesn't cache user configuration file even
   for refreshInterval=0
 + 413484 setAttribute in nosql session management better handles _dirty status
 + 413684 deprecated unsafe alias checkers
 + 414235 RequestLogHandler configured on a context fails to handle forwarded
   requests
 + 414393 StringIndexOutofBoundsException with > 8k multipart content without
   CR or LF
 + 414431 Avoid debug NPE race
 + 414507 Ensure AnnotationParser ignores parent dir hierarchy when checking
   for hidden dirnames
 + 414652 WebSocket's sendMessage() may hang on congested connections.
 + 415192 <jsp-file> maps to JspPropertyGroupServlet instead of JspServlet
 + 415401 Add XmlConfiguration.initializeDefaults that allows to set default
   values for any XmlConfiguration that may be overridden in the config file
 + 416585 WebInfConfiguration examines webapp classloader first instead of its
   parent when looking for container jars
 + 416990 JMX names statically unique

jetty-9.0.5.v20130815 - 15 August 2013
 + 414898 Only upgrade v0 to v1 cookies on dquote , ; backslash space and tab
   in the value
 + 404468 Ported jetty-http-spi to Jetty-9
 + 405424 add X-Powered-By and Server header to SPDY
 + 405535 implement Request.isUserInRole(role) check security-role-refs
   defaulting to security-role if no matching ref
 + 408235 SPDYtoHTTP proxy fix: remove hop headers from upstream server
 + 409028 Jetty HttpClient does not work with proxy CONNECT method.
 + 409282 fix intermittently failing MaxConcurrentStreamTest
 + 409845 add test that makes sure that DataFrameGenerator correctly prepends
   the header information
 + 410498 ignore type of exception in
   GoAwayTest.testDataNotProcessedAfterGoAway
 + 410668 HTTP client should support the PATCH method.
 + 410800 Make RewritePatternRule queryString aware
 + 410805 StandardSession: remove all frameBytes for a given stream from queue
   if the stream is reset
 + 411216 RequestLogHandler handles async completion
 + 411458 MultiPartFilter getParameterMap doesn't preserve multivalued
   parameters 411459  MultiPartFilter.Wrapper getParameter should use charset
   encoding of part
 + 411538 Use Replacement character for bad parameter % encodings
 + 411545 SslConnection.DecryptedEndpoint.fill() sometimes misses a few network
   bytes
 + 411755 MultiPartInputStreamParser fails on base64 encoded content
 + 411844 ArrayIndexOutOfBoundsException on wild URL.
 + 411909 GzipFilter flushbuffer() results in erroneous finish() call
 + 412234 fix bug where NetworkTrafficSelectChannelEndpoint counted bytes wrong
   on incomplete writes
 + 412318 HttpChannel fix multiple calls to _transport.completed() if handle()
   is called multiple times while the channel is COMPLETED
 + 412418 HttpTransportOverSPDY fix race condition while sending push streams
   that could cause push data not to be sent. Fixes intermittent test issues in
   ReferrerPushStrategyTest
 + 412442 Avoid connection timeout after FIN-FIN close
 + 412466 Improved search for unset JETTY_HOME
 + 412608 EOF Chunk not sent on inputstream static content
 + 412629 PropertyFileLoginModule doesn't cache user configuration file even
   for refreshInterval=0
 + 412637 ShutdownMonitorThread already started
 + 412712 HttpClient does not send the terminal chunk after partial writes.
 + 412713 add dumpOnStart configuration to jetty-maven-plugin
 + 412750 HttpClient close expired connections fix
 + 412814 HttpClient calling CompleteListener.onComplete() twice.
 + 412846 jetty Http Client Connection through Proxy is failing with Timeout.
 + 412938 Request.setCharacterEncoding now throws UnsupportedEncodingException
   instead of UnsupportedCharsetException
 + 413034 Multiple webapps redeploy returns NamingException with AppDynamics
   javaagent
 + 413066 accept lower case method: head
 + 413108 HttpClient hardcodes dispatchIO=false when using SSL.
 + 413113 Inconsistent Request.getURI() when adding parameters via
   Request.param().
 + 413154 ContextHandlerCollection defers virtual host handling to
   ContextHandler
 + 413155 HttpTransportOverSPDY remove constructor argument for version and get
   version from stream.getSession instead
 + 413371 Default JSON.Converters for List and Set.
 + 413372 JSON Enum uses name rather than toString()
 + 413393 better logging of bad URLs in Resources
 + 413486 SessionCookieConfig setters should throw IllegalStateException if
   called after context started
 + 413568 Made AJP worker name generic
 + 413684 Trailing slash shows JSP source
 + 413901 isAsyncStarted remains true while original request is dispatched
 + 414085 Add jetty-continuations to plugin dependencies
 + 414101 Do not escape special characters in cookies
 + 414235 RequestLogHandler configured on a context fails to handle forwarded
   requests
 + 414393 StringIndexOutofBoundsException with > 8k multipart content without
   CR or LF
 + 414449 Added HttpParser strict mode for case sensitivity
 + 414507 Ensure AnnotationParser ignores parent dir hierarchy when checking
   for hidden dirnames
 + 414625 final static version fields
 + 414640 HTTP header value encoding
 + 414652 WebSocket's sendMessage() may hang on congested connections.
 + 414727 Ensure asynchronously flushed resources are closed
 + 414763 Added org.eclipse.jetty.util.log.stderr.ESCAPE option
 + 414833 HttpSessionListener.destroy must be invoked in reverse order
 + 414840 Request.login() throws NPE if username is null
 + 414951 QueuedThreadPool fix constructor that missed to pass the idleTimeout
 + 414972 HttpClient may read bytes with pre-tunnelled connection.

jetty-9.0.4.v20130625 - 25 June 2013
 + 396706 CGI support parameters
 + 397051 Make JDBCLoginService data members protected to facilitate
   subclassing
 + 397193 MongoSessionManager refresh updates last access time
 + 398467 Servlet 3.1 Non Blocking IO
 + 400503 WebSocket - squelch legitimate Exceptions during testing to avoid
   false positives
 + 401027 javadoc JMX annotations
 + 404508 enable overlay deployer
 + 405188 HTTP 1.0 with GET returns internal IP address.
 + 405313 Websocket client SSL hostname verification is broken, always defaults
   to raw IP as String
 + 406759 supressed stacktrace in ReferrerPushStrategyTest
 + 406923 Accept CRLF or LF but not CR as line termination
 + 407246 Test harness checked results in callbacks ignored.
 + 407325 Test Failure:
   org.eclipse.jetty.servlets.EventSourceServletTest.testEncoding
 + 407326 Test Failure:
   org.eclipse.jetty.client.HttpClientStreamTest.testInputStreamResponseListenerFailedBeforeResponse[0].
 + 407342 ReloadedSessionMissingClassTest uses class compiled with jdk7
 + 407386 Cookies not copied in ServletWebSocketRequest
 + 407469 Method parameters for @OnWebSocketError should support Throwable
 + 407470 Javadoc for @OnWebSocketFrame incorrectly references WebSocketFrame
   object
 + 407491 Better handle empty Accept-Language
 + 407614 added excludedMimeTypes to gzipFilter
 + 407812 jetty-maven-plugin can not handle whitespaces in equivalent of
   WEB-INF/classes paths
 + 407931 Add toggle for failing on servlet availability
 + 407976 JDBCSessionIdManager potentially leaves server in bad state after
   startup
 + 408077 HashSessionManager leaves file handles open after being stopped
 + 408117 isAsyncStarted is false on redispatch
 + 408118 NullPointerException when parsing request cookies
 + 408167 JDBCSessionManager don't mark session as dirty if same attribute
   value set
 + 408281 Inconsistent start/stop handling in ContainerLifeCycle
 + 408446 Multipart parsing issue with boundry and charset in ContentType
   header
 + 408529 Etags set in 304 response
 + 408600 set correct jetty.url in all pom files
 + 408642 setContentType from addHeader
 + 408662 In pax-web servlet services requests even if init() has not finished
   running
 + 408709 refactor test-webapp's chat application. Now there's only a single
   request for user login and initial chat message.
 + 408720 NPE in AsyncContext.getRequest()
 + 408723 Jetty Maven plugin reload ignores web.xml listeners
 + 408768 JSTL jars not scanned by jetty-ant
 + 408771 Problem with ShutdownMonitor for jetty-ant
 + 408782 Transparent Proxy - rewrite URL is ignoring query strings.
 + 408806 getParameter returns null on Multipart request if called before
   request.getPart()/getParts()
 + 408904 Enhance CommandlineBuilder to not escape strings inside single quotes
 + 408909 GzipFilter setting of headers when reset and/or not compressed
 + 408910 META-INF/jetty-webapp-context.xml file should be able to refer to
   bundle-relative locations
 + 408923 Need to be able to configure the ThreadPool for the default jetty
   server in osgi
 + 408945 XML Args ignored without DTD
 + 409012 added reference to example rewrite rules
 + 409133 Empty <welcome-file> causes StackOverflowError
 + 409228 Set jetty.home property so config files work even if deployed inside
   a bundle
 + 409403 fix IllegalStateException when SPDY is used and the response is
   written through BufferUtil.writeTo byte by byte
 + 409436 NPE on context restart using dynamic servlet registration
 + 409441 jetty.xml threadpool arg injection
 + 409449 Ensure servlets, filters and listeners added via dynamic
   registration, annotations or descriptors are cleaned on context restarts
 + 409545 Change HttpChannel contract
 + 409556 Resource files not closed
 + 409598 spdy: Fix NPE when a broken client tried to create duplicate stream
   IDs
 + 409684 Ids and properties not set for execution of jetty xml config files
   with mvn plugin
 + 409796 fix intermittent test issue in
   ReferrerPushStrategy.testResourceOrder. Happened when the client got closed
   before the server finished sending all data frames. Client waits now until
   all data is received.
 + 409801 Jetty should allow webdefault to be specified using a relative
   location when running in OSGi
 + 409842 Suspended request completed by a request thread does not set read
   interest.
 + 409953 return buffer.slice() instead of buffer.asReadOnlyBuffer() in
   ResourceCache to avoid using inefficent path in BufferUtil.writeTo
 + 409978 Websocket shouldn't create HttpSession if not present
 + 410083 Jetty clients submits incomplete URL to proxy.
 + 410098 inject accept-encoding header for all http requests through SPDY as
   SPDY clients MUST support spdy. Also remove two new tests that have been to
   implementation agnostic and not needed anymore due to recent code changes
 + 410175 WebSocketSession#isSecure() doesn't return true for SSL session on
   the server side
 + 410246 HttpClient with proxy does not tunnel HTTPS requests.
 + 410337 throw EofException instead of EOFException in HttpOutput.write() if
   HttpOutpyt is closed
 + 410341 suppress stacktraces that happen during test setup shutdown after
   successful test run
 + 410370 WebSocketCreator.createWebSocket() should use servlet specific
   parameters
 + 410372 Make SSL client certificate information available to server
   websockets
 + 410386 WebSocket Session.getUpgradeRequest().getRequestURI() returns bad URI
   on server side
 + 410405 Avoid NPE for requestDispatcher(../)
 + 410469 UpgradeRequest is sent twice when using SSL, one fails warning about
   WritePendingException
 + 410522 jetty start broken for command line options
 + 410537 Exceptions during @OnWebSocketConnect not reported to
   @OnWebSocketError
 + 410559 Removed FillInterest race
 + 410630 MongoSessionManager conflicting session update op
 + 410693 ServletContextHandler.setHandler does not relink handlers - check for
   null
 + 410750 NoSQLSessions: implement session context data persistence across
   server restarts
 + 410799 errors while creating push streams in HttpTransportOverSPDY are now
   logged to debug instead of warn
 + 410893 async support defaults to false for spec created servlets and filters
 + 410911 Continuation isExpired handling.
 + 410995 Avoid reverse DNS lookups when creating SSLEngines.
 + 411061 fix cookie handling in spdy. If two different HTTP headers with the
   same name are set, they should be translated to a single multiheader value
   according to:
   http://www.chromium.org/spdy/spdy-protocol/spdy-protocol-draft3#TOC-2.6.10-Name-Value-Header-Block.
   That applies for Set-Cookie headers for example. Before this changed
   duplicate header names have overwritten the previous one
 + 411135 HttpClient may send proxied https requests to the proxy instead of
   the target server.
 + 411340 add comment why executeOnFillable defaults to true
 + 411545 SslConnection.DecryptedEndpoint.fill() sometimes misses a few network
   bytes

jetty-9.0.3.v20130506 - 06 May 2013
 + 404010 fix cast exception in mongodb session manager
 + 404911 WebSocketCloseTest fails spuriously
 + 405281 allow filemappedbuffers to not be used
 + 405327 Modular Start.ini
 + 405530 Wrap AsyncContext to throw ISE after complete
 + 405537 NPE in rendering JSP using SPDY and wrapped ServletRequest
 + 405570 spdy push: resource ordering and sequential push.
 + 405631 Plugin gives error when its started twice
 + 405925 Redeploy with jetty-maven-plugin fails
 + 406015 Query parameters and POST queries. Fixed proxy case where the path is
   rewritten to be absolute.
 + 406202 re-enabled connector statistics
 + 406214 fix constructor for PushSynInfo ignores timeout, remove timeout for
   creating push streams in HttpTransportOverSPDY
 + 406272 Security constraints with multiple http-method-omissions can be
   incorrectly applied
 + 406390 406617 removed tiny race from handling of suspend and complete
 + 406437 Digest Auth supports out of order nc
 + 406449 Session's disconnect not detected
 + 406617 Spin in Request.recycle
 + 406618 Jetty startup in OSGi Equinox fails when using option
   jetty.home.bundle=org.eclipse.jetty.osgi.boot
 + 406753 jetty-runner contains invalid signature files
 + 406768 Improved handling of static content resources
 + 406861 IPv6 redirects fail.
 + 406923 Accept CRLF or LF but not CR as line termination
 + 406962 Improve attribute names in Request
 + 407075 Do not dispatch from complete
 + 407135 Unauthorized response causes retry loop.
 + 407136 @PreDestroy called after Servlet.destroy()
 + 407173 java.lang.IllegalStateException: null when using JDBCSessionManager
 + 407214 Reduce build logging of OSGi modules

jetty-9.0.2.v20130417 - 17 April 2013
 + 364921 FIN WAIT sockets
 + 402885 reuse Deflaters in GzipFilter
 + 403591 do not use the ConcurrentArrayBlockingQueue for thread pool, selector
   and async request log
 + 404511 fixed poor methods in ArrayTernaryTrie
 + 405119 Tidy up comments and code formatting for osgi
 + 405352 Servlet init-param always overridden by WebServlet annotation
 + 405364 spdy imeplement MAX_CONCURRENT_STREAMS
 + 405449 spdy improve handling of duplicate stream Ids
 + 405540 ServletContextListeners call in reverse in doStop
 + 405551 InputStreamResponseListener.await returns null when request fails.
 + 405679 example other server for documentation

jetty-9.0.1.v20130408 - 08 April 2013
 + 384552 add comment to jetty-https.xml describing keymanager password
 + 385488 non existing resources in collection are just warnings
 + 392129 fixed merged of handling of timeouts after startAsync
 + 393971 Improve setParentLoaderPriorty javadoc
 + 393972 Improve WebAppContext classloading javadoc
 + 395620 do not managed inherited life cycle listeners
 + 396562 Add an implementation of RequestLog that supports Slf4j
 + 399967 Destroyables destroyed on undeploy and shutdown hook
 + 400142 ConcurrentModificationException in JDBC SessionManger
 + 400144 When loading a session fails the JDBCSessionManger produces duplicate
   session IDs
 + 400689 Add support for Proxy authentication.
 + 401150 close input stream used from cached resource
 + 401806 spdy push properly pass through request and response headers for
   pushed resources
 + 402397 InputStreamResponseListener early close inputStream cause hold lock.
 + 402485 reseed secure random
 + 402626 Do not required endpoint host checking by default in server and
   configure in client
 + 402666 Improve handling of TLS exceptions due to raw socket close.
 + 402694 setuid as LifeCycle listener
 + 402706 HttpSession.setMaxInactiveInterval(int) does not change JDBCSession
   expiry
 + 402726 WebAppContext references old WebSocket packages in system and server
   classes
 + 402735 jetty.sh to support status which is == check
 + 402757 WebSocket client module can't be used with WebSocket server module in
   the same WAR.
 + 402833 Test harness for global error page and hide exception message from
   reason string
 + 402844 STOP.PORT & STOP.KEY behaviour has changed
 + 402982 Premature initialization of Servlets
 + 402984 WebSocket Upgrade must honor case insensitive header fields in
   upgrade request
 + 403122 Session replication fails with ClassNotFoundException when session
   attribute is Java dynamic proxy
 + 403280 Update to javax.el 2.2.4
 + 403281 jetty.sh waits for started or failure before returning
 + 403360 Named connectors
 + 403370 move frameBytes.fail() call in StandardSession.flush() outside the
   synchronized block to avoid deadlock
 + 403373 WebSocket change timeout log level from warn -> info
 + 403380 Introduce WebSocketTimeoutException to differentiate between EOF on
   write and Timeout
 + 403451 Review synchronization in SslConnection.
 + 403510 HttpSession maxInactiveInterval is not serialized in HashSession
 + 403513 jetty:run goal cannot be executed twice during the maven build
 + 403570 Asynchronous Request Logging
 + 403591 do not use the ConcurrentArrayBlockingQueue for thread pool, selector
   and async request log
 + 403817 Use of WebSocket Session.close() results in invalid status code
 + 404029 port jetty-monitor to jetty-9 and activate it
 + 404036 JDBCSessionIdManager.doStart() method should not call
   cleanExpiredSessions() because Listeners can't be notified
 + 404067 If cannot connect to db fail startup of JDBCSessionIdManager
 + 404128 Add Vary headers rather than set them
 + 404176 Jetty's AnnotationConfiguration class does not scan non-jar resources
   on the container classpath
 + 404204 Exception from inputstream cause hang or timeout.
 + 404283 org.eclipse.jetty.util.Scanner.scanFile() dies with an NPE if
   listFiles() returns null
 + 404323 Improved parameterization of https and SPDY
 + 404325 data constraint redirection does send default port
 + 404326 set status when Request.setHandled(true) is called
 + 404511 Replaced all StringMap usage with Tries
 + 404517 Close connection if request received after half close
 + 404610 Reintroduce ability to disallow TLS renegotiation.
 + 404757 SPDY can only be built with the latest JDK version.
 + 404789 Support IPv6 addresses in DoSFilter white list.
 + 404881 Allow regexs for SslContextFactory.setIncludeCipherSuites() and
   .setExcludeCipherSuites()
 + 404889 SelectorManager accepts attachments with sockets
 + 404906 servlets with load-on-startup = 0 are not fired up on jetty 9 startup
 + 404958 Fixed Resource.newSystemResource striped / handling
 + 405044 Query parameters lost for non GET or POST.

jetty-9.0.0.v20130308 - 08 March 2013
 + 399070 add updated version of npn-boot jar to start.ini
 + 399799 do not hold lock while calling invalidation listeners
 + 399967 Destroyables destroyed on undeploy and shutdown hook
 + 400312 ServletContextListener.contextInitialized() is not called when added
   in ServletContainerInitializer.onStartup
 + 401495 removed unused getOutputStream
 + 401531 StringIndexOutOfBoundsException for "/*" <url-pattern> of
   <jsp-property-group> fix for multiple mappings to *.jsp
 + 401641 Fixed MBean setter for String[]
 + 401642 Less verbose INFOs
 + 401643 Improved Authentication exception messages and provided quiet servlet
   exception
 + 401644 Dump does not login user already logged in
 + 401651 Abort request if maxRequestsQueuedPerDestination is reached.
 + 401777 InputStreamResponseListener CJK byte (>=128) cause EOF.
 + 401904 fixed getRemoteAddr to return IP instead of hostname
 + 401908 Enhance DosFilter to allow dynamic configuration of attributes.
 + 401966 Ensure OSGI WebApp as Service (WebAppContext) can be deployed only
   through ServiceWebAppProvider
 + 402008 Websocket blocking write hangs when remote client dies (or is killed)
   without going thru Close handshake
 + 402048 org.eclipse.jetty.server.ShutdownMonitor doesn't stop after the jetty
   server is stopped
 + 402075 Massive old gen growth when hit by lots of non persistent
   connections.
 + 402090 httpsender PendingState cause uncertain data send to server.
 + 402106 fixed URI resize in HttpParser
 + 402148 Update Javadoc for WebSocketServlet for new API
 + 402154 WebSocket / Session.setIdleTimeout(ms) should support in-place idle
   timeout changes
 + 402185 updated javascript mime-type
 + 402277 spdy proxy: fix race condition in nested push streams initiated by
   upstream server. Fix several other small proxy issues
 + 402316 HttpReceiver and null pointer exception.
 + 402341 Host with default port causes redirects loop.
 + 402726 WebAppContext references old WebSocket packages in system and server
   classes
 + 402757 WebSocket client module can't be used with WebSocket server module in
   the same WAR

jetty-8.1.12.v20130726 - 26 July 2013
 + 396706 CGI support parameters
 + 397193 MongoSessionManager refresh updates last access time
 + 407342 ReloadedSessionMissingClassTest uses class compiled with jdk7
 + 408529 Etags set in 304 response
 + 408600 set correct jetty.url in all pom files
 + 408642 setContentType from addHeader
 + 408662 In pax-web servlet services requests even if init() has not finished
   running
 + 408806 getParameter returns null on Multipart request if called before
   request.getPart()/getParts()
 + 408909 GzipFilter setting of headers when reset and/or not compressed
 + 409028 Jetty HttpClient does not work with proxy CONNECT method.
 + 409133 Empty <welcome-file> causes StackOverflowError
 + 409436 NPE on context restart using dynamic servlet registration
 + 409449 Ensure servlets, filters and listeners added via dynamic
   registration, annotations or descriptors are cleaned on context restarts
 + 409556 FileInputStream not closed in DirectNIOBuffer
 + 410405 Avoid NPE for requestDispatcher(../)
 + 410630 MongoSessionManager conflicting session update op
 + 410750 NoSQLSessions: implement session context data persistence across
   server restarts
 + 410893 async support defaults to false for spec created servlets and filters
 + 411135 HttpClient may send proxied https requests to the proxy instead of
   the target server.
 + 411216 RequestLogHandler handles async completion
 + 411458 MultiPartFilter getParameterMap doesn't preserve multivalued
   parameters 411459  MultiPartFilter.Wrapper getParameter should use charset
   encoding of part
 + 411755 MultiPartInputStreamParser fails on base64 encoded content
 + 411909 GzipFilter flushbuffer() results in erroneous finish() call
 + 412712 HttpClient does not send the terminal chunk after partial writes.
 + 412750 HttpClient close expired connections fix
 + 413371 Default JSON.Converters for List and Set.
 + 413372 JSON Enum uses name rather than toString()
 + 413684 Trailing slash shows JSP source
 + 413812 Make RateTracker serializable

jetty-7.6.12.v20130726 - 26 July 2013
 + 396706 CGI support parameters
 + 397193 MongoSessionManager refresh updates last access time
 + 407342 ReloadedSessionMissingClassTest uses class compiled with jdk7
 + 408529 Etags set in 304 response
 + 408600 set correct jetty.url in all pom files
 + 408642 setContentType from addHeader
 + 408662 In pax-web servlet services requests even if init() has not finished
   running
 + 408909 GzipFilter setting of headers when reset and/or not compressed
 + 409028 Jetty HttpClient does not work with proxy CONNECT method.
 + 409133 Empty <welcome-file> causes StackOverflowError
 + 409556 FileInputStream not closed in DirectNIOBuffer
 + 410630 MongoSessionManager conflicting session update op
 + 410750 NoSQLSessions: implement session context data persistence across
   server restarts
 + 411135 HttpClient may send proxied https requests to the proxy instead of
   the target server.
 + 411216 RequestLogHandler handles async completion
 + 411458 MultiPartFilter getParameterMap doesn't preserve multivalued
   parameters 411459  MultiPartFilter.Wrapper getParameter should use charset
   encoding of part
 + 411755 MultiPartInputStreamParser fails on base64 encoded content
 + 411909 GzipFilter flushbuffer() results in erroneous finish() call
 + 412712 HttpClient does not send the terminal chunk after partial writes.
 + 412750 HttpClient close expired connections fix
 + 413371 Default JSON.Converters for List and Set.
 + 413372 JSON Enum uses name rather than toString()
 + 413684 Trailing slash shows JSP source
 + 413812 Make RateTracker serializable

jetty-8.1.11.v20130520 - 20 May 2013
 + 402844 STOP.PORT & STOP.KEY behaviour has changed
 + 403281 jetty.sh waits for started or failure before returning
 + 403513 jetty:run goal cannot be executed twice during the maven build
 + 403570 Asynchronous Request Logging
 + 404010 fix cast exception in mongodb session manager
 + 404128 Add Vary headers rather than set them
 + 404283 org.eclipse.jetty.util.Scanner.scanFile() dies with an NPE if
   listFiles() returns null
 + 404325 data constraint redirection does send default port
 + 404517 Close connection if request received after half close
 + 404789 Support IPv6 addresses in DoSFilter white list.
 + 404958 Fixed Resource.newSystemResource striped / handling
 + 405281 allow filemappedbuffers to not be used
 + 405537 NPE in rendering JSP using SPDY and wrapped ServletRequest
 + 406437 Digest Auth supports out of order nc
 + 406618 Jetty startup in OSGi Equinox fails when using option
   jetty.home.bundle=org.eclipse.jetty.osgi.boot
 + 406923 CR line termination
 + 407136 @PreDestroy called after Servlet.destroy()
 + 407173 java.lang.IllegalStateException: null when using JDBCSessionManager
 + 407931 Add toggle for failing on servlet availability
 + 407976 JDBCSessionIdManager potentially leaves server in bad state after
   startup
 + 408077 HashSessionManager leaves file handles open after being stopped
 + 408446 Multipart parsing issue with boundry and charset in ContentType
   header

jetty-8.1.10.v20130312 - 12 March 2013
 + 376273 Early EOF because of SSL Protocol Error on
   https://api-3t.paypal.com/nvp.
 + 381521 allow compress methods to be configured
 + 392129 fixed handling of timeouts after startAsync
 + 394064 ensure that JarFile instances are closed on JarFileResource.release()
 + 398649 ServletContextListener.contextDestroyed() is not called on
   ContextHandler unregistration
 + 399703 made encoding error handling consistent
 + 399799 do not hold lock while calling invalidation listeners
 + 399967 Shutdown hook calls destroy
 + 400040 NullPointerException in HttpGenerator.prepareBuffers
 + 400142 ConcurrentModificationException in JDBC SessionManger
 + 400144 When loading a session fails the JDBCSessionManger produces duplicate
   session IDs
 + 400312 ServletContextListener.contextInitialized() is not called when added
   in ServletContainerInitializer.onStartup
 + 400457 Thread context classloader hierarchy not searched when finding
   webapp's java:comp/env
 + 400859 limit max size of writes from cached content
 + 401211 Remove requirement for jetty-websocket.jar in WEB-INF/lib
 + 401317 Make Safari 5.x websocket support minVersion level error more clear
 + 401382 Prevent parseAvailable from parsing next chunk when previous has not
   been consumed. Handle no content-type in chunked request.
 + 401474 Performance problem in org.eclipse.jetty.annotation.AnnotationParser
 + 401485 zip file closed exception
 + 401531 StringIndexOutOfBoundsException for "/*" <url-pattern> of
   <jsp-property-group> fix for multiple mappings to *.jsp
 + 401908 Enhance DosFilter to allow dynamic configuration of attributes.
 + 402048 org.eclipse.jetty.server.ShutdownMonitor doesn't stop after the jetty
   server is stopped
 + 402485 reseed secure random
 + 402735 jetty.sh to support status which is == check
 + 402833 Test harness for global error page and hide exception message from
   reason string

jetty-7.6.11.v20130520 - 20 May 2013
 + 402844 STOP.PORT & STOP.KEY behaviour has changed
 + 403281 jetty.sh waits for started or failure before returning
 + 403513 jetty:run goal cannot be executed twice during the maven build
 + 403570 Asynchronous Request Logging
 + 404010 fix cast exception in mongodb session manager
 + 404128 Add Vary headers rather than set them
 + 404283 org.eclipse.jetty.util.Scanner.scanFile() dies with an NPE if
   listFiles() returns null
 + 404325 data constraint redirection does send default port
 + 404517 Close connection if request received after half close
 + 404789 Support IPv6 addresses in DoSFilter white list.
 + 404958 Fixed Resource.newSystemResource striped / handling
 + 405281 allow filemappedbuffers to not be used
 + 405537 NPE in rendering JSP using SPDY and wrapped ServletRequest
 + 406437 Digest Auth supports out of order nc
 + 406923 CR line termination
 + 407136 @PreDestroy called after Servlet.destroy()
 + 407173 java.lang.IllegalStateException: null when using JDBCSessionManager
 + 407976 JDBCSessionIdManager potentially leaves server in bad state after
   startup
 + 408077 HashSessionManager leaves file handles open after being stopped
 + 408446 Multipart parsing issue with boundry and charset in ContentType
   header

jetty-7.6.10.v20130312 - 12 March 2013
 + 376273 Early EOF because of SSL Protocol Error on
   https://api-3t.paypal.com/nvp.
 + 381521 allow compress methods to be configured
 + 394064 ensure that JarFile instances are closed on JarFileResource.release()
 + 398649 ServletContextListener.contextDestroyed() is not called on
   ContextHandler unregistration
 + 399703 made encoding error handling consistent
 + 399799 do not hold lock while calling invalidation listeners
 + 399967 Shutdown hook calls destroy
 + 400040 NullPointerException in HttpGenerator.prepareBuffers
 + 400142 ConcurrentModificationException in JDBC SessionManger
 + 400144 When loading a session fails the JDBCSessionManger produces duplicate
   session IDs
 + 400457 Thread context classloader hierarchy not searched when finding
   webapp's java:comp/env
 + 400859 limit max size of writes from cached content
 + 401211 Remove requirement for jetty-websocket.jar in WEB-INF/lib
 + 401317 Make Safari 5.x websocket support minVersion level error more clear
 + 401382 Prevent parseAvailable from parsing next chunk when previous has not
   been consumed. Handle no content-type in chunked request.
 + 401474 Performance problem in org.eclipse.jetty.annotation.AnnotationParser
 + 401531 StringIndexOutOfBoundsException for "/*" <url-pattern> of
   <jsp-property-group> fix for multiple mappings to *.jsp
 + 401908 Enhance DosFilter to allow dynamic configuration of attributes.
 + 402048 org.eclipse.jetty.server.ShutdownMonitor doesn't stop after the jetty
   server is stopped
 + 402485 reseed secure random
 + 402735 jetty.sh to support status which is == check
 + 402833 Test harness for global error page and hide exception message from
   reason string

jetty-9.0.0.RC2 - 24 February 2013
 + Fix etc/jetty.xml TimerScheduler typo that is preventing normal startup
 + Fix etc/jetty-https.xml ExcludeCipherSuites typo that prevents SSL startup
 + Fix websocket memory use

jetty-9.0.0.RC1 - 22 February 2013
 + 227244 Remove import of backport-util-concurrent Arrays class
 + 362854 Continuation implementations may deadlock.
 + 376273 Early EOF because of SSL Protocol Error on
   https://api-3t.paypal.com/nvp.
 + 381521 allow compress methods to be configured
 + 388103 Add API for tracking down upload progress.
 + 394064 ensure that JarFile instances are closed on JarFileResource.release()
 + 398649 ServletContextListener.contextDestroyed() is not called on
   ContextHandler unregistration
 + 399463 add start.ini documentation for OPTIONS. Remove reference to
   start_config
 + 399520 Websocket Server Connection needs session idle timeouts
 + 399535 Websocket-client connect should have configurable connect timeout
 + 400014 Http async client DNS performance.
 + 400040 NullPointerException in HttpGenerator.prepareBuffers
 + 400184 SslContextFactory change. Disable hostname verification if trustAll
   is set
 + 400255 Using WebSocket.maxMessageSize results in IllegalArgumentException
 + 400434 Add support for an OutputStream ContentProvider.
 + 400457 Thread context classloader hierarchy not searched when finding
   webapp's java:comp/env
 + 400512 ClientUpgradeRequet.addExtension() should fail if extension is not
   installed
 + 400555 HttpProxyEngine: Add http version header in response
 + 400631 Calling flush() on HttpServletResponse.getOutputStream() after last
   byte of body causes EofException.
 + 400734 NPE for redirects with relative location.
 + 400738 ResourceHandler doesn't support range requests
 + 400848 Redirect fails with non-encoded location URIs.
 + 400849 Conversation hangs if non-first request fails when queued.
 + 400859 limit max size of writes from cached content
 + 400864 Added LowResourcesMonitor
 + 401177 Make org.eclipse.jetty.websocket.api.WebSocketAdapter threadsafe
 + 401183 Handle push streams in new method StreamFrameListener.onPush()
   instead of SessionFrameListener.syn()
 + 401211 Remove requirement for jetty-websocket.jar in WEB-INF/lib
 + 401317 Make Safari 5.x websocket support minVersion level error more clear
 + 401382 Prevent parseAvailable from parsing next chunk when previous has not
   been consumed. Handle no content-type in chunked request.
 + 401414 Hostname verification fails.
 + 401427 WebSocket messages sent from onConnect fail to be read by jetty
   websocket-client
 + 401474 Performance problem in org.eclipse.jetty.annotation.AnnotationParser
 + 401485 zip file closed exception

jetty-9.0.0.RC0 - 01 February 2013
 + 362226 HttpConnection "wait" call causes thread resource exhaustion
 + 370384 jetty-aggregate not used in jetty-distribution
 + 381351 defaults for keymanager and trustmanager come from their factories
   and not hardcoded
 + 381521 Only set Vary header when content could be compressed
 + 381689 Allow jetty-runner to specify listen host along with listen port
 + 382237 support non java JSON classes
 + 385306 added getURI method
 + 391248 fixing localhost checking in statistics servlet
 + 391249 fix for invalid XML node dispatchedTimeMean in statistics servlet
 + 391345 fix missing br tag in statistics servlet
 + 393933 remove deprecated classes/methods and consolidate some static methods
   to SslContextFactory
 + 393968 fix typo in javadoc
 + 394541 remove continuation jar from distro, add as dep to test-jetty-webapp
 + 395232 UpgradeRequest object passed to createWebSocket() has null Session
 + 395444 Disabling Websocket Compress Extensions (not working with Chrome /
   deflate problem)
 + 396428 Test for WebSocket masking on client fragments per RFC 6455 Sec 5.1
 + 396574 add JETTY_HOME as a location for pid to be found
 + 396606 make spdy proxy capable of receiving SPDY and talk HTTP to the
   upstream server
 + 397168 backed of test timing
 + 397769 TimerScheduler does not relinquish cancelled tasks.
 + 398872 SslConnection should not be notified of idle timeouts. First
   solution. Merge branch 'ssl_idle_timeout_ignored'.
 + 399132 check parent dir of session store against file to be removed
 + 399173 UpgradeRequest.getParameterMap() should never return null
 + 399242 Reduce/eliminate false sharing in BlockingArrayQueue.
 + 399319 Request.getURI() may return negative ports.
 + 399324 HttpClient does not handle correctly UnresolvedAddressException.
 + 399343 OnWebSocketConnect should use api.Session parameter instead.
 + 399344 Add missing @OnWebSocketError annotation
 + 399397 websocket-client needs better upgrade failure checks
 + 399421 Add websocket.api.Session.disconnect() for harsh low level connection
   disconnect
 + 399515 Websocket-client connect issues should report to websocket onError
   handlers
 + 399516 Websocket UpgradeException should contain HTTP Request/Response
   information
 + 399566 Running org.eclipse.jetty.server.session.MaxInactiveMigrationTest
   produces stack trace
 + 399568 OSGi tests can't find websocket classes
 + 399576 Server dumpStdErr throws exception if server is stopping
 + 399669 Remove WebSocketConnection in favor of websocket.api.Session
 + 399689 Websocket RFC6455 extension handshake fails if server doesn't have
   extension
 + 399703 made encoding error handling consistent
 + 399721 Change <Ref id= ...> to <Ref refid= ...>

jetty-9.0.0.M5 - 19 January 2013
 + 367638 throw exception for excess form keys
 + 381521 Only set Vary header when content could be compressed
 + 391623 Making --stop with STOP.WAIT perform graceful shutdown
 + 393158 java.lang.IllegalStateException when sending an empty InputStream
 + 393220 remove dead code from ServletHandler and log ServletExceptions in
   warn instead of debug
 + 393733 WebSocketClient interface should support multiple connections
 + 395885 ResourceCache should honor useFileMappedBuffer if set
 + 396253 FilterRegistration wrong order
 + 396459 Log specific message for empty request body for multipart mime
   requests
 + 396500 HttpClient Exchange takes forever to complete when less content sent
   than Content-Length
 + 396886 MultiPartFilter strips bad escaping on filename="..."
 + 397110 Accept %uXXXX encodings in URIs
 + 397111 Tolerate empty or excessive whitespace preceeding MultiParts
 + 397112 Requests with byte-range throws NPE if requested file has no mimetype
   (eg no file extension)
 + 397114 run-forked with waitForChild=false can lock up
 + 397130 maxFormContentSize set in jetty.xml is ignored
 + 397190 improve ValidUrlRule to iterate on codepoints
 + 397321 Wrong condition in default start.config for annotations
 + 397535 Support pluggable alias checking to support symbolic links
 + 397769 TimerScheduler does not relinquish cancelled tasks.
 + 398105 Clean up WebSocketPolicy
 + 398285 ProxyServlet mixes cookies from different clients.
 + 398337 UTF-16 percent encoding in UTF-16 form content
 + 398582 Move lib/jta jar into lib/jndi
 + JETTY-1533 handle URL with no path

jetty-9.0.0.M4 - 21 December 2012
 + 392417 Prevent Cookie parsing interpreting unicode chars
 + 393220 remove dead code from ServletHandler and log ServletExceptions in
   warn instead of debug
 + 393770 Error in ContextHandler.setEventListeners(EventListener[])
 + 394210 spdy api rename stream.syn() to stream.push()
 + 394211 spdy: Expose RemoteServerAddress and LocalServerAddress in
   StandardSession
 + 394294 Start web-bundles started before jetty
 + 394370 Add integration test for client resetting SPDY push SYN's
 + 394514 Preserve URI parameters in sendRedirect
 + 394552 HEAD requests don't work for jetty-client.
 + 394719 remove regex from classpath matching
 + 394829 Session can not be restored after SessionManager.setIdleSavePeriod
   has saved the session
 + 394839 Allow multipart mime with no boundary
 + 394854 optimised promise implementation
 + 394870 Make enablement of remote access to test webapp configurable in
   override-web.xml
 + 395168 fix unavailable attributes when return type has annotation on super
   class
 + 395215 Multipart mime with just LF and no CRLF: add test for legacy filter
 + 395220 New InputStream extension to allow a mix of EOL styles between
   headers and content
 + 395312 log.warn if a SPDY stream gets committed twice
 + 395313 HttpTransportOverSPDY.send() does not rethrow exceptions, but call
   Callback.failed() only
 + 395314 Add missing flush() call after StandardSession.complete() has been
   called. Some test cleanup.
 + 395344 Move JSR-356 (Java WebSocket API) work off to Jetty 9.1.x
 + 395380 add ValidUrlRule to jetty-rewrite
 + 395394 allow logging from boot classloader
 + 395574 port jetty-runner and StatisticsServlet to jetty-9
 + 395605 class cast exception in XMLConfiguration fixed
 + 395649 add jetty-setuid back into jetty 9 and distribution
 + 395794 slightly modified fix for empty file extenstion to mime type mapping.
   Added a default, so it will also work with unknown file extensions
 + 396036 SPDY send controlFrames even if Stream is reset to avoid breaking the
   compression context
 + 396193 spdy remove timeout parameters from api and move them to the Info*
   classes
 + 396459 Log specific message for empty request body for multipart mime
   requests
 + 396460 Make ServerConnector configurable with jetty-maven-plugin
 + 396472 org.eclipse.jetty.websocket needs to be removed from serverclasses as
   it should only be a systemclass
 + 396473 JettyWebXMlConfiguration does not reset serverclasses
 + 396474 add websocket server classes to jetty-maven-plugin classpath
 + 396475 Remove unneeded websocket-server dependency from test-jetty-webapp
 + 396518 Websocket AB Tests should test for which side disconnected and
   closed.wasClean
 + 396687 missing jetty-io dependency in jetty-servlets
 + JETTY-796 jetty ant plugin improvements

jetty-9.0.0.M3 - 20 November 2012
 + 391623 Add option to --stop to wait for target jetty to stop
 + 392237 Port test-integration to jetty-9
 + 392492 expect headers only examined for requests>=HTTP/1.1
 + 392850 ContextLoaderListener not called in 9.0.0.M1 and M2
 + 393075 1xx, 204, 304 responses ignore headers that suggest content
 + 393832 start connectors last
 + 393947 additional tests
 + 394143 add jetty-all aggregate via release profile
 + 394144 add jetty-jaspi

jetty-8.1.9.v20130131 - 31 January 2013
 + 362226 HttpConnection "wait" call causes thread resource exhaustion
 + 367638 throw exception for excess form keys
 + 381521 Only set Vary header when content could be compressed
 + 382237 support non java JSON classes
 + 391248 fixing localhost checking in statistics servlet
 + 391249 fix for invalid XML node dispatchedTimeMean in statistics servlet
 + 391345 fix missing br tag in statistics servlet
 + 391623 Add option to --stop to wait for target jetty to stop
 + 392417 Prevent Cookie parsing interpreting unicode chars
 + 392492 expect headers only examined for requests>=HTTP/1.1
 + 393075 1xx 204 and 304 ignore all headers suggesting content
 + 393158 java.lang.IllegalStateException when sending an empty InputStream
 + 393220 remove dead code from ServletHandler and log ServletExceptions in
   warn instead of debug
 + 393947 additional tests
 + 393968 fix typo in javadoc
 + 394294 A web-bundle started before jetty-osgi should be deployed as a webapp
   when jetty-osgi starts
 + 394514 Preserve URI parameters in sendRedirect
 + 394541 remove continuation jar from distro, add as dep to test-jetty-webapp
 + 394719 remove regex from classpath matching
 + 394811 Make JAASLoginService log login failures to DEBUG instead of WARN.
   Same for some other exceptions.
 + 394829 Session can not be restored after SessionManager.setIdleSavePeriod
   has saved the session
 + 394839 Allow multipart mime with no boundary
 + 394870 Make enablement of remote access to test webapp configurable in
   override-web.xml
 + 395215 Multipart mime with just LF and no CRLF
 + 395380 add ValidUrlRule to jetty-rewrite
 + 395394 allow logging from boot classloader
 + 396253 FilterRegistration wrong order
 + 396459 Log specific message for empty request body for multipart mime
   requests
 + 396500 HttpClient Exchange takes forever to complete when less content sent
   than Content-Length
 + 396574 add JETTY_HOME as a location for pid to be found
 + 396886 MultiPartFilter strips bad escaping on filename="..."
 + 397110 Accept %uXXXX encodings in URIs
 + 397111 Tolerate empty or excessive whitespace preceeding MultiParts
 + 397112 Requests with byte-range throws NPE if requested file has no mimetype
   (eg no file extension)
 + 397130 maxFormContentSize set in jetty.xml is ignored
 + 397190 improve ValidUrlRule to iterate on codepoints
 + 397321 Wrong condition in default start.config for annotations
 + 397535 Support pluggable alias checking to support symbolic links
 + 398337 UTF-16 percent encoding in UTF-16 form content
 + 399132 check parent dir of session store against file to be removed
 + JETTY-1533 handle URL with no path

jetty-7.6.9.v20130131 - 31 January 2013
 + 362226 HttpConnection "wait" call causes thread resource exhaustion
 + 367638 throw exception for excess form keys
 + 381521 Only set Vary header when content could be compressed
 + 382237 support non java JSON classes
 + 391248 fixing localhost checking in statistics servlet
 + 391249 fix for invalid XML node dispatchedTimeMean in statistics servlet
 + 391345 fix missing br tag in statistics servlet
 + 391623 Add option to --stop to wait for target jetty to stop
 + 392417 Prevent Cookie parsing interpreting unicode chars
 + 392492 expect headers only examined for requests>=HTTP/1.1
 + 393075 1xx 204 and 304 ignore all headers suggesting content
 + 393220 remove dead code from ServletHandler and log ServletExceptions in
   warn instead of debug
 + 393947 additional tests
 + 393968 fix typo in javadoc
 + 394514 Preserve URI parameters in sendRedirect
 + 394541 remove continuation jar from distro, add as dep to test-jetty-webapp
 + 394719 remove regex from classpath matching
 + 394811 Make JAASLoginService log login failures to DEBUG instead of WARN.
   Same for some other exceptions.
 + 394829 Session can not be restored after SessionManager.setIdleSavePeriod
   has saved the session
 + 394839 Allow multipart mime with no boundary
 + 395215 Multipart mime with just LF and no CRLF
 + 395380 add ValidUrlRule to jetty-rewrite
 + 395394 allow logging from boot classloader
 + 396459 Log specific message for empty request body for multipart mime
   requests
 + 396500 HttpClient Exchange takes forever to complete when less content sent
   than Content-Length
 + 396574 add JETTY_HOME as a location for pid to be found
 + 396886 MultiPartFilter strips bad escaping on filename="..."
 + 397110 Accept %uXXXX encodings in URIs
 + 397111 Tolerate empty or excessive whitespace preceeding MultiParts
 + 397112 Requests with byte-range throws NPE if requested file has no mimetype
   (eg no file extension)
 + 397130 maxFormContentSize set in jetty.xml is ignored
 + 397190 improve ValidUrlRule to iterate on codepoints
 + 397321 Wrong condition in default start.config for annotations
 + 397535 Support pluggable alias checking to support symbolic links
 + 398337 UTF-16 percent encoding in UTF-16 form content
 + 399132 check parent dir of session store against file to be removed
 + JETTY-1533 handle URL with no path
 + 394215 Scheduled tasks throwing exceptions kill java.util.Timer thread.
 + 394232 add jetty-ant into jetty9
 + 394357 Make JarResource constructors protected
 + 394370 Add unit tests for HttpTransportOverSPDY.send()
 + 394383 add logging of the SSLEngine
 + 394545 Add jetty-jaas dependency to jetty-maven-plugin
 + 394671 Fix setting loglevel on commandline, organize import, fix javadoc
 + JETTY-846 Support maven-war-plugin configuration for jetty-maven-plugin; fix
   NPE

jetty-9.0.0.M2 - 06 November 2012
 + 371170 MongoSessionManager LastAccessTimeTest fails
 + 391877 org.eclipse.jetty.webapp.FragmentDescriptor incorrectly reporting
   duplicate others for after ordering
 + 392237 Split jaas from jetty-plus into jetty-jaas and port the
   test-jaas-webapp from codehaus
 + 392239 Allow no error-code or exception for error-pages
 + 392304 fixed intermittent client SSL failure. Correctly compact in flip2fill
 + 392525 Add option to --stop-wait to specify timeout
 + 392641 JDBC Sessions not scavenged if expired during downtime
 + 392812 MongoSessionIDManager never purges old sessions
 + 392959 Review HttpClient.getConversation(long).
 + 393014 Mongodb purgevalid using query for purgeinvalid
 + 393015 Mongodb purge not rescheduled
 + 393075 Jetty WebSocket client cannot connect to Tomcat WebSocket Server
 + 393218 add xsd=application/xml mime mapping to defaults
 + 393291 Confusing log entry about (non) existing webAppSourceDirectory
 + 393303 use jetty-web.xml to explicitly add the jetty packages that need
   visability.   This commit also sucked in some changes made to help with the
   documentation process (improving deployer configuration management
 + 393363 Use Locale.ENGLISH for all toUpperCase and toLowerCase calls
 + 393368 min websocket version
 + 393383 delay onClose call until closeOut is done
 + 393494 HashSessionManager can't delete unrestorable sessions on Windows
 + JETTY-1547 Jetty does not honor web.xml
   web-app/jsp-config/jsp-property-group/default-content-type
 + JETTY-1549 jetty-maven-plugin fails to reload the LoginService properly
 + JETTY-1550 virtual WEB-INF not created if project has overlays

jetty-8.1.8.v20121106 - 06 November 2012
 + 371170 MongoSessionManager LastAccessTimeTest fails
 + 388675 Non utf8 encoded query strings not decoded to parameter map using
   queryEncoding
 + 388706 Avoid unnecessary indirection through Charset.name
 + 389390 AnnotationConfiguration is ignored if the metadata-complete attribute
   is present in an override descriptor regardless of the value
 + 389452 if web-fragment metadata-complete==true still scan its related jar if
   there there is a ServletContainerInitializer, ensure webapp restarts work
 + 389686 Fix reference to org.eclipse.jetty.util.log.stderr.LONG system
   property in javadoc for StdErrLog
 + 389956 Bad __context set in WebAppContext.start sequence with respect to ENC
   setup
 + 389965 OPTIONS should allow spaces in comma separated list
 + 390108 Servlet 3.0 API for programmatic login doesn't appear to work
 + 390161 Apply DeferredAuthentication fix to jaspi
 + 390163 Implement ServletRegistration.Dynamic.setServletSecurity
 + 390503 http-method-omission element not being processed
 + 390560 The method AnnotationParser.getAnnotationHandlers(String) always
   returns a empty collection.
 + 391080 Multipart temp files can be left on disk from Request.getPart and
   getParts
 + 391082 No exception if multipart input stream incomplete
 + 391188 Files written with Request.getPart().write(filename) should not be
   auto-deleted
 + 391483 fix bad javadoc example in shutdown handler
 + 391622 Be lenient on RFC6265 restriction on duplicate cookie names in same
   response
 + 391623 Add option to --stop to wait for target jetty to stop
 + 391877 org.eclipse.jetty.webapp.FragmentDescriptor incorrectly reporting
   duplicate others for after ordering
 + 392239 Allow no error-code or exception for error-pages
 + 392525 Add option to --stop-wait to specify timeout
 + 392641 JDBC Sessions not scavenged if expired during downtime
 + 392812 MongoSessionIDManager never purges old sessions
 + 393014 Mongodb purgevalid using query for purgeinvalid
 + 393015 Mongodb purge not rescheduled
 + 393075 Jetty WebSocket client cannot connect to Tomcat WebSocket Server
 + 393218 add xsd=application/xml mime mapping to defaults
 + 393363 Use Locale.ENGLISH for all toUpperCase and toLowerCase calls
 + 393368 min websocket version
 + 393383 delay onClose call until closeOut is done
 + 393494 HashSessionManager can't delete unrestorable sessions on Windows
 + JETTY-1547 Jetty does not honor web.xml
   web-app/jsp-config/jsp-property-group/default-content-type

jetty-7.6.8.v20121106 - 06 November 2012
 + 371170 MongoSessionManager LastAccessTimeTest fails
 + 388675 Non utf8 encoded query strings not decoded to parameter map using
   queryEncoding
 + 389686 Fix reference to org.eclipse.jetty.util.log.stderr.LONG system
   property in javadoc for StdErrLog
 + 389956 Bad __context set in WebAppContext.start sequence with respect to ENC
   setup
 + 389965 OPTIONS should allow spaces in comma separated list
 + 390161 Apply DeferredAuthentication fix to jaspi
 + 390560 The method AnnotationParser.getAnnotationHandlers(String) always
   returns a empty collection.
 + 391483 fix bad javadoc example in shutdown handler
 + 391622 Be lenient on RFC6265 restriction on duplicate cookie names in same
   response
 + 391623 Add option to --stop to wait for target jetty to stop
 + 392239 Allow no error-code or exception for error-pages
 + 392525 Add option to --stop-wait to specify timeout
 + 392641 JDBC Sessions not scavenged if expired during downtime
 + 392812 MongoSessionIDManager never purges old sessions
 + 393014 Mongodb purgevalid using query for purgeinvalid
 + 393015 Mongodb purge not rescheduled
 + 393075 Jetty WebSocket client cannot connect to Tomcat WebSocket Server
 + 393218 add xsd=application/xml mime mapping to defaults
 + 393363 Use Locale.ENGLISH for all toUpperCase and toLowerCase calls
 + 393368 min websocket version
 + 393383 delay onClose call until closeOut is done
 + 393494 HashSessionManager can't delete unrestorable sessions on Windows

jetty-9.0.0.M1 - 15 October 2012
 + 369349 directory with spaces --dry-run fix
 + 385049 fix issue with pipelined connections when switching protocols
 + 387896 populate session in SessionAuthentication as a valueBound in addition
   to activation so it is populate when needed
 + 387919 throw EOFException on early eof from client on http requests
 + 387943 Catch CNFE when no jstl jars are installed
 + 387953 jstl does not work with jetty-7 in osgi
 + 388072 GZipFilter incorrectly gzips when Accept-Encoding: gzip; q=0
 + 388073 null session id from cookie causes NPE fixed
 + 388079 AbstractHttpConnection. Flush the buffer before shutting output down
   on error condition
 + 388102 Jetty HttpClient memory leaks when sending larger files
 + 388393 WebAppProvider doesn't work alongside OSGi deployer
 + 388502 handle earlyEOF with 500
 + 388652 Do not flush on handle return if request is suspended
 + 388675 Non utf8 encoded query strings not decoded to parameter map using
   queryEncoding
 + 388706 Avoid unnecessary indirection through Charset.name
 + 388895 Update dependencies for jetty-jndi
 + 389390 AnnotationConfiguration is ignored if the metadata-complete attribute
   is present in an override descriptor regardless of the value
 + 389452 if web-fragment metadata-complete==true still scan its related jar if
   there there is a ServletContainerInitializer, ensure webapp restarts work
 + 389686 Fix reference to org.eclipse.jetty.util.log.stderr.LONG system
   property in javadoc for StdErrLog
 + 389956 Bad __context set in WebAppContext.start sequence with respect to ENC
   setup
 + 389965 OPTIONS should allow spaces in comma separated list
 + 390108 Servlet 3.0 API for programmatic login doesn't appear to work
 + 390161 Apply DeferredAuthentication fix to jaspi
 + 390163 Implement ServletRegistration.Dynamic.setServletSecurity
 + 390256 Remove Jetty6 Support
 + 390263 Sec-WebSocket-Extensions from Chrome and Safari badly handled
 + 390503 http-method-omission element not being processed
 + 390560 The method AnnotationParser.getAnnotationHandlers(String) always
   returns a empty collection.
 + 391080 Multipart temp files can be left on disk from Request.getPart and
   getParts
 + 391082 No exception if multipart input stream incomplete
 + 391140 Implement x-webkit-deflate-frame extension as-used by Chrome/Safari
 + 391188 Files written with Request.getPart().write(filename) should not be
   auto-deleted
 + 391483 fix bad javadoc example in shutdown handler
 + 391588 WebSocket Client does not set masking on close frames
 + 391590 WebSocket client needs ability to set requested extensions
 + 391591 WebSocket client should support x-webkit-deflate-frame
 + 391622 Be lenient on RFC6265 restriction on duplicate cookie names in same
   response
 + 391623 Add option to --stop to wait for target jetty to stop
 + JETTY-1515 Include cookies on 304 responses from DefaultServlet.
 + JETTY-1532 HTTP headers decoded with platform's default encoding
 + JETTY-1541 fixed different behaviour for single byte writes
 + JETTY-1547 Jetty does not honor web.xml
   web-app/jsp-config/jsp-property-group/default-content-type

jetty-9.0.0.M0 - 21 September 2012
 + 380924 xmlconfiguration <Configure and <New supports named constructors,
   including dynamic ordering of parameters
 + 380928 Implement new websocket close code
 + 385448 migrate jetty jmx usage to be annotation based
 + 387928 retire jetty-ajp
 + 389639 set plugin version for jetty-jspc-maven-plugin

jetty-8.1.7.v20120910 - 10 September 2012
 + 388895 Update dependencies for jetty-jndi
 + fix busy logging statement re: sessions

jetty-7.6.7.v20120910 - 10 September 2012
 + 388895 Update dependencies for jetty-jndi
 + fix busy logging statement re: sessions

jetty-8.1.6.v20120903 - 03 September 2012
 + 347130 Empty getResourcePaths due to ZipFileClosedException
 + 367591 Support Env variables in XmlConfiguration.
 + 377055 Prevent webapp classloader leaks
 + 379207 backported fixes from jetty-9 to make hierarchy work
 + 379423 Jetty URL Decoding fails for certain international characters
 + 383304 Reset PrintWriter on response recycle
 + 384847 better name
 + 385049 fix issue with pipelined connections when switching protocols
 + 385651 Message 'Address already in use' not specific enough
 + 385925 make SslContextFactory.setProtocols and
   SslContextFactory.setCipherSuites preserve the order of the given parameters
 + 386010 JspRuntimeContext rewraps System.err
 + 386591 add UnixCrypt note to about.html
 + 386714 used deferred auth for form login and error pages
 + 387896 populate session in SessionAuthentication as a valueBound in addition
   to activation so it is populate when needed
 + 387943 Catch CNFE when no jstl jars are installed
 + 387953 jstl does not work with jetty-7 in osgi
 + 388072 GZipFilter incorrectly gzips when Accept-Encoding: gzip; q=0
 + 388073 null session id from cookie causes NPE fixed
 + 388102 Jetty HttpClient memory leaks when sending larger files
 + 388393 WebAppProvider doesn't work alongside OSGi deployer
 + 388502 handle earlyEOF with 500
 + 388652 Do not flush on handle return if request is suspended
 + JETTY-1501 Setting custom error response message changes page title
 + JETTY-1515 Include cookies on 304 responses from DefaultServlet.
 + JETTY-1527 handle requests with URIs like http://host  (ie no / )
 + JETTY-1529 Ensure new session that has just been authenticated does not get
   renewed
 + JETTY-1532 HTTP headers decoded with platform's default encoding
 + JETTY-1541 fixed different behaviour for single byte writes

jetty-7.6.6.v20120903 - 03 September 2012
 + 347130 Empty getResourcePaths due to ZipFileClosedException
 + 367591 Support Env variables in XmlConfiguration.
 + 377055 Prevent webapp classloader leaks
 + 379207 backported fixes from jetty-9 to make hierarchy work
 + 379423 Jetty URL Decoding fails for certain international characters
 + 383304 Reset PrintWriter on response recycle
 + 384847 better name
 + 385049 fix issue with pipelined connections when switching protocols
 + 385651 Message 'Address already in use' not specific enough
 + 386010 JspRuntimeContext rewraps System.err
 + 386591 add UnixCrypt note to about.html
 + 386714 used deferred auth for form login and error pages
 + 387896 populate session in SessionAuthentication as a valueBound in addition
   to activation so it is populate when needed
 + 387943 Catch CNFE when no jstl jars are installed
 + 387953 jstl does not work with jetty-7 in osgi
 + 388072 GZipFilter incorrectly gzips when Accept-Encoding: gzip; q=0
 + 388073 null session id from cookie causes NPE fixed
 + 388102 Jetty HttpClient memory leaks when sending larger files
 + 388393 WebAppProvider doesn't work alongside OSGi deployer
 + 388502 handle earlyEOF with 500
 + 388652 Do not flush on handle return if request is suspended
 + JETTY-1501 Setting custom error response message changes page title
 + JETTY-1515 Include cookies on 304 responses from DefaultServlet.
 + JETTY-1527 handle requests with URIs like http://host  (ie no / )
 + JETTY-1529 Ensure new session that has just been authenticated does not get
   renewed
 + JETTY-1532 HTTP headers decoded with platform's default encoding
 + JETTY-1541 fixed different behaviour for single byte writes
 + 385925 make SslContextFactory.setProtocols and
   SslContextFactory.setCipherSuites preserve the order of the given parameters

jetty-8.1.5.v20120716 - 16 June 2012
 + 376717 Balancer Servlet with round robin support, contribution, added
   missing license
 + 379250 Server is added to shutdown hook twice
 + 380866 maxIdleTime set to 0 after session migration
 + 381399 Unable to stop a jetty instance that has not finished starting
 + 381401 Print log warning when stop attempt made with incorrect STOP.KEY
 + 381402 Make ContextHandler take set of protected directories
 + 381521 set Vary:Accept-Encoding header for content that might be compressed
 + 381639 CrossOriginFilter does not support Access-Control-Expose-Headers.
 + 381712 Support all declared servlets that implement
   org.apache.jasper.servlet.JspServlet
 + 381825 leave URI params in forwarded requestURI
 + 381876 Monitor should wait for child to finish before exiting.
 + 382343 Jetty XML support for Map is broken.
 + 383251 500 for SocketExceptions
 + 383881 WebSocketHandler sets request as handled
 + 384254 revert change to writable when not dispatched
 + 384280 Implement preliminary ServletRegistrations
 + 384847 CrossOriginFilter is not working.
 + 384896 JDBCSessionManager fails to load existing sessions on oracle when
   contextPath is /
 + 384980 Jetty client unable to recover from Time outs when connection count
   per address hits max.
 + 385138 add getter for session path and max cookie age that seemed to
   disappear in a merge long ago
 + JETTY-1523 It is imposible to map servlet to "/" using
   WebApplicationInitializer
 + JETTY-1525 Show handle status in response debug message
 + JETTY-1530 refine search control on ldap login module

jetty-7.6.5.v20120716 - 16 July 2012
 + 376717 Balancer Servlet with round robin support, contribution, added
   missing license
 + 379250 Server is added to shutdown hook twice
 + 380866 maxIdleTime set to 0 after session migration
 + 381399 Unable to stop a jetty instance that has not finished starting
 + 381401 Print log warning when stop attempt made with incorrect STOP.KEY
 + 381402 Make ContextHandler take set of protected directories
 + 381521 set Vary:Accept-Encoding header for content that might be compressed
 + 381639 CrossOriginFilter does not support Access-Control-Expose-Headers.
 + 381712 Support all declared servlets that implement
   org.apache.jasper.servlet.JspServlet
 + 381825 leave URI params in forwarded requestURI
 + 381876 Monitor should wait for child to finish before exiting.
 + 382343 Jetty XML support for Map is broken.
 + 383251 500 for SocketExceptions
 + 383881 WebSocketHandler sets request as handled
 + 384254 revert change to writable when not dispatched
 + 384847 CrossOriginFilter is not working.
 + 384896 JDBCSessionManager fails to load existing sessions on oracle when
   contextPath is /
 + 384980 Jetty client unable to recover from Time outs when connection count
   per address hits max.
 + JETTY-1525 Show handle status in response debug message
 + JETTY-1530 refine search control on ldap login module

jetty-8.1.4.v20120524 - 24 May 2012
 + 367608 ignore the aysncrequestreadtest as it is known to fail and is waiting
   for a fix
 + 371853 Support bundleentry: protocol for webapp embedded as directory in
   osgi bundle
 + 373620 Add ch.qos.logback.access.jetty to the Import-Package for
   jetty-osgi-boot-logback bundle
 + 376152 apply context resources recursively
 + 376801 Make JAAS login modules useable without jetty infrastructure
 + 377323 Request#getParts() throws ServletException when it should be throwing
   IllegalStateException
 + 377391 Manifest updates to jetty-osgi-boot-logback
 + 377492 NPE if jsp taglibs bundle not deployed
 + 377550 set charset when content type is set
 + 377587 ConnectHandler write will block on partial write
 + 377610 New session not timed out if an old session is invalidated in scope
   of same request
 + 377709 Support for RequestParameterCallback missing
 + 378242 Re-extract war on restart if incomplete extraction
 + 378273 Remove default Bundle-Localization header
 + 378487 Null out contextPath on Request.recycle
 + 379015 Use factored jetty xml config files for defaults
 + 379046 avoid closing idle connections from selector thread
 + 379089 DefaultServlet ignores its resourceBase and uses context's
   ResourceCollection when listing diretories
 + 379194 ProxyServlet enhancement to enable easy creation of alternative
   HttpClient implementations
 + 379909 FormAuthenticator Rembers only the URL of first Request before
   authentication
 + 380034 last modified times taken from JarEntry for JarFile resources
 + 380212 Clear buffer if parsing fails due to full buffer
 + 380222 JettyPolicyRuntimeTest failure

jetty-7.6.4.v20120524 - 24 May 2012
 + 367608 ignore the aysncrequestreadtest as it is known to fail and is waiting
   for a fix
 + 371853 Support bundleentry: protocol for webapp embedded as directory in
   osgi bundle
 + 373620 Add ch.qos.logback.access.jetty to the Import-Package for
   jetty-osgi-boot-logback bundle
 + 376152 apply context resources recursively
 + 376801 Make JAAS login modules useable without jetty infrastructure
 + 377391 Manifest updates to jetty-osgi-boot-logback
 + 377492 NPE when deploying a Web Application Bundle with unresolved
   Require-TldBundle
 + 377550 set charset when content type is set
 + 377587 ConnectHandler write will block on partial write
 + 377610 New session not timed out if an old session is invalidated in scope
   of same request
 + 377709 Support for RequestParameterCallback missing
 + 378242 Re-extract war on restart if incomplete extraction
 + 378273 Remove default Bundle-Localization header
 + 378487 Null out contextPath on Request.recycle
 + 379015 Use factored jetty xml config files for defaults
 + 379046 avoid closing idle connections from selector thread
 + 379089 DefaultServlet ignores its resourceBase and uses context's
   ResourceCollection when listing diretories
 + 379194 ProxyServlet enhancement to enable easy creation of alternative
   HttpClient implementations
 + 379909 FormAuthenticator Rembers only the URL of first Request before
   authentication
 + 380034 last modified times taken from JarEntry for JarFile resources
 + 380212 Clear buffer if parsing fails due to full buffer
 + 380222 JettyPolicyRuntimeTest failure

jetty-8.1.3.v20120416 - 16 April 2012
 + 349110 MultiPartFilter records the content-type in request params
 + 367172 Remove detection for slf4j NOPLogger
 + 372678 Embedded Examples need updates for new LoginService requirement
 + 373269 Make ServletHandler.notFound() method impl do nothing - override to
   send back 404.
 + 373421 address potential race condition related to the nonce queue removing
   the same nonce twice
 + 373952 bind called too frequently on refresh
 + 374018 correctly handle requestperminuted underflow
 + 374152 jetty-all-server MANIFEST contains wrong import:
   javax.servlet.annotation;version="[2.6,3)"
 + 374252 SslConnection.onClose() does not forward to nested connection.
 + 374258 SPDY leaks SSLEngines. Made the test more reliable.
 + 374367 NPE in QueuedThreadPool.dump() with early java6 jvms
 + 374475 Response.sendRedirect does not encode UTF-8 characters properly
 + 374881 Set copyWebInf to false by default
 + 374891 enhancement to how ProxyServlet determines the proxy target
 + 375009 Filter initialization error will throw MultiException
 + 375083 Flow control should take in account window size changes from
   concurrent SETTINGS
 + 375096 If starting a server instance fails in osgi it is cleaned up.
 + 375490 NPE with --help on command line
 + 375509 Stalled stream stalls other streams or session control frames. Now
   using a "death pill" instead of a boolean in order to avoid race conditions
   where DataInfos were read from the queue (but the boolean not updated yet),
   and viceversa.
 + 375594 fixed SSL tests so they are not order dependent
 + 375709 Ensure resolveTempDirectory failure does not deadlock; improve error
   message
 + 375906 Part.getHeader method not case insensitive
 + 375970 HttpServletRequest.getRemoteAddr() returns null when HTTP is over
   SPDY.
 + 376201 HalfClosed state not handled properly. Addendum to restore previous
   behavior, where a closed stream was also half closed.
 + 376324 <max-file-size> is not respected in <multipart-config>
 + JETTY-1495 Ensure dynamic servlet addition does not cause servlets to be
   inited.
 + JETTY-1500 form parameters from multipart request not available via
   request.getParameter
 + JETTY-1504 HttpServletResponseWrapper ignored when using asyncContext?

jetty-7.6.3.v20120416 - 16 April 2012
 + 367172 Remove detection for slf4j NOPLogger
 + 373269 Make ServletHandler.notFound() method impl do nothing - override to
   send back 404.
 + 373421 address potential race condition related to the nonce queue removing
   the same nonce twice
 + 373952 bind called too frequently on refresh
 + 374018 correctly handle requestperminuted underflow
 + 374252 SslConnection.onClose() does not forward to nested connection.
 + 374258 SPDY leaks SSLEngines. Made the test more reliable.
 + 374367 NPE in QueuedThreadPool.dump() with early java6 jvms
 + 374475 Response.sendRedirect does not encode UTF-8 characters properly
 + 374881 Set copyWebInf to false by default
 + 374891 enhancement to how ProxyServlet determines the proxy target
 + 375009 Filter initialization error will throw MultiException
 + 375083 Flow control should take in account window size changes from
   concurrent SETTINGS
 + 375096 If starting a server instance fails in osgi it is cleaned up.
 + 375490 NPE with --help on command line
 + 375509 Stalled stream stalls other streams or session control frames. Now
   using a "death pill" instead of a boolean in order to avoid race conditions
   where DataInfos were read from the queue (but the boolean not updated yet),
   and viceversa.
 + 375594 fixed SSL tests so they are not order dependent
 + 375709 Ensure resolveTempDirectory failure does not deadlock; improve error
   message
 + 375970 HttpServletRequest.getRemoteAddr() returns null when HTTP is over
   SPDY.
 + 376201 HalfClosed state not handled properly. Addendum to restore previous
   behavior, where a closed stream was also half closed.
 + JETTY-1504 HttpServletResponseWrapper ignored when using asyncContext?

jetty-8.1.2.v20120308 - 08 March 2012
 + 370387 SafariWebsocketDraft0Test failure during build.
 + 371168 Update ClientCrossContextSessionTest
 + 372093 handle quotes in Require-Bundle manifest string
 + 372457 Big response + slow clients + pipelined requests cause Jetty spinning
   and eventually closing connections. Added a TODO for a method renaming that
   will happen in the next major release (to avoid break implementers).
 + 372487 JDBCSessionManager does not work with Oracle
 + 372806 Command line should accept relative paths for xml config files
 + 373037 jetty.server.Response.setContentLength(int) should not close a Writer
   when length=0
 + 373162 add improved implementation for getParameterMap(), needs a test
   though and the existing setup doesn't seem like it would easily support the
   needed test so need to do that still
 + 373306 Set default user agent extraction pattern for UserAgentFilter
 + 373567 cert validation issue with ocsp and crldp always being enabled when
   validating turned on fixed
 + 373603 NullPointer in WebServletAnnotation
 + JETTY-1409 GzipFilter will double-compress application/x-gzip content
 + JETTY-1489 WebAppProvider attempts to deploy .svn folder
 + JETTY-1494 .

jetty-7.6.2.v20120308 - 08 March 2012
 + 370387 SafariWebsocketDraft0Test failure during build.
 + 371168 Update ClientCrossContextSessionTest
 + 372093 handle quotes in Require-Bundle manifest string
 + 372457 Big response + slow clients + pipelined requests cause Jetty spinning
   and eventually closing connections. Added a TODO for a method renaming that
   will happen in the next major release (to avoid break implementers).
 + 372487 JDBCSessionManager does not work with Oracle
 + 372806 Command line should accept relative paths for xml config files
 + 373037 jetty.server.Response.setContentLength(int) should not close a Writer
   when length=0
 + 373162 add improved implementation for getParameterMap(), needs a test
   though and the existing setup doesn't seem like it would easily support the
   needed test so need to do that still
 + 373306 Set default user agent extraction pattern for UserAgentFilter
 + 373567 cert validation issue with ocsp and crldp always being enabled when
   validating turned on fixed
 + JETTY-1409 GzipFilter will double-compress application/x-gzip content
 + JETTY-1489 WebAppProvider attempts to deploy .svn folder
 + JETTY-1494 .

jetty-8.1.1.v20120215 - 15 February 2012
 + 369121 simplified test
 + 370120 jvm arguments added via start.ini and --exec are missing spaces
 + 370137 SslContextFactory does not respect order for
   [included|excluded]Protocols() and [included|excluded]CipherSuites().
 + 370368 resolve stack overflow in mongo db session manager
 + 370386 Remove META-INF from jetty distro
 + 371040 nosqlsession needs to call correct super contructor for new sessions
 + 371041 valid was not being set to new mongo db sessions, and the call to
   mongodb api was wrong in isIdInUse
 + 371162 NPE protection for nested security handlers
 + JETTY-1484 Add option for HashSessionManager to delete session files if it
   can't restore them

jetty-7.6.1.v20120215 - 15 February 2012
 + 369121 simplified test
 + 370120 jvm arguments added via start.ini and --exec are missing spaces
 + 370137 SslContextFactory does not respect order for
   [included|excluded]Protocols() and [included|excluded]CipherSuites().
 + 370368 resolve stack overflow in mongo db session manager
 + 370386 Remove META-INF from jetty distro
 + 371040 nosqlsession needs to call correct super contructor for new sessions
 + 371041 valid was not being set to new mongo db sessions, and the call to
   mongodb api was wrong in isIdInUse
 + 371162 NPE protection for nested security handlers
 + JETTY-1484 Add option for HashSessionManager to delete session files if it
   can't restore them

jetty-8.1.0.v20120127 - 27 January 2012
 + 368773 allow authentication to be set by non securityHandler handlers
 + 368992 avoid update key while flushing during a write
 + 369216 turned off the shared resource cache
 + 369349 replace quotes with a space escape method

jetty-7.6.0.v20120127 - 27 January 2012
 + 368773 allow authentication to be set by non securityHandler handlers
 + 368992 avoid update key while flushing during a write
 + 369216 turned off the shared resource cache
 + 369349 replace quotes with a space escape method

jetty-8.1.0.RC5 - 20 January 2012
 + 359329 Prevent reinvocation of LoginModule.login with jaspi for already
   authed user
 + 368632 Remove superfluous removal of org.apache.catalina.jsp_file
 + 368633 fixed configure.dtd resource mappings
 + 368635 moved lifecycle state reporting from toString to dump
 + 368773 process data constraints without realm
 + 368787 always set token view to new header buffers in httpparser
 + 368821 improved test harness
 + 368920 JettyAwareLogger always formats the arguments.
 + 368948 POM for jetty-jndi references unknown version for javax.activation.
 + 368992 NPE in HttpGenerator.prepareBuffers() test case.
 + JETTY-1475 made output state fields volatile to provide memory barrier for
   non dispatched thread IO

jetty-7.6.0.RC5 - 20 January 2012
 + 359329 Prevent reinvocation of LoginModule.login with jaspi for already
   authed user
 + 368632 Remove superfluous removal of org.apache.catalina.jsp_file
 + 368633 fixed configure.dtd resource mappings
 + 368635 moved lifecycle state reporting from toString to dump
 + 368773 process data constraints without realm
 + 368787 always set token view to new header buffers in httpparser
 + 368821 improved test harness
 + 368920 JettyAwareLogger always formats the arguments.
 + 368948 POM for jetty-jndi references unknown version for javax.activation.
 + 368992 avoid non-blocking flush when writing to avoid setting !_writable
   without _writeblocked
 + JETTY-1475 made output state fields volatile to provide memory barrier for
   non dispatched thread IO

jetty-8.1.0.RC4 - 13 January 2012
 + 365048 jetty Http client does not send proxy authentication when requesting
   a Https-resource through a web-proxy.
 + 366774 removed XSS vulnerbility
 + 367099 Upgrade jetty-websocket for RFC 6455 - Addendum.
 + 367433 added tests to investigate
 + 367435 improved D00 test harness
 + 367485 HttpExchange canceled before response do not release connection.
 + 367502 WebSocket connections should be closed when application context is
   stopped.
 + 367548 jetty-osgi-boot must not import the nested package twice
 + 367591 corrected configuration.xml version to 7.6
 + 367635 Added support for start.d directory
 + 367638 limit number of form parameters to avoid DOS
 + 367716 simplified idleTimeout logic
 + 368035 WebSocketClientFactory does not invoke super.doStop().
 + 368060 do not encode sendRedirect URLs
 + 368112 NPE on <jsp-config><taglib> element parsing web.xml
 + 368113 Support servlet mapping to ""
 + 368114 Protect against non-Strings in System properties for Log
 + 368189 WebSocketClientFactory should not manage external thread pool. 368240
   - Improve AggregateLifeCycle handling of shared lifecycles
 + 368215 Remove debug from jaspi
 + 368240 Better handling of locally created ThreadPool. Forgot to null out
   field.
 + 368291 Change warning to info for NoSuchFieldException on
   BeanELResolver.properties
 + JETTY-1467 close half closed when idle

jetty-7.6.0.RC4 - 13 January 2012
 + 365048 jetty Http client does not send proxy authentication when requesting
   a Https-resource through a web-proxy.
 + 366774 removed XSS vulnerbility
 + 367099 Upgrade jetty-websocket for RFC 6455 - Addendum.
 + 367716 simplified maxIdleTime logic
 + 368035 WebSocketClientFactory does not invoke super.doStop().
 + 368060 do not encode sendRedirect URLs
 + 368114 Protect against non-Strings in System properties for Log
 + 368189 WebSocketClientFactory should not manage external thread pool.
 + 368215 Remove debug from jaspi
 + 368240 Improve AggregateLifeCycle handling of shared lifecycles
 + 368291 Change warning to info for NoSuchFieldException on
   BeanELResolver.properties

jetty-8.1.0.RC2 - 22 December 2011
 + 359329 jetty-jaspi must exports its packages. jetty-plus must import
   javax.security
 + 364638 HttpParser closes if data received while seeking EOF. Tests fixed to
   cope
 + 364921 Made test less time sensitive
 + 364936 use Resource for opening URL streams
 + 365267 NullPointerException in bad Address
 + 365375 ResourceHandler should be a HandlerWrapper
 + 365750 Support WebSocket over SSL, aka wss://
 + 365932 Produce jetty-websocket aggregate jar for android use
 + 365947 Set headers for Auth failure and retry in http-spi
 + 366316 Superfluous printStackTrace on 404
 + 366342 Dont persist DosFilter trackers in http session
 + 366730 pass the time idle to onIdleExpire
 + 367048 test harness for guard on suspended requests
 + 367175 SSL 100% CPU spin in case of blocked write and RST.
 + 367219 WebSocketClient.open() fails when URI uses default ports.
 + 367383 jsp-config element must be returned for
   ServletContext.getJspConfigDescriptor
 + JETTY-1460 suppress PrintWriter exceptions
 + JETTY-1463 websocket D0 parser should return progress even if no fill done
 + JETTY-1465 NPE in ContextHandler.toString

jetty-7.6.0.RC3 - 05 January 2012
 + 367433 added tests to investigate
 + 367435 improved D00 test harness
 + 367485 HttpExchange canceled before response do not release connection.
 + 367502 WebSocket connections should be closed when application context is
   stopped.
 + 367591 corrected configuration.xml version to 7.6
 + 367635 Added support for start.d directory
 + 367638 limit number of form parameters to avoid DOS
 + JETTY-1467 close half closed when idle

jetty-7.6.0.RC2 - 22 December 2011
 + 364638 HttpParser closes if data received while seeking EOF. Tests fixed to
   cope
 + 364921 Made test less time sensitive for ssl
 + 364936 use Resource for opening URL streams
 + 365267 NullPointerException in bad Address
 + 365375 ResourceHandler should be a HandlerWrapper
 + 365750 Support WebSocket over SSL, aka wss://
 + 365932 Produce jetty-websocket aggregate jar for android use
 + 365947 Set headers for Auth failure and retry in http-spi
 + 366316 Superfluous printStackTrace on 404
 + 366342 Dont persist DosFilter trackers in http session
 + 366730 pass the time idle to onIdleExpire
 + 367048 test harness for guard on suspended requests
 + 367175 SSL 100% CPU spin in case of blocked write and RST.
 + 367219 WebSocketClient.open() fails when URI uses default ports.
 + JETTY-1460 suppress PrintWriter exceptions
 + JETTY-1463 websocket D0 parser should return progress even if no fill done
 + JETTY-1465 NPE in ContextHandler.toString

jetty-8.1.0.RC1 - 06 December 2011
 + 360245 The version of the javax.servlet packages to import is 2.6 instead of
   3.0
 + 365370 ServletHandler can fall through to nested handler

jetty-8.1.0.RC0 - 30 November 2011
 + 352565 cookie httponly flag ignored
 + 353285 ServletSecurity annotation ignored
 + 357163 jetty 8 ought to proxy jetty8 javadocs
 + 357209 JSP tag listeners not called
 + 360051 SocketConnectionTest.testServerClosedConnection is excluded.
 + 361135 Allow session cookies to NEVER be marked as secure, even on HTTPS
   requests.
 + 362249 update shell scripts to jetty8
 + 363878 Add ecj compiler to jetty-8 for jsp
 + 364283 can't parse the servlet multipart-config for the web.xml
 + 364430 Support web.xml enabled state for servlets

jetty-7.6.0.RC5 - 20 January 2012
 + 359329 Prevent reinvocation of LoginModule.login with jaspi for already
   authed user
 + 368632 Remove superfluous removal of org.apache.catalina.jsp_file
 + 368633 fixed configure.dtd resource mappings
 + 368635 moved lifecycle state reporting from toString to dump
 + 368773 process data constraints without realm
 + 368787 always set token view to new header buffers in httpparser
 + 368821 improved test harness
 + 368920 JettyAwareLogger always formats the arguments.
 + 368948 POM for jetty-jndi references unknown version for javax.activation.
 + 368992 avoid non-blocking flush when writing to avoid setting !_writable
   without _writeblocked
 + JETTY-1475 made output state fields volatile to provide memory barrier for
   non dispatched thread IO

jetty-7.6.0.RC4 - 13 January 2012
 + 365048 jetty Http client does not send proxy authentication when requesting
   a Https-resource through a web-proxy.
 + 366774 removed XSS vulnerbility
 + 367099 Upgrade jetty-websocket for RFC 6455 - Addendum.
 + 367716 simplified idleTimeout logic
 + 368035 WebSocketClientFactory does not invoke super.doStop().
 + 368060 do not encode sendRedirect URLs
 + 368114 Protect against non-Strings in System properties for Log
 + 368189 WebSocketClientFactory should not manage external thread pool.
 + 368215 Remove debug from jaspi
 + 368240 Improve AggregateLifeCycle handling of shared lifecycles
 + 368291 Change warning to info for NoSuchFieldException on
   BeanELResolver.properties

jetty-7.6.0.RC3 - 05 January 2012
 + 367433 added tests to investigate
 + 367435 improved D00 test harness
 + 367485 HttpExchange canceled before response do not release connection.
 + 367502 WebSocket connections should be closed when application context is
   stopped.
 + 367591 corrected configuration.xml version to 7.6
 + 367635 Added support for start.d directory
 + 367638 limit number of form parameters to avoid DOS
 + JETTY-1467 close half closed when idle

jetty-7.6.0.RC2 - 22 December 2011
 + 364638 HttpParser closes if data received while seeking EOF. Tests fixed to
   cope
 + 364921 Made test less time sensitive for ssl
 + 364936 use Resource for opening URL streams
 + 365267 NullPointerException in bad Address
 + 365375 ResourceHandler should be a HandlerWrapper
 + 365750 Support WebSocket over SSL, aka wss://
 + 365932 Produce jetty-websocket aggregate jar for android use
 + 365947 Set headers for Auth failure and retry in http-spi
 + 366316 Superfluous printStackTrace on 404
 + 366342 Dont persist DosFilter trackers in http session
 + 366730 pass the time idle to onIdleExpire
 + 367048 test harness for guard on suspended requests
 + 367175 SSL 100% CPU spin in case of blocked write and RST.
 + 367219 WebSocketClient.open() fails when URI uses default ports.
 + JETTY-1460 suppress PrintWriter exceptions
 + JETTY-1463 websocket D0 parser should return progress even if no fill done
 + JETTY-1465 NPE in ContextHandler.toString

jetty-7.6.0.RC1 - 04 December 2011
 + 352565 cookie httponly flag ignored
 + 353285 ServletSecurity annotation ignored
 + 357163 jetty 8 ought to proxy jetty8 javadocs
 + 357209 JSP tag listeners not called
 + 360051 SocketConnectionTest.testServerClosedConnection is excluded.
 + 361135 Allow session cookies to NEVER be marked as secure, even on HTTPS
   requests.
 + 362249 update shell scripts to jetty8
 + 363878 Add ecj compiler to jetty-8 for jsp
 + 364283 can't parse the servlet multipart-config for the web.xml
 + 364430 Support web.xml enabled state for servlets
 + 365370 ServletHandler can fall through to nested handler

jetty-7.6.0.RC0 - 29 November 2011
 + 349110 fixed bypass chunk handling
 + 360546 handle set count exceeding max integer
 + 362111 StdErrLog.isDebugEnabled() returns true too often
 + 362113 Improve Test Coverage of org.eclipse.jetty.util.log classes
 + 362407 setTrustStore(Resource) -> setTrustStoreResource(R)
 + 362447 add setMaxNonceAge() to DigestAuthenticator
 + 362468 NPE at line org.eclipse.jetty.io.BufferUtil.putHexInt
 + 362614 NPE in accepting connection
 + 362626 IllegalStateException thrown when SslContextFactory preconfigured
   with SSLContext
 + 362696 expand virtual host configuration options to ContextHandler and add
   associated test case for new behavior
 + 362742 improved UTF8 exception reason
 + 363124 improved websocket close handling
 + 363381 Throw IllegalStateException if Request uri is null on getServerName
 + 363408 GzipFilter should not attempt to compress HTTP status 204
 + 363488 ShutdownHandler use stopper thread
 + 363718 Setting java.rmi.server.hostname in jetty-jmx.xml
 + 363757 partial fix
 + 363785 StdErrLog must use system-dependent EOL.
 + 363943 ignore null attribute values
 + 363993 EOFException parsing HEAD response in HttpTester
 + 364638 SCEP does idle timestamp checking. New setCheckForIdle method
   controls onIdleExpired callback. 364921 a second onIdleExpired callback will
   result in close rather than a shutdown output.
 + 364657 Support HTTP only cookies from standard API
 + JETTY-1442 add _hostHeader setter for ProxyRule
 + Refactored NIO layer for better half close handling

jetty-8.0.4.v20111024 - 24 October 2011
 + 358263 JDBCSessionIdManager add setDatasource(DataSource) method
 + 358649 Replace existing StdErrLog system properties for DEBUG/IGNORED with
   LEVEL instead.
 + 360836 Accept parameters with bad UTF-8. Use replacement character
 + 360912 CrossOriginFilter does not send Access-Control-Allow-Origin on
   responses. 355103 Make allowCredentials default to true in
   CrossOriginFilter.
 + 360938 Connections closed after a while.
 + 361135 secure cookies for sessions
 + 361319 Log initialization does not catch correct exceptions on all jvms
 + 361325 359292 Allow KeyStore to be set
 + 361456 release timer task on connection failed
 + 361655 ExecutorThreadPool.isLowOnThreads() returns wrong value.
 + JETTY-1444 start threadpool before selector manager

jetty-7.5.4.v20111024 - 24 October 2011
 + 358263 JDBCSessionIdManager add setDatasource(DataSource) method
 + 358649 Replace existing StdErrLog system properties for DEBUG/IGNORED with
   LEVEL instead.
 + 360836 Accept parameters with bad UTF-8. Use replacement character
 + 360912 CrossOriginFilter does not send Access-Control-Allow-Origin on
   responses. 355103 Make allowCredentials default to true in
   CrossOriginFilter.
 + 360938 Connections closed after a while.
 + 361319 Log initialization does not catch correct exceptions on all jvms
 + 361325 359292 Allow KeyStore to be set
 + 361456 release timer task on connection failed
 + 361655 ExecutorThreadPool.isLowOnThreads() returns wrong value.
 + JETTY-1444 start threadpool before selector manager

jetty-8.0.3.v20111011 - 11 October 2011
 + 348978 migrate jetty-http-spi
 + 358649 StdErrLog system properties for package/class logging LEVEL.

jetty-8.0.2.v20111006 - 06 October 2011
 + 336443 add missing comma in DigestAuthenticator string
 + 342161 ScannerTest fails intermittently on Mac OS X
 + 346419 testing HttpClient FDs
 + 353267 Request._parameters initialization bug
 + 353509 jetty-client unit tests are running too long
 + 353627 Basic Auth checks that Basic method has been send
 + 356144 Allow SelectorManager thread priority to be set
 + 356274 Start SSL socket factory in call to open()
 + 357163 jetty 8 ought to proxy jetty8 javadocs
 + 357178 websockets draft 14 support
 + 357188 Send content buffer directly
 + 357209 JSP tag listeners not called
 + 357216 Logging via Log4J does not expand braces in format strings
 + 357240 more half close refinements
 + 357338 remove debug
 + 357672 resolve issue with serializing pojos with mongodb session manager,
   thanks to john simone for the discovery and fix
 + 357959 Include javadoc in distribution
 + 358027 NullPointerException in ResourceHandler with jetty-stylesheet.css
 + 358035 idle time only active if > 0
 + 358147 Add catch for UnknownHostException to fix leaky file descriptor in
   client
 + 358164 Dispatch from servlet to handler
 + 358263 add method for osgi users to register a driver as Class.forName does
   not work for them
 + 358649 StdErrLog system properties for package/class logging LEVEL.
 + 358674 Still allows sslv3 for now
 + 358687 Updated jsp does not scan for system tlds Fixed pattern.
 + 358784 JSP broken on Java 1.5
 + 358925 bit more javadoc on usage
 + 358959 File descriptor leak with UnresolvedAddressException
 + 359309 adjust previous test for servletPath to include pathInfo
 + 359673 updated websocket version handling
 + 359675 Principal != String, fix for issue in property file login manager
 + 360051 SocketConnectionTest.testServerClosedConnection is excluded.
 + 360066 jsps referenced in web.xml <jsp-file> elements do not compile
 + JETTY-1130 Access Sessions from HashSessionIdManager
 + JETTY-1277 Fixed sendRedirect encoding of relative locations
 + JETTY-1322 idle sweeper checks for closed endp
 + JETTY-1377 extra logging for busy selector
 + JETTY-1378 new sys property for the latest jsp-impl to force the use of the
   JDTCompiler when running in OSGi.
 + JETTY-1414 applied to PropertyUserStore
 + JETTY-1415 Start/Stop Server and Client only once in test, code format
 + JETTY-1420 Set Host header for new request in RedirectListener
 + JETTY-1421 Implement RedirectListener.onException,onConnectionFailed
 + JETTY-1423 force connection to be closed returned
 + JETTY-1430 local JNDI contexts don't carry environment
 + JETTY-1434 Add a jsp that exercises jstl.
 + JETTY-1439 space in directory installation path causes classloader problem

jetty-7.5.3.v20111011 - 11 October 2011
 + 348978 migrate jetty-http-spi
 + 358649 StdErrLog system properties for package/class logging LEVEL.

jetty-7.5.2.v20111006 - 06 October 2011
 + 336443 check nonce count is increasing
 + 342161 ScannerTest fails intermittently on Mac OS X
 + 346419 testing HttpClient FDs
 + 353267 Request._parameters initialization bug
 + 353509 jetty-client unit tests are running too long
 + 353627 Basic Auth checks that Basic method has been send
 + 356144 Allow SelectorManager thread priority to be set
 + 356274 Start SSL socket factory in call to open()
 + 357178 websockets draft 14 support
 + 357188 Send content buffer directly
 + 357209 JSP tag listeners not called
 + 357216 Logging via Log4J does not expand braces in format strings
 + 357240 more half close refinements
 + 357338 remove debug
 + 357672 resolve issue with serializing pojos with mongodb session manager,
   thanks to john simone for the discovery and fix
 + 357959 Include javadoc in distribution
 + 358027 NullPointerException in ResourceHandler with jetty-stylesheet.css
 + 358035 idle time only active if > 0
 + 358147 Add catch for UnknownHostException to fix leaky file descriptor in
   client
 + 358164 Dispatch from servlet to handler
 + 358263 add method for osgi users to register a driver as Class.forName does
   not work for them
 + 358649 StdErrLog system properties for package/class logging LEVEL.
 + 358674 Still allows sslv3 for now
 + 358687 Updated jsp does not scan for system tlds Fixed pattern.
 + 358784 JSP broken on Java 1.5
 + 358925 bit more javadoc on usage
 + 358959 File descriptor leak with UnresolvedAddressException
 + 359309 adjust previous test for servletPath to include pathInfo
 + 359673 updated websocket version handling
 + 359675 Principal != String, fix for issue in property file login manager
 + 360051 SocketConnectionTest.testServerClosedConnection is excluded.
 + 360066 jsps referenced in web.xml <jsp-file> elements do not compile
 + JETTY-1130 Access Sessions from HashSessionIdManager
 + JETTY-1277 Fixed sendRedirect encoding of relative locations
 + JETTY-1322 idle sweeper checks for closed endp
 + JETTY-1377 extra logging for busy selector
 + JETTY-1378 new sys property for the latest jsp-impl to force the use of the
   JDTCompiler when running in OSGi.
 + JETTY-1414 applied to PropertyUserStore
 + JETTY-1415 Start/Stop Server and Client only once in test, code format
 + JETTY-1420 Set Host header for new request in RedirectListener
 + JETTY-1421 Implement RedirectListener.onException,onConnectionFailed
 + JETTY-1423 force connection to be closed returned
 + JETTY-1430 local JNDI contexts don't carry environment
 + JETTY-1434 Add a jsp that exercises jstl.
 + JETTY-1439 space in directory installation path causes classloader problem

jetty-8.0.1.v20110908 - 08 September 2011
 + 350634 Added Resource.newResource(File)
 + 356190 fix monodb tests  for changed test api
 + 356428 removed timed waits from test
 + 356693 reduce visibility to webapp of websocket implementations
 + 356695 jetty server jars are provided for websockets
 + 356726 Instead of the sessionDestroyed called sessionCreated after
   invalidate session
 + 356751 Add null protection to ServletContextHandler.doStop
 + 356823 correctly decode close codes.  Send not utf-8 close code.
 + 357058 Acceptor thread blocking

jetty-7.5.1.v20110908 - 08 September 2011
 + 350634 Added Resource.newResource(File)
 + 356190 fix monodb tests  for changed test api
 + 356428 removed timed waits from test
 + 356693 reduce visibility to webapp of websocket implementations
 + 356695 jetty server jars are provided for websockets
 + 356726 Instead of the sessionDestroyed called sessionCreated after
   invalidate session
 + 356751 Add null protection to ServletContextHandler.doStop
 + 356823 correctly decode close codes.  Send not utf-8 close code.
 + 357058 Acceptor thread blocking

jetty-8.0.0.v20110901 - 01 September 2011
 + 352565 cookie httponly flag ignored
 + 353073 better warnings
 + 353285 ServletSecurity annotation ignored
 + 356421 Upgraded websocket to draft 13 support

jetty-7.5.0.v20110901 - 01 September 2011
 + 353073 better warnings
 + 356421 Upgraded websocket to draft 13 support

jetty-7.5.0.RC2 - 30 August 2011
 + 293739 Hide stacks in named log testing. Various other minor log cleanups in
   output.
 + 352188 TestClient correctly processes --host option in jetty-websocket
 + 352222 Moved JmxMonitor functionality from Codehaus
 + 353014 TimeoutExchangeTest run time reduced
 + 353073 deprecated non factory method for websocket clients
 + 353192 Better warning for classes of wrong type
 + 353623 Added new methods to HttpExchange
 + 353624 HttpURI accepts java.net.URI object in constructor
 + 354080 ServletContextHandler allows to replace any subordinate handler when
   restarted
 + 355478 set public to HashedSession, looks like honest mistake and not by
   design to be this way
 + 355854 remove automatic conversion in favor of issuing a warning for
   jetty-web.xml that can't be processed
 + 356128 Moved integration tests from jetty-monitor to test-integration module
 + 356137 Upgrade to jsp implementation version 2.1.3-b10
 + 356144 added SelectorManager.setSelectorPriorityDelta(int)
 + JETTY-1410 handle 1xx in similar fashion to 401s and 302s

jetty-7.5.0.RC1 - 19 August 2011
 + 276670 SLF4J loggers show correct location information
 + 335001 Eliminate expected exceptions from log when running in JBoss
 + 355103 Make allowCredentials default to true in CrossOriginFilter
 + 355162 Allow creating an empty resource collection
 + JETTY-1410 HTTP client handles CONTINUE 100 response correctly
 + JETTY-1414 HashLoginService doesn't refresh realm if specified config
   filename is not an absolute platform specific value

jetty-8.0.0.RC0 - 16 August 2011
 + 352565 cookie httponly flag ignored
 + 353285 ServletSecurity annotation ignored
 + Enable annotations by default
 + Merge from jetty-7.4.3

jetty-8.0.0.M3 - 27 May 2011
 + 324505 Implement API login
 + 335500 request.getParts() throws a NullPointerException
 + 343472 isUserInRole does not prevent subsequent login call.
 + 346180 jsp-2.2 support
 + Updated to jetty-7.4.2.v20110526

jetty-7.5.0.RC0 - 15 August 2011
 + 298502 Handle 200 Connect responses with no content-length
 + 347484 / - > ${/} in some paths in grant codebases
 + 349005 add javadoc detailing the convenience hack of removing leading /'s
 + 351516 Refactored sessions to better support nosql session managers
 + 351576 Do not use deprecated method File.toURL()
 + 352046 Need try/catch around features set in XmlParser
 + 352133 Generally resolve java 1.5isms
 + 352176 xml parsing on startElement should be more flexible on using qName or
   localName
 + 352421 HttpURI paths beginning with '.'
 + 352684 Implemented spinning thread analyzer
 + 352786 GzipFilter fails to pass parameters to GzipResponseWrapper
 + 352999 ExpireTest running too long
 + 353073 WebSocketClient
 + 353095 maven-jetty-plugin: PermGen leak due to javax.el.BeanELResolver
 + 353165 addJars can follow symbolic link jar files
 + 353210 Bundle-Version in o.e.j.o.boot.logback fix
 + 353465 JAASLoginService ignores callbackHandlerClass
 + 353563 HttpDestinationQueueTest too slow
 + 353862 Improve performance of QuotedStringTokenizer.quote()
 + 354014 Content-Length is passed to wrapped response in GZipFilter
 + 354204 Charset encodings property file not used
 + 354397 RewriteRegexRule handles special characters in regex group
 + 354466 Typo in example config of jetty-plus.xml

jetty-7.4.5.v20110725 - 25 July 2011
 + 347484 / - > ${/} in some paths in grant codebases
 + 352133 resolve some 1.5isms
 + 352421 HttpURI paths beginning with '.'
 + 352786 GzipFilter fails to pass parameters to GzipResponseWrapper

jetty-7.4.4.v20110707 - 07 July 2011
 + 308851 Converted all jetty-client module tests to JUnit 4
 + 345268 JDBCSessionManager does not work with maxInactiveInterval = -1
 + 350397 SelectChannelConnector does not shutdown gracefully
 + 350634 Reverted FileResource constructor changes
 + 351039 Forward dispatch should retain locale
 + 351199 HttpServletResponse.encodeURL() wrongly encodes an url without path
   when cookies are disabled
 + JETTY-1153 Default charset/encoding of HTTP POST requests
 + JETTY-1380 Jetty Rewrite example does not work in Hightide

jetty-7.4.3.v20110701 - 01 July 2011
 + 295832 ProxyServlet more extensible and configurable
 + 302566 GZIP handler for embedded Jetty servers
 + 308851 Converted HttpExchangeTest and related tests to JUnit 4
 + 324704 JDBC Session Manager reloading session
 + 332200 Eliminate expected exceptions from log while using
   org.eclipse.jetty.jmx bundle
 + 347468 o.e.j.deploy.binding.GlobalWebappConfigBindingTest fails on Windows
   platform
 + 347617 Dynamically install/update/remove OSGi bundles discovered in the
   contexts folder
 + 347717 start.jar destroys dependent child of --exec
 + 347889 OSGi should follow directive visibility:=reexport for
   META-INF/web-fragments and resources
 + 347898 Close channel on JVM exceptions
 + 348652 jetty.sh starts two unix processes
 + 348935 Close A tag in directory listing
 + 349344 Passing empty query string to UrlEncoded#decodeTo(String, MultiMap,
   String) does not yield an empty map
 + 349738 set buffer sizes for http client in proxy servlet
 + 349870 proxy servlet protect continuation against fast failing exchanges
 + 349896 SCEP supports zero idleTimeout
 + 349897 draft -09 websockets
 + 349997 MBeanContainer uses weak references
 + 350533 Add "Origin" to the list of allowed headers in CrossOriginFilter
 + 350634 Cleanup FileResource construction
 + 350642 Don't close SCEP during NIOBuffer manipulation
 + JETTY-1342 Recreate selector in change task
 + JETTY-1385 NPE in jetty client's
   HTttpExchange.setRequestContentSource(InputStream)
 + JETTY-1390 RewriteHandler handles encoded URIs

jetty-7.4.2.v20110526
 + 334443 Improve the ability to specify extra class paths using the Jetty
   Maven Plugin
 + 336220 tmp directory is not set if you reload a webapp with
   jetty-maven-plugin
 + 338364 Fixed expires header for set cookies
 + 345615 Enable SSL Session caching
 + 345729 binding for managing server and system classes globally
 + 345763 Source file is updated during the build
 + 345873 Update jetty-ssl.xml to new style
 + 345900 Handle IPv6 with default port
 + 346014 Fixed full HttpGenerator
 + 346124 ServletContext resources paths not resolved correctly when using UNC
   shares
 + 346179 o.e.j.util.ScannerTest fails on MacOS X platform
 + 346181 o.e.j.server.StressTest stalls on MacOS X platform
 + 346614 HttpConnection.handle() spins in case of SSL truncation attacks
 + 346764 OrderedGroupBinding deployment binding
 + 346998 AbstractLifeCycle.isRunning() returns false if state changes from
   STARTING to STARTED during call
 + 347137 Allow SSL renegotiations by default in HttpClient
 + 374174 Consistent mbean names
 + JETTY-1146 Encode jsessionid in sendRedirect
 + JETTY-1342 Recreate selector if wakeup throws JVM bug

jetty-7.4.1.v20110513
 + 288563 remove unsupported and deprecated --secure option
 + 332907 Add context property to ObjectName of JMX MBeans
 + 336056 Ability to override the computation of the ContextHandler to deploy
   the DefaultServlet on the HttpService
 + 340040 Support for a total timeout
 + 343083 Set nested dispatch type and connection
 + 343172 Check package implementor for version
 + 343277 add support for a context white list
 + 343352 make sure that jetty.osgi.boot is activated when a WAB is registered
 + 343482 refactored overlay deployer layout to use WAR layout
 + 343567 HttpClient does not limit the destination's exchange queue
 + 343680 Handle OSGi bundle jars not ending in ".war"
 + 343707 'REQUEST' is printed on console for each incoming HTTP request
 + 343923 flush timeouts applied to outer loop
 + 343936 Session idle calls unbind and remove listeners
 + 344059 Websockets draft-07
 + 344067 Add support for OSGi fragment bundles to add static resources to
   web-bundles
 + 344513 Attempting to set ConfigurationClasses in jetty-web.xml causes NPE
 + 344529 Ability to customize the error handling of the OSGi HttpService
 + 345047 Readded deprecated ScanningAppDeployer#setMonitoredDir
 + 345290 Weak references from SessionIdManager. HashSessionManager cleanup.
 + 345543 Always close endpoint on SSLException
 + 345656 Disambiguate SslContextFactory#validateCerts property
 + 345679 Allow setting an initialized KeyStore as keystore/truststore of
   SslContextFactory
 + 345704 jetty-nested works with forwarded SSL in cloudfoundry
 + JETTY-954 WebAppContext eats any start exceptions instead of stopping the
   server load
 + JETTY-1314 Handle bad URI encodings
 + JETTY-1324 Tested not using CESU-8 instead of UTF-8
 + JETTY-1326 Invoker names not hashCode based
 + JETTY-1343 IllegalArgumentException for bad % encodings
 + JETTY-1347 Updated ServletHander javadoc

jetty-7.4.0.v20110414
 + 342504 Scanner Listener
 + 342700 refine websocket API for anticipated changes
 + JETTY-1362 Set root cause of UnavailableException
 + Various test harness cleanups to avoid random failures

jetty-7.4.0.RC0
 + 324110 Added test harnesses for merging of QueryStrings.
 + 337685 Update websocket API in preparation for draft -07
 + 338627 HashSessionManager.getIdleSavePeriod returns milliseconds instead of
   seconds
 + 338807 Ignore content length in 1xx, 204, 304 responses
 + 338819 Externally control Deployment Manager application lifecycle
 + 339084 Fixed NPE with servlet 3.0 async listener
 + 339150 Validate client certificate when it is used for authentication
 + 339187 In the OSGi manifest of the jetty-all-server aggregate, mark
   javax.annotation as optional
 + 339543 Add configuration options for Certificate Revocation checking
 + 340265 Improve handling of io shutdown in SSL
 + 340621 Added SizedThreadPool interface
 + 340636 HashSessionManager lazy loads all sessions
 + 340838 Update ConnectHandler to perform half closes properly
 + 340878 Integrations should be able to load their own keystores
 + 340920 Dynamically assign RMI registry port for integration testing
 + 340949 Scanner delays file notifications until files are stable
 + 341006 Move inner enums out into separate file
 + 341105 Stack trace is printed for an ignored exception
 + 341145 WebAppContext MBean attribute serverClasses returns empty value
 + 341171 Locking in HttpDestination blocks all requests to the same address
 + 341206 Stop order is wrong in HandlerWrapper
 + 341255 org.eclipse.http usage in AJP/SessionId linkage
 + 341386 Remote close not detected by HttpClient
 + 341394 Remove 'Unavailable' JMX attributes of WebAppContext MBean
 + 341439 Blocking HttpClient does not use soTimeout for timeouts
 + 341561 Exception when adding o.e.j.s.DoSFilter as managed attribute
 + 341692 Fixed deadlock if stopped while starting
 + 341694 Disable AJP buffer resizing
 + 341726 JSONPojoConverter handles characters
 + 341736 Split jetty-nested out of war module
 + 341850 Protect QTP dump from bad stacks
 + 341992 Overlayed context deployer
 + JETTY-1245 Pooled Buffers implementation
 + JETTY-1354 Added jetty-nested
 + Added extra session removal test
 + Ensure generated fragment names are unique

jetty-8.0.0.M2 - 16 November 2010
 + 320073 Reconsile configuration mechanism
 + 321068 JSF2 fails to initialize
 + 324493 Registration init parameter handling null check, setInitParameters
   additive
 + 324505 Request.login method must throw ServletException if it cant login
 + 324872 allow disabling listener restriction from using *Registration
   interfaces
 + 327416 Change meaning of @HandlesTypes in line with latest interpretation by
   JSR315
 + 327489 Change meaning of @MultipartConfig to match servlet spec 3.0
   maintenance release 3.0a
 + 328008 Handle update to Servlet Spec 3 Section 8.2.3.h.ii
 + 330188 Reject web-fragment.xml with same <name> as another already loaded
   one
 + 330208 Support new wording on servlet-mapping and filter-mapping merging
   from servlet3.0a
 + 330292 request.getParts() returns only one part when the name is the same
 + Update to jetty-7.2.1.v20101111

jetty-7.3.1.v20110307 - 07 March 2011
 + 316382 Support a more strict SSL option with certificates
 + 333481 Handle UCS-4 codepoints in decode and encode
 + 335329 Moved blocking timeout handling to outside try catch
 + 336668 policy supports cert validation
 + 336691 Possible wrong length returned by ChannelEndPoint.flush() in case of
   RandomAccessFileBuffer
 + 336781 If xml parser is not validating, turn off external dtd resolution
 + 336793 Tee data filled and flushed from endpoint
 + 337258 Scanner start and end cycle notification
 + 337268 Allow specifying alias of a certificate to be used by SSL connector
 + 337270 Shared Timer for session management
 + 337271 Flush SSL endpoint when dispatch thread held forever
 + 337678 Readded optional async connection mode for HttpClient
 + 337685 Work in progress on draft 6 websockets
 + 337746 Fixed Session deIdle recursion
 + 337784 Improve HashSessionManager for session migrations
 + 337878 Extra tests of security constraints
 + 337896 HttpExchange.timeout does not override HttpClient.timeout
 + 337898 set client HttpConnection max idle time from exchange timeout
 + 338035 Default acceptors 0.25*CPUs and improved selector/acceptor thread
   names.
 + 338068 Leaking ConstraintMappings on redeploy
 + 338092 ProxyServlet leaks memory
 + 338607 Removed managed attributes when context is stopped
 + 338819 Externally control Deployment Manager application lifecycle
 + JETTY-1304 Allow quoted boundaries in Multipart filter
 + JETTY-1317 More elegent handling of bad URIs in requests
 + JETTY-1331 Allow alternate XML configuration processors (eg spring)
 + JETTY-1333 HttpClient _timeout and _soTimeout is messed up
 + JETTY-1335 HttpClient's SelectConnector clean-up
 + JETTY-1337 Workname cannot contain '.'
 + JETTY-1338 Trust default SecureRandom seed

jetty-7.3.0.v20110203 - 03 February 2011
 + 296978 standardizing various Testing Util Classes to jetty-test-helper
 + 319178 test failure fix in jetty-util on windows
 + 320457 add SPNEGO support
 + 324505 Implement API login
 + 328872 Multi Jetty xml files not loading if directory is referenced in
   jetty.conf
 + 329746 client option to set just truststore and use strict ssl context
 + 331803 Update XML configuration files to use proper arguments for startup
   command in examples
 + 332179 Fixed formatting of negative dates
 + 332432 Scanner.java now always scanning the canonical form of File
 + 332517 Improved DefaultServlet debug
 + 332703 Cleanup context scope JNDI at stop
 + 332796 Annotations inheritance does not work with jetty7
 + 332799 100% CPU on redeploy session invalidation
 + 332937 Added Destroyable Dumpable interfaces and reworked dependent
   lifecycles, specially of JNDI
 + 333247 fix api compat issue in ConstraintSecurityHandler
 + 333415 wired up HttpInput.available and added test harnesses
 + 333481 Handle UTF-32 codepoints in decode and encode
 + 333608 tlds defined in web.xml are not picked up
 + 333679 Refactored jetty-jmx. Moved mbeans to modules
 + 333717 HttpExchange able to return local address used
 + 333771 System properties are not available inside XML configuration file by
   using the 'property' tag
 + 333875 Monitor public constructor
 + 333892 Improved JVM bug detection
 + 334062 It should be possible to embed in the jetty.home.bundle the ssl
   keystore files
 + 334229 javax-security needs to import the package javax.security.cert in its
   OSGi manifest
 + 334311 fix buffer reuse issue in CachedExchange
 + 335329 Stop SSL spin during handshake and renogotiate
 + 335361 Fixed 'jetty.sh check' to show current PID when JETTY_PID env.
   variable is set
 + 335641 Cleaned up dispatch handling to avoid key.interestOps==0 when
   undispatched
 + 335681 Improve ChannelEndPoint.close() to avoid spinning
 + 335836 Race when updating SelectChannelEndPoint._dispatched
 + JETTY-1259 NullPointerException in JDBCSessionIdManager when invalidating
   session (further update)

jetty-7.2.2.v20101205 - 05 December 2010
 + 328789 Clean up tmp files from test harnesses
 + 330188 Reject web-fragment.xml with same <name> as another already loaded
   one
 + 330208 Support new wording on servlet-mapping and filter-mapping merging
   from servlet3.0a
 + 330210 Improve performance of writing large bytes arrays
 + 330229 Jetty tries to parse META-INF/*.tld when jsp-api is not on classpath,
   causing DTD entity resoluton to fail
 + 330265 start.jar --stop kills --exec subprocess
 + 330417 Atomic PUT in PutFilter
 + 330419 Reloading webapp duplicates StandardDescriptorProcessor
 + 330686 OSGi: Make org.eclipse.jetty.jsp-2.1 a fragment of
   org.apache.jasper.glassfish
 + 330732 Removed System.err debugging
 + 330764 Command line properties passed to start.jar --exec
 + 331230 Fixed low thread warnings when acceptors>threadpool
 + 331461 Fixed idle timeout for unflushed HTTP/1.0
 + 331567 IPAccessHandlerTest failed on MacOS fix
 + 331703 Fixed failing OSGI test TestJettyOSGiBootWithJsp.java on MacOSX
 + JETTY-1297 Improved matching of vhosts so that a vhost match has priority
 + JETTY-1307 Check that JarFileResource directories end with /
 + JETTY-1308 327109 (re)fixed AJP handling of empty packets

jetty-7.2.1.v20101111 - 11 November 2010
 + 324679 Fixed dedection of write before static content
 + 328008 Handle update to Servlet Spec 3 Section 8.2.3.h.ii
 + 328199 Ensure blocking connectors always close socket
 + 328205 Improved SelectManager stopping
 + 328306 Serialization of FormAuthentication
 + 328332 Response.getContentType works with setHeader
 + 328523 Fixed overloaded setters in AppProvider
 + 328778 Improved javadoc for secure session cookies
 + 328782 allow per connection max idle time to be set
 + 328885 web overrides do not override
 + 328988 Idle saving of session values
 + 329180 Spin check for Selector to stop
 + 329410 Enforce XmlConfiguration properties as Map<String,String>
 + 329602 only clear ServletContext attributes on doStop
 + 329642 Concurrent modification exception in Deployment Manager
 + 329643 Improved deployment of resource collections
 + JETTY-748 Prevent race close of socket by old acceptor threads
 + JETTY-1291 Extract query parameters even if POST content consumed
 + JETTY-1295 Contexts mixed up when hot-deploying on virtual hosts
 + JETTY-1297 Make ServletContext.getContext(String) virtual host aware

jetty-6.1.26 - 10 November 2010
 + JETTY-748 Prevent race close of socket by old acceptor threads
 + JETTY-1239 HTAccessHandler [allow from 127.0.0.1] does not work
 + JETTY-1291 Extract query parameters even if POST content consumed
 + JETTY-1293 Avoid usage of String.split
 + JETTY-1296 Always clear changes list in selectManager

jetty-6.1.26.RC0 - 20 October 2010
 + 325468 Clean work webapp dir before unpack
 + 327109 Fixed AJP handling of empty packets
 + 327562 Implement all X-Forwarded headers in ProxyServlet
 + JETTY-547 Improved usage of shutdownOutput before close.
 + JETTY-912 add per exchange timeout
 + JETTY-1051 offer jetty.skip flag for maven plugin
 + JETTY-1096 exclude maven and plexus classes from jetty plugin
 + JETTY-1248 Infinite loop creating temp MultiPart files
 + JETTY-1264 Idle timer deadlock
 + JETTY-1271 Handle unavailable request
 + JETTY-1278 J2se6 SPI filter handling fix
 + JETTY-1283 Allow JSONPojoConvertorFactory to set fromJSON
 + JETTY-1287 rewrite handler thread safe issue resolved
 + JETTY-1288 info when atypical classloader set to WebAppContext
 + JETTY-1289 MRU cache for filter chains
 + JETTY-1292 close input streams after keystore.load()

jetty-7.2.0.v20101020 - 20 October 2010
 + 289540 added javadoc into distribution
 + 297154 add source distribution artifact
 + 323985 Xmlconfiguration pulls start.jar config properties
 + 324369 Improved handling of multiple versions of
   draft-ietf-hybi-thewebsocketprotocol
 + 326734 Configure Digest maxNonceAge with Security handler init param
 + 327109 Fixed AJP handling of empty packets
 + 327183 Allow better configurability of HttpClient for TLS/SSL
 + 327469 removed needless java6 dependencies
 + 327562 Implement all X-Forwarded headers in ProxyServlet
 + 327601 Multipart Filter handles quoted tokens
 + 327725 Nested ResourceCaches
 + 328199 Ensure blocking connectors always close socket
 + 328205 Improved SelectManager stopping
 + 328273 Added serializable to default user identity
 + JETTY-1288 Info statement when atypical classloader set on WebAppContext
 + JETTY-1289 LRU cache for filter chains

jetty-7.2.0.RC0 - 01 October 2010
 + 314087 Simplified SelectorManager
 + 319334 Concurrent, sharable ResourceCache
 + 319370 WebAppClassLoader.Context
 + 319444 Two nulls are appended to log statements from ContextHanler$Context
 + 320073 Reconsile configuration mechanism
 + 320112 Websocket in aggregate jars
 + 320264 Removed duplicate mime.property entries
 + 320457 Added rfc2045 support to B64Code
 + 321232 BasicAuthenticator ignores bad Authorization header.
 + 321307 HashSessionManager calls passivation listeners.
 + 321730 SelectChannelEndPoint prints to System.err
 + 321735 HttpClient onException called for buffer overflow.
 + 322448 Added jetty-dir.css for directory listings
 + 322575 NPE in HotSwapHandler if old handler null
 + 322683 RewriteHandler thread safety
 + 323196 org.mortbay properties to org.eclipse
 + 323435 MovedContextHandler permanent redirection
 + 323464 IPv6 localhost with no Host header
 + 324110 Merge async dispatch parameters
 + 324158 Durable download or Orbit jars
 + 324260 Jetty-6 continuations handle complete calls
 + 324359 illegal actions on AsyncContext should not change its state.
 + 324360 validate input on getResource since loop logic obscures subclass
   input validation.
 + 324369 Implement draft-ietf-hybi-thewebsocketprotocol-01
 + 324377 Allow dispatch of ServletRequest and ServletResponse
 + 324379 Change content type after getWriter
 + 324501 Fire RequestListener.requestDestroyed in last-to-first order.
 + 324601 Check session expiry on access
 + 324679 Allow filter to write before static content
 + 324811 NPE in Server.dump
 + 324812 restore WebAppContext constructor used by geronimo integration
 + 325072 include to DefaultServlet of missing file throws
   FileNotFoundException
 + 325105 websocket ondisconnect fixed
 + 325128 websocket send during onConnect
 + 325468 Clean work webapp dir before unpack
 + 326612 Handle X-Forwarded-Proto header
 + JETTY-912 added per exchange timeout api
 + JETTY-1063 Plugin problems with spaces in classpath resource references
 + JETTY-1245 Do not use direct buffers with NIO SSL
 + JETTY-1249 Apply max idle time to all connectors
 + JETTY-1250 Parallel start of HandlerCollection
 + JETTY-1256 annotation and jta jars from Orbit
 + JETTY-1259 NullPointerException in JDBCSessionIdManager when invalidating
   session
 + JETTY-1261 errant listener usage in StandardDescriptorProcessor
 + JETTY-1263 JDBCSessionIdManager table creation fails on Oracle
 + JETTY-1265 Reason field option in client response
 + JETTY-1266 Destroy sessions before filters/servlets
 + JETTY-1268 Form Auth saves POST data
 + JETTY-1269 Improve log multithreadedness
 + JETTY-1270 Websocket closed endp protection
 + JETTY-1271 handled unavailable exception
 + JETTY-1279 Make jetty-plus.xml enable plus features for all webapps by
   default
 + JETTY-1281 Create new session after authentication
 + JETTY-1283 JSONPojoConvertorFactory can turn off fromJSON
 + Added ignore to Logger interface
 + Fix jetty-plus.xml for new configuration names
 + Improved debug dump

jetty-7.1.6.v20100715
 + 319519 Warn about duplicate configuration files
 + 319655 Reset HEAD status
 + JETTY-1247 synchronize recylcing of SSL NIO buffers
 + JETTY-1248 fix parsing of bad multiparts
 + JETTY-1249 Apply max idle time to all connectors
 + JETTY-1251 Replace then close selector for JVM bugs

jetty-8.0.0.M1 - 12 July 2010
 + 306350 Ensure jars excluded by ordering are not scanned for annotations
 + JETTY-1224 Change jetty-8 merge rules for fragment descriptors and
   annotations
 + Ensure <absolute-ordering> in web.xml overrides relative <ordering> in
   fragments
 + Ensure empty <absolute-ordering> implies exclusion of all fragments
 + Ensure servlet-api jar class inheritance hierarchy is scanned

jetty-7.1.5.v20100705
 + 288194 Add blacklist/whitelist to ProxyServlet and ProxyHandler
 + 296570 EOFException for HttpExchange when HttpClient.stop called.
 + 311550 The WebAppProvider should allow setTempDirectory
 + 316449 Websocket disconnect fix
 + 316584 Exception on startup if temp path has spaces and extractWAR=false
 + 316597 Removed null check and fixed name in Resource#hrefEncodeURI
 + 316909 CNFE: org.xml.sax.SAXException on org.eclipse.jetty.osgi.boot start
   with jsp fragment
 + 316970 jetty.sh fails to find JETTY_HOME in standard directories
 + 316973 jetty.sh claims java installation is invalid
 + 316976 removed quotes of JAVA_OPTIONS in jetty.sh
 + 317007 Unable to run Jetty OSGi when
   -Dosgi.compatibility.bootdelegation=false
 + 317019 Date HTTP header not sent for HTTP/1.0 requests
 + 317231 Ability to configure jetty with a fragment bundle that contains
   etc/jetty.xml
 + 317759 Allow roles and constraints to be added after init
 + 317906 OPTIONS correctly handles TRACE
 + 318308 Correct quoting of unicode control characters
 + 318470 unboxing NPE protection in HttpConnection
 + 318551 Optional uncheck Printwriter
 + 319060 Support web-bundles that are not expanded (bundle is zipped)
 + JETTY-1237 Save local/remote address to be available after close
 + Update ecj to 3.6 Helios release drop

jetty-6.1.25 - 26 July 2010
 + 320264 Removed duplicate mime.property entries
 + JETTY-1212 Long content lengths
 + JETTY-1214 Avoid ISE when scavenging invalid session
 + JETTY-1223 DefaultServlet: NPE when setting relativeResourceBase and
   resourceBase is not set
 + JETTY-1226 javax.activation needs to be listed in the system classes
 + JETTY-1237 Remember local/remote details of endpoint
 + JETTY-1251 protected against closed selector
 + COMETD-112 if two threads create the same channel, then create events may
   occur after subscribe events
 + Jetty-6 is now in maintenance mode.

jetty-7.1.4.v20100610
 + 292326 Stop continuations if server is stopped.
 + 292814 Make QoSFilter and DoSFilter JMX manageable
 + 293222 Improve request log to handle/show asynchronous latency
 + 294212 Can not customize session cookie path
 + 295715 AbstractSessionManager decoupled from Context
 + 298551 SslSocketConnector does not need keystore stream
 + 301608 Deregister shutdown hooks
 + 302350 org.eclipse.jetty.server.NCSARequestLog is missing JavaDoc
 + 303661 jetty.sh failes if JETTY_HOME is not writeable
 + 304100 Better document JMX setup in jetty-jmx.xml
 + 305300 AsyncContext.start dispatches runnable
 + 314299 Create test harness for JDBCLoginService
 + 314581 Implement the Sec-Websocket handshake
 + 315190 CrossOriginFilter avoid headers not understood by WebSocket
 + 315687 included init script fails to test for JETTY_HOME as empty
 + 315715 Improved Cookie version handling. Server.setMaxCookieVersion
 + 315744 Fixed STOP.PORT and STOP.KEY in start.jar
 + 315748 Removed --fromDaemon from start.jar (replaced with --daemon)
 + 315925 Improved context xml configuration handling
 + 315995 Incorrect package name in system classes list
 + 316119 Fixed idleTimeout for SocketEndPoint
 + 316254 Implement @DeclareRoles
 + 316334 Breaking change on org.eclipse.jetty.client.HttpExchange
 + 316399 Debug output in MultiPartFilter
 + 316413 Restarting webapp for packed war fails
 + 316557 OSGi HttpService failure due to undeployed context handlers
 + JETTY-547 Delay close after shutdown until request read
 + JETTY-1231 Support context request log handler

jetty-7.1.3.v20100526
 + 296567 HttpClient RedirectListener handles new HttpDestination
 + 297598 JDBCLoginService uses hardcoded credential class
 + 305898 Websocket handles query string in URI
 + 307457 Exchanges are left unhandled when connection is lost
 + 313205 Unable to run test-jdbc-sessions tests
 + 314009 jetty.xml configuration file on command line
 + 314177 JSTL support is broken
 + 314459 support maven3 for builds

jetty-7.1.2.v20100523
 + 308866 Update test suite to JUnit4 - Module jetty-util
 + 312948 Recycle SSL crypto buffers
 + 313196 randomly allocate ports for session test.
 + 313278 Implement octet ranges in IPAccessHandler
 + 313336 secure websockets
 + 314009 updated README.txt
 + Update links to jetty website and wiki on test webapp

jetty-7.1.1.v20100517
 + 302344 Make the list of available contexts if root context is not configured
   optional
 + 304803 Remove TypeUtil Integer and Long caches
 + 306226 HttpClient should allow changing the keystore and truststore type
 + 308850 Update test suite to JUnit4 - Module jetty-annotations
 + 308853 Update test suite to JUnit4 - Module jetty-deploy
 + 308854 Update test suite to JUnit4 - Module jetty-http
 + 308855 Update test suite to JUnit4 - Module jetty-io
 + 308856 Update test suite to JUnit4 - Module jetty-jmx
 + 308857 Update test suite to JUnit4 - Module jetty-jndi
 + 308858 Update test suite to JUnit4 - Module jetty-plus
 + 308859 Update test suite to JUnit4 - Module jetty-policy
 + 308860 Update test suite to JUnit4 - Module jetty-rewrite
 + 308862 Update test suite to JUnit4 - Module jetty-server
 + 308863 Update test suite to JUnit4 - Module jetty-servlet
 + 308867 Update test suite to JUnit4 - Module jetty-webapp
 + 310918 Fixed write blocking for client HttpConnection
 + 312526 Protect shutdown thread initialization during shutdown

jetty-7.1.0 - 05 May 2010
 + 306353 fixed cross context dispatch to root context.
 + 311154 Added deprecated StringBuffer API for backwards compatibility
 + 311554 Protect shutdown thread from Server#doStop
 + 312243 Optimized timeout handling

jetty-7.1.0.RC1 - 05 May 2010
 + 286889 Allow System and Server classes to be set on Server instance and when
   applied to all webapps
 + 291448 SessionManager has isCheckingRemoteSessionIdEncoding
 + 296650 JETTY-1198 reset idle timeout on request body chunks
 + 297104 HTTP CONNECT does not work correct with SSL destinations
 + 306782 Close connection when expected 100 continues is not sent
 + 308848 Update test suite to JUnit4 - Module jetty-ajp
 + 308861 Update test suite to JUnit4 - Module jetty-security
 + 308864 Update test suite to JUnit4 - Module jetty-servlets
 + 308865 Update test suite to JUnit4 - Module jetty-start
 + 308868 Update test suite to JUnit4 - Module jetty-websocket
 + 308869 Update test suite to JUnit4 - Module jetty-xml
 + 309153 Hide extracted WEB-INF/lib when running a non-extracted war
 + 309369 Added WebSocketLoadTest
 + 309686 Fixed response buffers usage
 + 310094 Improved start.jar options handling and configs
 + 310382 NPE protection when WAR is not a file
 + 310562 SslSocketConnector fails to start if excludeCipherSuites is set
 + 310634 Get the localport when opening a server socket.
 + 310703 Update test suite to JUnit4 - Module tests/test-integration
 + 310918 Synchronize content exchange
 + 311154 Use Appendable in preference to StringBuilder/StringBuffer in APIs
 + 311362 Optional org.eclipse.jetty.util.log.stderr.SOURCE
 + JETTY-1030 Improve jetty.sh script
 + JETTY-1142 Replace Set-Cookies with same name

jetty-7.1.0.RC0 - 27 April 2010
 + 294563 Websocket client connection
 + 297104 Improve handling of CONNECT method
 + 306349 ProxyServlet does not work unless deployed at /
 + 307294 Add AbstractLifeCycle.AbstractLifeCycleListener implementation
 + 307847 Fixed combining mime type parameters
 + 307898 Handle large/async websocket messages
 + 308009 ObjectMBean incorrectly casts getTargetException() to Exception
 + 308420 convert jetty-plus.xml to use DeploymentManager
 + 308925 Protect the test webapp from remote access
 + 309466 Removed synchronization from StdErrLog
 + 309765 Added JSP module
 + 310051 _configurationClasses now defaults to null in WebAppContext
 + 310094 Improved start.jar usage and config files
 + 310431 Default ErrorHandler as server Bean
 + 310467 Allow SocketConnector to create generic Connection objects
 + 310603 Make Logger interface consistent
 + 310605 Make a clean room implementation of the JSP logger bridge
 + JETTY-903 Stop both caches
 + JETTY-1200 SSL NIO Endpoint wraps non NIO buffers
 + JETTY-1202 Use platform default algorithm for SecureRandom
 + JETTY-1212 handle long content lengths
 + JETTY-1214 avoid ISE when scavenging invalid session
 + Add AnnotationConfiguration to jetty-plus.xml
 + Add NPE protection to ContainerInitializerConfiguration
 + Fix jetty-plus.xml reference to addLifeCycle
 + Merged 7.0.2.v20100331
 + Temporarily remove jetty-osgi module to clarify jsp version compatibility

jetty-7.0.2.v20100331 - 31 March 2010
 + 297552 Don't call Continuation timeouts from acceptor tick
 + 298236 Additional unit tests for jetty-client
 + 306782 httpbis interpretation of 100 continues. Body never skipped
 + 306783 NPE in StdErrLog when Throwable is null
 + 306840 Suppress content-length in requests with no content
 + 306880 Support for UPGRADE in HttpClient
 + 306884 Suspend with timeout <=0 never expires
 + 307589 updated servlet 3.0 continuations for final API
 + Allow Configuration array to be set on Server instance for all web apps
 + Ensure webapps with no WEB-INF don't scan WEB-INF/lib
 + Take excess logging statements out of startup

jetty-6.1.24 - 21 April 2010
 + 308925 Protect the test webapp from remote access
 + JETTY-903 Stop both caches
 + JETTY-1198 reset idle timeout on request body chunks
 + JETTY-1200 SSL NIO Endpoint wraps non NIO buffers
 + JETTY-1211 SetUID loadlibrary name and debug
 + COMETD-100 ClientImpl logs "null" as clientId
 + COMETD-107 Reloading the application with reload extension does not fire
   /meta/connect handlers until long poll timeout expires
 + COMETD-99 ClientImpl logs exceptions in listeners with "debug" level
 + Upgraded to cometd 1.1.1 client

jetty-6.1.23 - 02 April 2010
 + 292800 ContextDeployer - recursive setting is undone by FilenameFilter
 + 296569 removeLifeCycleListener() has no effect
 + 300178 HttpClients opens too many connections that are immediately closed
 + 304658 Inconsistent Expires date format in Set-Cookie headers with maxAge=0
 + 304698 org.eclipse.jetty.http.HttpFields$DateGenerator.formatCookieDate()
   uses wrong (?) date format
 + 306331 Session manager is kept after call to doScope
 + 306840 suppress content-length in requests without content
 + JETTY-875 Allow setting of advice field in response to Handshake
 + JETTY-983 Range handling cleanup
 + JETTY-1133 Handle multiple URL ; parameters
 + JETTY-1134 BayeuxClient: Connect msg should be sent as array
 + JETTY-1149 transient should be volatile in AbstractLifeCycle
 + JETTY-1153 System property for UrlEncoded charset
 + JETTY-1155 HttpConnection.close notifies HttpExchange
 + JETTY-1156 SSL blocking close with JVM Bug busy key fix
 + JETTY-1157 Don't hold array passed in write(byte[])
 + JETTY-1158 NPE in StdErrLog when Throwable is null
 + JETTY-1161 An Extension that measures round-trip delay for cometd messages.
 + JETTY-1162 Add support for async/sync message delivery to BayeuxClient
 + JETTY-1163 AJP13 forces 8859-1 encoding
 + JETTY-1168 Don't hold sessionIdManager lock when invalidating sessions
 + JETTY-1170 NPE on client when server-side extension returns null
 + JETTY-1174 Close rather than finish Gzipstreams to avoid JVM leak
 + JETTY-1175 NPE in TimesyncExtension
 + JETTY-1176 NPE in StatisticsExtension if client is null
 + JETTY-1177 Allow error handler to set cacheControl
 + JETTY-1178 Make continuation servlet to log the incoming JSON in case of
   parsing errors
 + JETTY-1180 Extension methods are wrongly called
 + JETTY-1182 COMETD-76 do not lock client while sending messages.
 + JETTY-1183 AcknowledgedMessagesClientExtension does not handle correctly
   message resend when client long polls again
 + JETTY-1186 Better document JMX setup in jetty-jmx.xml
 + JETTY-1188 Null old jobs in QueuedThreadPool
 + JETTY-1191 Limit size of ChannelId cache
 + JETTY-1192 Fixed Digested POST and HttpExchange onRetry
 + JETTY-1193 Exception details are lost in AbstractCometdServlet.getMessages
 + JETTY-1195 Coalesce buffers in ChannelEndPoint.flush()
 + JETTY-1196 Enable TCP_NODELAY by default in client connectors
 + JETTY-1197 SetUID module test fails when using Java 1.6 to build
 + JETTY-1199 FindBugs cleanups
 + JETTY-1202 Use platfrom default algorithm for SecureRandom
 + JETTY-1205 Memory leak in browser-to-client mapping
 + JETTY-1207 NPE protection in FormAuthenticator
 + COMETD-28 Improved concurrency usage in Bayeux and channel handling
 + COMETD-46 reset ContentExchange content on resend
 + COMETD-58 Extension.rcv() return null causes NPE in
   AbstractBayeux.PublishHandler.publish
 + COMETD-59 AcknowledgeExtension does not handle null channel in Message
 + COMETD-62 Delay add listeners until after client construction
 + JSON parses NaN as null
 + Remove references to old content in HttpClient client tests for www.sun.com
 + Updated JSP to 2.1.v20091210

jetty-7.0.2.RC0
 + 290765 Reset input for HttpExchange retry.
 + 292799 WebAppDeployer - start a started context?
 + 292800 ContextDeployer - recursive setting is undone by FilenameFilter
 + 294799 when configuring a webapp, don't look for WEB-INF/jetty6-web.xml
 + 296569 removeLifeCycleListener() has no effect
 + 296765 JMX Connector Server and ShutdownThread
 + 297421 Hide server/system classes from WebAppClassLoader.getResources
 + 297783 Handle HEAD reponses in HttpClient
 + 298144 Unit test for jetty-client connecting to a server that uses Basic
   Auth
 + 298145 Reorganized test harness to separate the HTTP PUT and HTTP GET test
   URLs
 + 298234 Unit test for jetty-client handling different HTTP error codes
 + 298667 DeploymentManager uses ContextProvider and WebAppProvider
 + 299455 Enum support in JSONPojoConvertor
 + 300178 HttpClients opens too many connections that are immediately closed
 + 300733 Jars from lib/ext are not visible for my web application
 + 300933 AbstractConnector uses concurrent objects for stats
 + 301089 Improve statistics available in StatisticsHandler and
   AbstractConnector
 + 302018 Improve statistics available in AbstractSessionHandler
 + 302198 Rename HttpClient authorization classes to Authentication
 + 302244 invalid configuration boolean conversion in FormAuthenticator
 + 302246 redirect loop using form authenticator
 + 302556 CrossOriginFilter does not work correctly when
   Access-Control-Request-Headers header is not present
 + 302669 WebInfConfiguration.unpack() unpacks WEB-INF/* from a
   ResourceCollection, breaking JSP reloading with ResourceCollections
 + 303526 Added include cyphers
 + 304307 Handle ;jsessionid in FROM Auth
 + 304532 Skip some tests on IBM JVMs until resolved
 + 304658 Inconsistent Expires date format in Set-Cookie headers with maxAge=0
 + 304698 org.eclipse.jetty.http.HttpFields$DateGenerator.formatCookieDate()
   uses wrong (?) date format
 + 304781 Reset HttpExchange timeout on slow request content.
 + 304801 SSL connections FULL fix
 + 305997 Coalesce buffers in ChannelEndPoint.flush()
 + 306028 Enable TCP_NODELAY by default in client connectors
 + 306330 Flush filter chain cache after Invoker servlet
 + 306331 Session manager is kept after call to doScope
 + JETTY-776 Make new session-tests module to concentrate all reusable session
   clustering test code
 + JETTY-910 Allow request listeners to access session
 + JETTY-983 Range handling cleanup
 + JETTY-1133 Handle multiple URL ; parameters
 + JETTY-1151 JETTY-1098 allow UTF-8 with 0 carry bits
 + JETTY-1153 System property for UrlEncoded charset
 + JETTY-1155 HttpConnection.close notifies HttpExchange
 + JETTY-1156 SSL blocking close with JVM Bug busy key fix
 + JETTY-1157 Don't hold array passed in write(byte[])
 + JETTY-1163 AJP13 forces 8859-1 encoding
 + JETTY-1174 Close rather than finish Gzipstreams to avoid JVM leak
 + JETTY-1177 Allow error handler to set cacheControl
 + JETTY-1179 Persistant session tables created on MySQL use wrong datatype
 + JETTY-1184 shrink thread pool even with frequent small jobs
 + JETTY-1192 Fixed Digested POST
 + JETTY-1199 FindBugs cleanups
 + Added IPAccessHandler
 + COMETD-46 reset ContentExchange response content on resend
 + JSON parses NaN as null
 + Updated Servlet3Continuation to final 3.0.20100224

jetty-8.0.0.M0 - 28 February 2010
 + Merged 7.0.1.v20091116
 + Updated servlet 3.0 spec 20100224
 + Updated to cometd 1.0.1

jetty-7.0.1.v20091125 - 25 November 2009
 + 274251 DefaultServlet supports exact match mode.
 + 288401 HttpExchange.cancel() Method Unimplemented
 + 289027 deobfuscate HttpClient SSL passwords
 + 289265 Test harness for async input
 + 289959 Improved ContextDeployer configuration
 + 289960 start.jar assumes command line args are configs
 + 291019 Fix default DEBUG option; "-D.DEBUG=true" now works
 + 291340 Race condition in onException() notifications
 + 291543 make bin/*.sh scripts executable in distribution
 + 291589 Update jetty-rewrite demo
 + 292546 Proactively enforce HttpClient idle timeout
 + 292642 Fix errors in embedded Jetty examples
 + 292825 Continuations ISE rather than ignore bad transitions
 + 293222 Improved StatisticsHandler for async
 + 293506 Unable to use jconsole with Jetty when running with security manager
 + 293557 Add "jad" mime mapping
 + 294154 Patched jetty-osgi
 + 294224 HttpClient timeout setting has no effect when connecting to host
 + 294345 Support for HTTP/301 + HTTP/302 response codes
 + 294563 Initial websocket implementation
 + 295421 Cannot reset() a newly created HttpExchange: IllegalStateException 0
   => 0
 + 295562 CrossOriginFilter does not work with default values in Chrome and
   Safari
 + JETTY-937 More JVM bug work arounds. Insert pause if all else fails
 + JETTY-983 Send content-length with multipart ranges
 + JETTY-1114 unsynchronised WebAppClassloader.getResource(String)
 + JETTY-1121 Merge Multipart query parameters
 + JETTY-1122 Handle multi-byte utf that causes buffer overflow
 + JETTY-1125 TransparentProxy incorrectly configured for test webapp
 + JETTY-1129 Filter control characters out of StdErrLog
 + JETTY-1135 Handle connection closed before accepted during JVM bug work
   around
 + JETTY-1144 fixed multi-byte character overflow
 + JETTY-1148 Reset partially read request reader.
 + COMETD-34 Support Baeyux MBean
 + CQ-3581 jetty OSGi contribution
 + CVE-2009-3555 Prevent SSL renegotiate for SSL vulnerability
 + Fixed client abort asocciation
 + Fixed XSS issue in CookieDump demo servlet.
 + Improved start.jar usage text for properties
 + Moved centralized logging and verifier back to sandbox
 + Promoted Jetty Centralized Logging from Sandbox
 + Promoted Jetty WebApp Verifier from Sandbox
 + Refactored continuation test harnessess

jetty-7.0.0.v20091005 - 05 October 2009
 + 291340 Race condition in onException() notifications

jetty-6.1.21 - 22 September 2009
 + 282543 HttpClient SSL buffer size fix
 + 288055 fix jetty-client for failed listener state machine
 + 288153 reset exchange when resending
 + 288182 PUT request fails during retry
 + JETTY-719 Document state machine of jetty http client
 + JETTY-933 State == HEADER in client
 + JETTY-936 Improved servlet matching and optimized
 + JETTY-1038 ChannelId.isParentOf returns the wrong result
 + JETTY-1061 Catch exceptions from cometd listeners
 + JETTY-1072 maven plugin handles context path not as documented
 + JETTY-1080 modified previous fix for windows
 + JETTY-1084 HEAD command not setting content-type in response under certain
   circumstances
 + JETTY-1090 resolve inifinte loop condition for webdav listener
 + JETTY-1092 MultiPartFilter can be pushed into infinite loop
 + JETTY-1093 Request.toString throws exception when size exceeds 4k
 + JETTY-1098 Default form encoding is UTF8
 + JETTY-1099 Improve cookie handling in BayeuxClient
 + JETTY-1100 extend setuid feature to allow setting max open file descriptors
 + JETTY-1102 Wrong usage of deliver() in private chat messages
 + JETTY-1108 SSL EOF detection
 + JETTY-1109 Improper handling of cookies in Terracotta tests
 + JETTY-1112 Response fails if header exceeds buffer size
 + JETTY-1113 IllegalStateException when adding servlet filters
   programmatically
 + JETTY-1114 Unsynchronize webapp classloader getResource
 + Fix DefaultServletTest for windows
 + Include tmp directory sweeper in build
 + Streamline jetty-jboss build, update sar to QueuedThreadPool
 + Update Jetty implementation of com.sun.net.httpserver.*

jetty-7.0.0.RC6 - 21 September 2009
 + 280723 Add non blocking statistics handler
 + 282543 HttpClient SSL buffer size fix
 + 283357 org.eclipse.jetty.server.HttpConnectionTest exceptions
 + 288055 jetty-client fails to resolve failed resolution attempts correctly
 + 288153 jetty-client resend doesn't reset exchange
 + 288182 PUT request fails during retry
 + 288466 LocalConnector is not thread safe
 + 288514 AbstractConnector does not handle InterruptedExceptions on shutdown
 + 288772 Failure to connect does not set status to EXCEPTED
 + 289146 formalize reload policy functionality
 + 289156 jetty-client: no longer throw runtime exception for bad authn details
 + 289221 HttpExchange does not timeout when using blocking connector
 + 289285 org.eclipse.jetty.continuation 7.0.0.RC5 imports the
   org.mortbay.util.ajax package
 + 289686 HttpExchange.setStatus() has too coarse synchronization
 + 289958 StatisticsServlet incorrectly adds StatisticsHandler
 + 289960 start.jar assumes command line args are configs
 + 290081 Eager consume LF after CR
 + 290761 HttpExchange isDone handles intercepted events.
 + JETTY-719 Document state machine of jetty http client
 + JETTY-780 CNFE during startup of webapp with spring-context >= 2.5.1
 + JETTY-936 274251 Improved servlet matching and optimized'
 + JETTY-1080 modify previous fix to work on windows
 + JETTY-1084 HEAD command not setting content-type in response under certain
   circumstances
 + JETTY-1086 Use UncheckedPrintWriter & cleaned up HttpStatus.Code usage
 + JETTY-1090 resolve potential infinite loop with webdav listener
 + JETTY-1092 MultiPartFilter can be pushed into infinite loop
 + JETTY-1093 Request.toString throws exception when size exceeds 4k
 + JETTY-1098 Default form encoding is UTF8
 + JETTY-1101 Updated servlet3 continuation constructor
 + JETTY-1105 Custom error pages aren't working
 + JETTY-1108 SSL EOF detection
 + JETTY-1112 Response fails if header exceeds buffer size
 + JETTY-1113 IllegalStateException when adding servlet filters
   programmatically
 + Copy VERSION.txt to distro
 + Fixed XSS issue in CookieDump demo servlet.
 + Remove printlns from jetty-plus
 + Tweak DefaultServletTest under windows

jetty-6.1.20 - 27 August 2009
 + 283513 Check endp.isOpen when blocking read
 + 283818 fixed merge of forward parameters
 + 285006 Fixed NPE in AbstractConnector during shutdown
 + 286535 ContentExchange status code
 + 286911 Clean out cache when recycling HTTP fields
 + JETTY-838 Don't log and throw
 + JETTY-874 Better error on full header.
 + JETTY-960 Support ldaps
 + JETTY-1046 maven-jetty-jspc-plugin keepSources takes affect only in
   packageRoot
 + JETTY-1057 XSS error page
 + JETTY-1065 Add RedirectRegexRule to provide match/replace/group redirect
   support
 + JETTY-1066 Send 400 error for request URI parse exceptions
 + JETTY-1068 Avoid busy flush of async SSL
 + JETTY-1069 Adjust Bayeux Java client backoff algorithm
 + JETTY-1070 Java Bayeux Client not sending /meta/disconnect on stop
 + JETTY-1074 JMX thread manipulation
 + JETTY-1077 HashSSORealm shares Principals between UserRealms
 + JETTY-1078 Automatic JSON Pojo Conversion
 + JETTY-1079 ResourceCollection.toString() can throw IllegalStateException
 + JETTY-1080 Ignore files that would be extracted outside the destination
   directory when unpacking WARs
 + JETTY-1081 Handle null content type in GzipFilter
 + JETTY-1084 Disable GzipFilter for HEAD requests
 + JETTY-1085 Allow url sessionID if cookie invalid
 + JETTY-1086 Added UncheckedPrintWriter to avoid ignored EOFs
 + JETTY-1087 Chunked SSL non blocking input
 + JETTY-1098 Upgrade jsp to SJSAS-9_1_1-B60F-07_Jan_2009
 + Added DebugHandler
 + Added getSubscriptions to cometd client
 + Clarified cometd interval timeout and allow per client intervals
 + COMETD-7 max latency config for lazy messages
 + Made unSubscribeAll public on cometd client
 + Removed clearing of queue in unSubscribeAll for cometd client
 + Update Main.main method to call setWar
 + Update test-jndi and test-annotation examples for atomikos 3.5.5

jetty-7.0.0.RC5 - 27 August 2009
 + 286911 Clean out cache when recycling HTTP fields
 + 287496 Use start.ini always and added --exec
 + 287632 FilterContinuations for blocking jetty6
 + JETTY-838 Don't log and throw
 + JETTY-874 Better header full warnings
 + JETTY-960 Support for ldaps
 + JETTY-1081 Handle null content type in GzipFilter
 + JETTY-1084 Disable GzipFilter for HEAD requests
 + JETTY-1085 Allow url sessionID if cookie invalid
 + JETTY-1086 Added UncheckedPrintWriter to avoid ignored EOFs
 + JETTY-1087 Chunked SSL non blocking input

jetty-6.1.19 - 01 July 2009
 + JETTY-799 shell script for jetty on cygwin
 + JETTY-863 Non blocking stats handler
 + JETTY-937 Further Improvements for sun JVM selector bugs
 + JETTY-970 BayeuxLoadGenerator latency handling
 + JETTY-1011 Grizzly uses queued thread pool
 + JETTY-1028 jetty:run plugin should check for the web.xml from the overlays
   if not found in src/main/webapp/WEB-INF/
 + JETTY-1029 Handle quoted cookie paths
 + JETTY-1031 Handle large pipeline
 + JETTY-1033 jetty-plus compiled with jdk1.5
 + JETTY-1034 Cookie parsing
 + JETTY-1037 reimplemented channel doRemove
 + JETTY-1040 jetty.client.HttpConnection does not handle non IOExceptions
 + JETTY-1042 Avoid cookie reuse on shared connection
 + JETTY-1044 add commons-daemon support as contrib/start-daemon module
 + JETTY-1045 Handle the case where request.PathInfo() should be "/*"
 + JETTY-1046 maven-jetty-jspc-plugin keepSources takes affect only in
   packageRoot
 + JETTY-1047 Cometd client can grow cookie headers
 + JETTY-1048 Default servlet can handle partially filtered large static
   content
 + JETTY-1049 Improved transparent proxy usability
 + JETTY-1054 Avoid double deploys
 + JETTY-1055 Cookie quoting
 + JETTY-1057 Error page stack trace XSS
 + JETTY-1058 Handle trailing / with aliases on
 + JETTY-1062 Don't filter cometd message without data

jetty-7.0.0.RC4 - 18 August 2009
 + 279820 Fixed HotSwapHandler
 + 285891 SessionAuthentication is serializable
 + 286185 Implement ability for JSON implementation to automatically register
   convertors
 + 286535 ContentExchange status code
 + JETTY-1057 XSS error page
 + JETTY-1079 ResourceCollection.toString
 + JETTY-1080 Ignore files that would be extracted outside the destination
   directory when unpacking WARs
 + Added discoverable start options

jetty-7.0.0.RC3 - 07 August 2009
 + 277403 remove system properties
 + 282447 concurrent destinations in HttpClient
 + 283172 fix Windows build, broken on directory creation with the
   DefaultServlet
 + 283375 additional error-checking on SSL connector passwords to prevent NPE
 + 283513 Check endp.isOpen when blocking read
 + 285697 extract parameters if dispatch has query
 + JETTY-1074 JMX thread manipulation
 + Improved deferred authentication handling

jetty-7.0.0.RC2 - 29 June 2009
 + 283375 improved extensibility of SSL connectors
 + 283818 fixed merge of forward parameters
 + 283844 Webapp / TLD errors are not clear
 + 284475 update jetty.sh for new OPTIONS syntax
 + 284510 Enhance jetty-start for diagnosis and unit testing
 + 284981 Implement a cross-origin filter
 + 285006 fix AbstractConnector NPE during shutdown.
 + Added DebugHandler
 + Added JavaUtilLog for Jetty logging to java.util.logging framework
 + backport jetty-8 annotation parsing to jetty-7
 + Disassociate method on IdentityService
 + Improved handling of overlays and resourceCollections

jetty-7.0.0.RC1 - 15 June 2009
 + 283344 Startup on windows is broken
 + JETTY-1066 283357 400 response for bad URIs
 + JETTY-1068 Avoid busy flush of async SSL

jetty-7.0.0.RC0 - 08 June 2009
 + 271535 Adding integration tests, and enabling RFC2616 tests
 + 280843 Buffer pool uses isHeader
 + 281287 Handle date headers before 1 Jan 1970
 + 282807 Better handling of 100 continues if response committed.
 + JETTY-967 create standalone build for PKCS12Import at codehaus
 + JETTY-1056 update jetty-ant module for Jetty 7 at codehaus trunk
 + JETTY-1058 Handle trailing / with aliases

jetty-7.0.0.M4 - 01 June 2009
 + 281059 NPE in QTP with debug on
 + JETTY-799 shell script for jetty on cygwin
 + JETTY-1031 Handle large pipeline
 + JETTY-1034 Cookie parsing
 + JETTY-1042 Prevent cookie leak between shared connection
 + JETTY-1048 Fix for large partially filtered static content
 + JETTY-1049 Improved transparent proxy usability
 + JETTY-1054 Avoid double deploys
 + JETTY-1055 Cookie quoting
 + JETTY-1057 Error page stack trace XSS

jetty-7.0.0.M3 - 20 June 2009
 + 274251 Allow dispatch to welcome files that are servlets (configurable)
 + 276545 Quoted cookie paths
 + 277403 Cleanup system property usage.
 + 277798 Denial of Service Filter
 + 279725 Support 100 and 102 expectations
 + 280707 client.HttpConnection does not catch and handle non-IOExceptions
 + 281470 Handle the case where request.PathInfo() should be "/*"
 + Added ContinuationThrowable
 + added WebAppContext.setConfigurationDiscovered for servlet 3.0 features
 + fixed race with expired async listeners
 + Numerous cleanups from static code analysis
 + Portable continuations for jetty6 and servlet3
 + Refactored AbstractBuffers to HttpBuffers for performance
 + refactored configuration mechanism
 + Refactored continuations to only support response wrapping

jetty-7.0.0.M2 - 18 May 2009
 + 273767 Update to use geronimo annotations spec 1.1.1
 + 275396 Added ScopedHandler to set servlet scope before security handler
 + JETTY-937 Work around Sun JVM bugs
 + JETTY-941 Linux chkconfig hint
 + JETTY-959 CGI servlet doesn't kill the CGI in case the client disconnects
 + JETTY-980 Fixed ResourceHandler ? handling, and bad URI creation in listings
 + JETTY-996 Make start-stop-daemon optional
 + JETTY-1003 java.lang.IllegalArgumentException: timeout can't be negative
 + JETTY-1004 CERT VU#402580 Canonical path handling includes ? in path segment
 + JETTY-1013 MySql Error with JDBCUserRealm
 + JETTY-1014 Enable start-stop-daemon by default on jetty.sh
   (START_STOP_DAEMON=1)
 + JETTY-1015 Reduce BayeuxClient and HttpClient lock contention
 + JETTY-1020 ZipException in org.mortbay.jetty.webapp.TagLibConfiguration
   prevents all contexts from being loaded

jetty-6.1.18 - 16 May 2009
 + JETTY-937 Improved work around sun JVM selector bugs
 + JETTY-1004 CERT VU#402580 Canonical path handling includes ? in path segment
 + JETTY-1008 ContinuationBayeux destroy is called
 + JETTY-1013 MySql Error with JDBCUserRealm
 + JETTY-1014 Enable start-stop-daemon by default on jetty.sh
   (START_STOP_DAEMON=1)
 + JETTY-1015 Reduce BayeuxClient and HttpClient lock contention
 + JETTY-1017 HttpDestination has too coarse locking
 + JETTY-1018 Denial of Service Filter
 + JETTY-1020 ZipException in org.mortbay.jetty.webapp.TagLibConfiguration
   prevents all contexts from being loaded
 + JETTY-1022 Removed several 1.5isms

jetty-5.1.15 - 18 May 2009
 + JETTY-418 synchronized load class
 + JETTY-1004 CERT VU402580 Canonical path handling includes ? in path segment
 + Fixes for CERT438616-CERT237888-CERT21284

jetty-6.1.17 - 30 April 2009
 + JETTY-936 Make optional dispatching to welcome files as servlets
 + JETTY-937 Work around sun JVM selector bugs
 + JETTY-941 Linux chkconfig hint
 + JETTY-957 Reduce hardcoded versions
 + JETTY-980 Security / Directory Listing XSS present
 + JETTY-982 Make test-jaas-webapp run with jetty:run
 + JETTY-983 Default Servlet sets accept-ranges for cached/gzipped content
 + JETTY-985 Allow listeners to implement both interfaces
 + JETTY-988 X-Forwarded-Host has precedence over X-Forwarded-Server
 + JETTY-989 GzipFilter handles addHeader
 + JETTY-990 Async HttpClient connect
 + JETTY-992 URIUtil.encodePath encodes markup characters
 + JETTY-996 Make start-stop-daemon optional
 + JETTY-997 Remove jpackage-utils dependency on rpm install
 + JETTY-1000 Avoided needless 1.5 dependency
 + JETTY-1002 cometd-api to 1.0.beta8
 + JETTY-1003 java.lang.IllegalArgumentException: timeout can't be negative
 + JETTY-1004 CERT VU#402580 Canonical path handling includes ? in path segment
 + JETTY-1006 Resume meta connect on all XD messages

jetty-7.0.0.M1 - 22 April 2009
 + 271258 FORM Authentication dispatch handling avoids caching
 + 271536 Add support to IO for quietly closing Readers / Writers
 + 273011 JETTY-980 JETTY-992 Security / Directory Listing XSS present
 + 273101 Fix DefaultServletTest XSS test case
 + 273153 Test for Nested references in DispatchServlet
 + JETTY-695 Handler dump
 + JETTY-983 DefaultServlet generates accept-ranges for cached/gzip content
 + Initial support for LoginService.logout
 + Removed HTTPConnection specifics from connection dispatching
 + Reworked authentication for deferred authentication
 + Reworked JMX for new layout

jetty-6.1.16 - 01 April 2009
 + JETTY-702 Create "jetty-tasks.xml" for the Ant plugin
 + JETTY-899 Standardize location for configuration files which go into etc
 + JETTY-936 Allow dispatch to welcome files that are servlets
 + JETTY-944 Lazy messages don't prevent long polls waiting
 + JETTY-946 Redeploys with maven jetty plugin of webapps with overlays don't
   work
 + JETTY-947 Exception stops terracotta session scavenger
 + JETTY-948 ConcurrentModificationException in TerracottaSessionManager
   scavenger
 + JETTY-949 Move cometd source to cometd.org project
 + JETTY-953 SSL keystore file input stream is not being closed directly
 + JETTY-956 SslSelectChannelConnector - password should be the default value
   of keyPassword if not specified
 + JETTY-959 CGI servlet doesn't kill the CGI in case the client disconnects
 + JETTY-964 Typo in Jetty 6.1.15 Manifest - Bundle-RequiredExcutionEnvironment
 + JETTY-972 Move cometd code back from cometd.org project (temporarily)
 + JETTY-973 Deliver same message to a collection of cometd Clients

jetty-7.0.0.M0 - 27 March 2009
 + JETTY-496 Support inetd/xinetd through use of System.inheritedChannel()
 + JETTY-540 Merged 3.0 Public Review changes
 + JETTY-567 Delay in initial TLS Handshake With FireFox 3 beta5 and
   SslSelectChannelConnector
 + JETTY-600 Automated tests of WADI integration + upgrade to WADI 2.0
 + JETTY-691 System.getProperty() calls ... wrap them in doPrivileged
 + JETTY-713 Expose additional AbstractConnector methods via MBean
 + JETTY-731 Completed DeliverListener for cometd
 + JETTY-748 RandomAccessFileBuffer for hadoop optimization
 + JETTY-749 Improved ArrayQueue
 + JETTY-765 ensure stop mojo works for all execution phases
 + JETTY-774 Improved caching of mime types with charsets
 + JETTY-775 AbstractSessionTest remove timing related test
 + JETTY-778 handle granular windows timer in lifecycle test
 + JETTY-779 Fixed line feed in request log
 + JETTY-781 Add "mvn jetty:deploy-war" for deploying a pre-assembled war
 + JETTY-782 Implement interval advice for BayeuxClient
 + JETTY-783 Update jetty self-signed certificate
 + JETTY-784 TerracottaSessionManager leaks sessions scavenged in other nodes
 + JETTY-786 Allow DataSourceUserRealm to create tables
 + JETTY-787 Handle MSIE7 mixed encoding
 + JETTY-788 Fix jotm for scoped jndi naming
 + JETTY-790 WaitingContinuations can change mutex if not pending
 + JETTY-792 TerracottaSessionManager does not unlock new session with
   requested id
 + JETTY-793 Fixed DataCache millisecond rounding
 + JETTY-794 WADI integration tests fail intermittently.
 + JETTY-795 NullPointerException in SocketConnector.java
 + JETTY-801 Bring back 2 arg EnvEntry constructor
 + JETTY-802 Modify the default error pages to make association with Jetty
   clearer
 + JETTY-804 HttpClient timeout does not always work
 + JETTY-805 Fix jetty-jaas.xml for new UserRealm package
 + JETTY-806 Timeout related Deadlocks in HTTP Client
 + JETTY-807 HttpTester to handle charsets
 + JETTY-808 cometd client demo run.sh
 + JETTY-809 Need a way to customize WEB-INF/lib file extensions that are added
   to the classpath
 + JETTY-811 Allow configuration of system properties for the maven plugin
   using a file
 + JETTY-813 Simplify NCSARequestLog.java
 + JETTY-814 Add org.eclipse.jetty.client.Address.toString()
 + JETTY-816 Implement reconnect on java bayeux client
 + JETTY-817 Aborted SSL connections may cause jetty to hang with full cpu
 + JETTY-818 Support javax.servlet.request.ssl_session_id
 + JETTY-821 Allow lazy loading of persistent sessions
 + JETTY-822 Commit when autocommit=true causes error with mysql
 + JETTY-823 Extend start.config profiles
 + JETTY-824 Access to inbound byte statistics
 + JETTY-825 URL decoding of spaces (+) fails for encoding not utf8
 + JETTY-830 Add ability to reserve connections on http client
 + JETTY-831 Add ability to stop java bayeux client
 + JETTY-832 More UrlDecoded handling in relation to JETTY-825
 + JETTY-834 Configure DTD does not allow <Map> children
 + JETTY-837 Response headers set via filter are ignored for static resources
 + JETTY-840 add default mime types to *.htc and *.pps
 + JETTY-841 Duplicate messages when sending private message to yourself with
   cometd chat demo
 + JETTY-842 NPE in jetty client when no path component
 + JETTY-843 META-INF/MANIFEST.MF is not present in unpacked webapp
 + JETTY-844 Replace reflection with direct invocation in Slf4jLog
 + JETTY-848 Temporary folder not fully cleanup after stop (via Sweeper)
 + JETTY-854 JNDI scope does not work with applications in a .war
 + JETTY-859 MultiPartFilter ignores the query string parameters
 + JETTY-861 switched buffer pools to ThreadLocal implementation
 + JETTY-862 EncodedHttpURI ignores given encoding in constructor
 + JETTY-866 jetty-client test case fix
 + JETTY-869 NCSARequestLog locale config
 + JETTY-870 NullPointerException in Response when performing redirect to wrong
   relative URL
 + JETTY-871 jetty-client expires() NPE race condition fixed
 + JETTY-876 Added new BlockingArrayQueue and new QueuedThreadPool
 + JETTY-890 merge jaspi branch to trunk
 + JETTY-894 Add android .apk to mime types
 + JETTY-897 Remove swing dependency in GzipFilter
 + JETTY-898 Allow jetty debs to start with custom java args provided by users
 + JETTY-899 Standardize location and build process for configuration files
   which go into etc
 + JETTY-909 Update useragents cache
 + JETTY-917 Change for JETTY-811 breaks systemProperties config parameter in
   maven-jetty-plugin
 + JETTY-922 Fixed NPE on getRemoteHost when socket closed
 + JETTY-923 Client supports attributes
 + JETTY-926 default location for generatedClasses of jspc plugin is incorrect
 + JETTY-938 Deadlock in the TerracottaSessionManager
 + JETTY-939 NPE in AbstractConfiguration.callPreDestroyCallbacks
 + JETTY-946 Redeploys with maven jetty plugin of webapps with overlays don't
   work
 + JETTY-950 Fix double-printing of request URI in request log
 + JETTY-953 SSL keystore file input stream is not being closed directly
 + JETTY-956 SslSelectChannelConnector - password should be the default value
   of keyPassword if not specified
 + moved to org.eclipse packages
 + simplified HandlerContainer API

jetty-6.1.15 - 04 March 2009
 + JETTY-923 BayeuxClient uses message pools to reduce memory footprint
 + JETTY-924 Improved BayeuxClient disconnect handling
 + JETTY-925 Lazy bayeux messages
 + JETTY-926 default location for generatedClasses of jspc plugin is incorrect
 + JETTY-931 Fix issue with jetty-rewrite.xml
 + JETTY-934 fixed stop/start of Bayeux Client
 + JETTY-938 Deadlock in the TerracottaSessionManager
 + JETTY-939 NPE in AbstractConfiguration.callPreDestroyCallbacks

jetty-6.1.15 - 02 March 2009
 + JETTY-923 BayeuxClient uses message pools to reduce memory footprint
 + JETTY-924 Improved BayeuxClient disconnect handling
 + JETTY-925 Lazy bayeux messages
 + JETTY-926 default location for generatedClasses of jspc plugin is incorrect

jetty-6.1.15.rc4 - 19 February 2009
 + JETTY-496 Support inetd/xinetd through use of System.inheritedChannel()
 + JETTY-713 Expose additional AbstractConnector methods via MBean
 + JETTY-749 Improved ack extension
 + JETTY-802 Modify the default error pages to make association with Jetty
   clearer
 + JETTY-811 Allow configuration of system properties for the maven plugin
   using a file
 + JETTY-815 Add comet support to jQuery javascript library
 + JETTY-840 add default mime types to *.htc and *.pps
 + JETTY-848 Temporary folder not fully cleanup after stop (via Sweeper)
 + JETTY-869 NCSARequestLog locale config
 + JETTY-870 NullPointerException in Response when performing redirect to wrong
   relative URL
 + JETTY-872 Handshake handler calls wrong extension callback
 + JETTY-878 Removed printStackTrace from WaitingContinuation
 + JETTY-879 Support extra properties in jQuery comet implementation
 + JETTY-882 ChannelBayeuxListener called too many times
 + JETTY-884 Use hashcode for threadpool ID
 + JETTY-887 Split configuration and handshaking in jquery comet
 + JETTY-888 Fix abort in case of multiple outstanding connections
 + JETTY-894 Add android .apk to mime types
 + JETTY-898 Allow jetty debs to start with custom java args provided by users
 + JETTY-909 Update useragents cache

jetty-6.1.15.rc3 - 28 January 2009
 + JETTY-691 System.getProperty() calls ... wrap them in doPrivileged
 + JETTY-844 Replace reflection with direct invocation in Slf4jLog
 + JETTY-861 switched buffer pools to ThreadLocal implementation
 + JETTY-866 jetty-client test case fix

jetty-6.1.15.rc2 - 23 January 2009
 + JETTY-567 Delay in initial TLS Handshake With FireFox 3 beta5 and
   SslSelectChannelConnector
 + adjustment to jetty-client assembly packaging

jetty-6.1.15.pre0 - 20 January 2009
 + JETTY-600 Automated tests of WADI integration + upgrade to WADI 2.0
 + JETTY-749 Reliable message delivery
 + JETTY-781 Add "mvn jetty:deploy-war" for deploying a pre-assembled war
 + JETTY-794 WADI integration tests fail intermittently.
 + JETTY-795 NullPointerException in SocketConnector.java
 + JETTY-798 Jboss session manager incompatible with LifeCycle.Listener
 + JETTY-801 Bring back 2 arg EnvEntry constructor
 + JETTY-802 Modify the default error pages to make association with Jetty very
   clear
 + JETTY-804 HttpClient timeout does not always work
 + JETTY-806 Timeout related Deadlocks in HTTP Client
 + JETTY-807 HttpTester to handle charsets
 + JETTY-808 cometd client demo run.sh
 + JETTY-809 Need a way to customize WEB-INF/lib file extensions that are added
   to the classpath
 + JETTY-814 Add org.eclipse.jetty.client.Address.toString()
 + JETTY-816 Implement reconnect on java bayeux client
 + JETTY-817 Aborted SSL connections may cause jetty to hang with full cpu
 + JETTY-819 Jetty Plus no more jre 1.4
 + JETTY-821 Allow lazy loading of persistent sessions
 + JETTY-824 Access to inbound byte statistics
 + JETTY-825 URL decoding of spaces (+) fails for encoding not utf8
 + JETTY-827 Externalize servlet api
 + JETTY-830 Add ability to reserve connections on http client
 + JETTY-831 Add ability to stop java bayeux client
 + JETTY-832 More UrlDecoded handling in relation to JETTY-825
 + JETTY-833 Update debian and rpm packages for new jsp-2.1-glassfish jars and
   servlet-api jar
 + JETTY-834 Configure DTD does not allow <Map> children
 + JETTY-837 Response headers set via filter are ignored for static resources
 + JETTY-841 Duplicate messages when sending private message to yourself with
   cometd chat demo
 + JETTY-842 NPE in jetty client when no path component
 + JETTY-843 META-INF/MANIFEST.MF is not present in unpacked webapp
 + JETTY-852 Ensure handshake and connect retried on failure for jquery-cometd
 + JETTY-854 JNDI scope does not work with applications in a .war
 + JETTY-855 jetty-client uber assembly support
 + JETTY-858 ContentExchange provides bytes
 + JETTY-859 MultiPartFilter ignores the query string parameters
 + JETTY-862 EncodedHttpURI ignores given encoding in constructor

jetty-6.1.14 - 14 November 2008
 + JETTY-630 jetty6-plus rpm is missing the jetty6-plus jar
 + JETTY-748 Reduced flushing of large content
 + JETTY-765 ensure stop mojo works for all execution phases
 + JETTY-777 include util5 on the jetty debs
 + JETTY-778 handle granular windows timer in lifecycle test
 + JETTY-779 Fixed line feed in request log
 + JETTY-782 Implement interval advice for BayeuxClient
 + JETTY-783 Update jetty self-signed certificate
 + JETTY-784 TerracottaSessionManager leaks sessions scavenged in other nodes
 + JETTY-787 Handle MSIE7 mixed encoding
 + JETTY-788 Fix jotm for new scoped jndi
 + JETTY-790 WaitingContinuations can change mutex if not pending
 + JETTY-791 Ensure jdk1.4 compatibility for jetty-6
 + JETTY-792 TerracottaSessionManager does not unlock new session with
   requested id
 + JETTY-793 Fixed DataCache millisecond rounding

jetty-6.1.12 - 04 November 2008
 + JETTY-731 Completed DeliverListener for cometd
 + JETTY-772 Increased default threadpool size to 250
 + JETTY-774 Cached text/json content type
 + JETTY-775 fix port of openspaces to jetty-6

jetty-7.0.0.pre5 - 30 October 2008
 + JETTY-766 Fix npe
 + JETTY-767 Fixed SSL Client no progress handshake bug
 + JETTY-768 Remove EnvEntry overloaded constructors
 + JETTY-769 jquery example error
 + JETTY-771 Ensure NamingEntryUtil is jdk1.4 compliant
 + JETTY-772 Increased default threadpool size to 250

jetty-6.1.12.rc5 - 30 October 2008
 + JETTY-703 maxStopTimeMs added to QueuedThreadPool
 + JETTY-762 improved QueuedThreadPool idle death handling
 + JETTY-763 Fixed AJP13 constructor
 + JETTY-766 Ensure SystemProperties set early on jetty-maven-plugin
 + JETTY-767 Fixed SSL Client no progress handshake bug
 + JETTY-768 Remove EnvEntry overloaded constructors
 + JETTY-771 Ensure NamingEntryUtil jdk1.4 compliant

jetty-7.0.0.pre4 - 28 October 2008
 + JETTY-241 Support for web application overlays in rapid application
   development (jetty:run)
 + JETTY-319 improved passing of exception when webapp unavailable
 + JETTY-331 SecureRandom hangs on systems with low entropy (connectors slow to
   start)
 + JETTY-591 No server classes for jetty-web.xml
 + JETTY-604 AbstractSession.setSessionURL
 + JETTY-670 $JETTY_HOME/bin/jetty.sh not worked in Solaris, because of
   /usr/bin/which has no error-code
 + JETTY-676 ResourceHandler doesn't support HTTP HEAD requests
 + JETTY-677 GWT serialization issue
 + JETTY-680 Can't configure the ResourceCollection with maven
 + JETTY-681 JETTY-692 MultiPartFilter is slow for file uploads
 + JETTY-682 Added listeners and queue methods to cometd
 + JETTY-686 LifeCycle.Listener
 + JETTY-687 Issue with servlet-mapping in dynamic servlet invoker
 + JETTY-688 Cookie causes NumberFormatException
 + JETTY-689 processing of non-servlet related annotations
 + JETTY-690 Updated XBean dependencies to XBean version 3.4.3 and Spring
   2.0.5.
 + JETTY-696 jetty.sh restart not working
 + JETTY-698 org.eclipse.resource.JarResource.extract does not close
   JarInputStream jin
 + JETTY-699 Optimized cometd sending of 1 message to many many clients
 + JETTY-700 unit test for unread request data
 + JETTY-703 maxStopTimeMs added to QueuedThreadPool
 + JETTY-708 allow 3 scopes for jndi resources: jvm, server or webapp
 + JETTY-709 Jetty plugin's WebAppConfig configured properties gets overridden
   by AbstractJettyRunMojo even when already set
 + JETTY-710 Worked around poor implementation of File.toURL()
 + JETTY-711 DataSourceUserRealm implementation
 + JETTY-712 HttpClient does not handle request complete after response
   complete
 + JETTY-715 AJP Key size as Integer
 + JETTY-716 Fixed NPE on empty cometd message
 + JETTY-718 during ssl unwrap, return true if some bytes were read, even if
   underflow
 + JETTY-720 fix HttpExchange.waitForStatus
 + JETTY-721 Support wildcard in VirtualHosts configuration
 + JETTY-723 jetty.sh does not check if TMP already is set
 + JETTY-724 better handle EBCDIC default JVM encoding
 + JETTY-728 Improve Terracotta integration and performances
 + JETTY-730 Set SAX parse features to defaults
 + JETTY-731 DeliverListener for cometd
 + JETTY-732 Case Sensitive Basic Authentication Response Header
   Implementations
 + JETTY-733 Expose ssl connectors with xbean
 + JETTY-735 Wrong default jndi name on DataSourceUserRealm
 + JETTY-736 Client Specific cometd advice
 + JETTY-737 refactored jetty.jar into jetty, xml, security, ssl, webapp and
   deploy jars
 + JETTY-738 If jetty.sh finds a pid file is does not check to see if a process
   with that pid is still running
 + JETTY-739 Race in QueuedThreadPool
 + JETTY-741 HttpClient connects slowly due to reverse address lookup by
   InetAddress.getHostName()
 + JETTY-742 Private messages in cometd chat demo
 + JETTY-747 Handle HttpClient exceptions better
 + JETTY-755 Optimized HttpParser and buffers for few busy connections
 + JETTY-757 Unhide JAAS classes
 + JETTY-758 Update JSP to glassfish tag SJSAS-9_1_1-B51-18_Sept_2008
 + JETTY-759 Fixed JSON small negative real numbers
 + JETTY-760 Handle wildcard VirtualHost and normalize hostname in
   ContextHandlerCollection
 + JETTY-762 improved QueuedThreadPool idle death handling
 + JETTY-763 Fixed AJP13 constructor
 + JETTY-766 Ensure SystemProperties set early on jetty-maven-plugin

jetty-6.1.12.rc4 - 21 October 2008
 + JETTY-319 improved passing of exception when webapp unavailable
 + JETTY-729 Backport Terracotta integration to Jetty6.1 branch
 + JETTY-744 Backport of JETTY-741: HttpClient connects slowly due to reverse
   address lookup by InetAddress.getHostName()
 + JETTY-747 Handle exceptions better in HttpClient
 + JETTY-755 Optimized HttpParser and buffers for few busy connections
 + JETTY-758 Update JSP 2.1 to glassfish tag SJSAS-9_1_1-B51-18_Sept_2008
 + JETTY-759 Fixed JSON small negative real numbers
 + JETTY-760 Handle wildcard VirtualHost and normalize hostname in
   ContextHandlerCollection

jetty-6.1.12.rc3 - 10 October 2008
 + JETTY-241 Support for web application overlays in rapid application
   development (jetty:run)
 + JETTY-686 LifeCycle.Listener
 + JETTY-715 AJP key size
 + JETTY-716 NPE for empty cometd message
 + JETTY-718 during ssl unwrap, return true if some bytes were read, even if
   underflow
 + JETTY-720 fix HttpExchange.waitForStatus
 + JETTY-721 Support wildcard in VirtualHosts configuration
 + JETTY-722 jndi related threadlocal not cleared after deploying webapp
 + JETTY-723 jetty.sh does not check if TMP already is set
 + JETTY-725 port JETTY-708 (jndi scoping) to jetty-6
 + JETTY-730 set SAX parser features to defaults
 + JETTY-731 DeliverListener for cometd
 + JETTY-732 Case Sensitive Basic Authentication Response Header
   Implementations
 + JETTY-736 Client Specific cometd advice
 + JETTY-738 If jetty.sh finds a pid file is does not check to see if a process
   with that pid is still running
 + JETTY-739 Race in QueuedThreadPool
 + JETTY-742 Private messages in cometd chat demo

jetty-6.1.12rc2 - 12 September 2008
 + JETTY-282 Support manually-triggered reloading
 + JETTY-331 SecureRandom hangs on systems with low entropy (connectors slow to
   startup)
 + JETTY-591 No server classes for jetty-web.xml
 + JETTY-670 $JETTY_HOME/bin/jetty.sh not worked in Solaris, because of
   /usr/bin/which has no error-code
 + JETTY-671 Configure DTD does not allow <Property> children
 + JETTY-672 Utf8StringBuffer doesn't properly handle null characters (char
   with byte value 0)
 + JETTY-676 ResourceHandler doesn't support HTTP HEAD requests
 + JETTY-677 GWT serialization issue
 + JETTY-680 Can't configure the ResourceCollection with maven
 + JETTY-681 JETTY-692 MultiPartFilter is slow for file uploads
 + JETTY-682 Added listeners and queue methods to cometd
 + JETTY-683 ResourceCollection works for jsp files but does not work for
   static resources under DefaultServlet
 + JETTY-687 Issue with servlet-mapping in dynamic servlet invoker
 + JETTY-688 Cookie causes NumberFormatException
 + JETTY-696 ./jetty.sh restart not working
 + JETTY-698 org.eclipse.resource.JarResource.extract does not close
   JarInputStream jin
 + JETTY-699 Optimize cometd sending of 1 message to many many clients
 + JETTY-709 Jetty plugin's WebAppConfig configured properties gets overridden
   by AbstractJettyRunMojo even when already set
 + JETTY-710 Worked around poor implementation of File.toURL()
 + JETTY-712 HttpClient does not handle request complete after response
   complete

jetty-7.0.0pre3 - 06 August 2008
 + JETTY-30 Externalize servlet-api to own project
 + JETTY-182 Support setting explicit system classpath for jasper
   Jsr199JavaCompiler
 + JETTY-319 Get unavailable exception and added startWithUnavailable option
 + JETTY-381 JETTY-622 Multiple Web Application Source Directory
 + JETTY-442 Accessors for mimeType on ResourceHandler
 + JETTY-502 forward of an include should hide include attributes
 + JETTY-562 RewriteHandler support for virtual hosts
 + JETTY-563 JETTY-482 OpenRemoteServiceServlet for GWT1.5M2+
 + JETTY-564 Consider optionally importing org.apache.jasper.servlet
 + JETTY-571 SelectChannelConnector throws Exception on close on Windows
 + JETTY-608 Suspend/Resume/Complete request listeners
 + JETTY-621 Improved LazyList javadoc
 + JETTY-626 Null protect reading the dtd resource from classloader
 + JETTY-628 Rewrite rule for rewriting scheme
 + JETTY-629 Don't hold timeout lock during expiry call.
 + JETTY-632 OSGi tags for Jetty client
 + JETTY-633 Default form encoding 8859_1 rather than utf-8
 + JETTY-635 Correctly merge request parameters when doing forward
 + JETTY-636 Separate lifeycle of jsp build
 + JETTY-637 empty date headers throw IllegalArgumentException
 + JETTY-641 JDBC Realm purge cache problem
 + JETTY-642 NPE in LdapLoginModule
 + JETTY-644 LdapLoginModule uses proper filters when searching
 + JETTY-645 Do not provide jetty-util to the webapps
 + JETTY-646 Should set Cache-Control header when sending errors to avoid
   caching
 + JETTY-647 suspended POSTs with binary data do too many resumes
 + JETTY-650 Parse "*" URI for HTTP OPTIONS request
 + JETTY-651 Release resources during destroy
 + JETTY-653 Upgrade jta api specs to more recent version
 + JETTY-654 Allow Cometd Bayeux object to be JMX manageable
 + JETTY-655 Support parsing application/x-www-form-urlencoded parameters via
   http PUT
 + JETTY-656 HttpClient defaults to async mode
 + JETTY-659 ContentExchange and missing headers in HttpClient
 + JETTY-663 AbstractDatabaseLoginModule handle not found UserInfo and userName
 + JETTY-665 Support merging class directories
 + JETTY-666 scanTargetPatterns override the values already being set by
   scanTarget
 + JETTY-667 HttpClient handles chunked content
 + JETTY-669 Http methods other than GET and POST should not have error page
   content
 + JETTY-671 Configure DTD does not allow <Property> children
 + JETTY-672 Utf8StringBuffer doesn't properly handle null characters (char
   with byte value 0)
 + JETTY-675 ServletContext.getRealPath("") returns null instead of returning
   the root dir of the webapp
 + Upgrade jsp 2.1 to SJSAS-9_1_02-B04-11_Apr_2008

jetty-6.1.12rc1 - 01 August 2008
 + JETTY-319 Get unavailable exception and added startWithUnavailable option
 + JETTY-381 JETTY-622 Multiple Web Application Source Directory
 + JETTY-442 Accessors for mimeType on ResourceHandler
 + JETTY-502 forward of an include should hide include attributes
 + JETTY-562 RewriteHandler support for virtual hosts
 + JETTY-563 GWT OpenRemoteServiceServlet GWT1.5M2+
 + JETTY-564 Consider optionally importing org.apache.jasper.servlet
 + JETTY-571 SelectChannelConnector throws Exception on close on Windows
 + JETTY-596 Proxy authorization support in HttpClient
 + JETTY-599 handle buffers consistently handle invalid index for poke
 + JETTY-603 Handle IPv6 in HttpURI
 + JETTY-605 Added optional threadpool to BayeuxService
 + JETTY-606 better writeTo impl for BIO
 + JETTY-607 Add GigaSpaces session clustering
 + JETTY-610 jetty.class.path not being interpreted
 + JETTY-613 website module now generates site-component for jetty-site
 + JETTY-614 scanner allocated hashmap on every scan
 + JETTY-623 ServletContext.getServerInfo() non compliant
 + JETTY-626 Null protect reading the dtd resource from classloader
 + JETTY-628 Rewrite rule for rewriting scheme
 + JETTY-629 Don't hold timeout lock during expiry call.
 + JETTY-632 OSGi tags for Jetty client
 + JETTY-633 Default form encoding 8859_1 rather than utf-8
 + JETTY-635 Correctly merge request parameters when doing forward
 + JETTY-637 empty date headers throw IllegalArgumentException
 + JETTY-641 JDBC Realm purge cache problem
 + JETTY-642 NPE in LdapLoginModule
 + JETTY-644 LdapLoginModule uses proper filters when searching
 + JETTY-646 Should set Cache-Control header when sending errors to avoid
   caching
 + JETTY-647 suspended POSTs with binary data do too many resumes
 + JETTY-650 Parse "*" URI for HTTP OPTIONS request
 + JETTY-651 Release resources during destroy
 + JETTY-654 Allow Cometd Bayeux object to be JMX manageable
 + JETTY-655 Support parsing application/x-www-form-urlencoded parameters via
   http PUT
 + JETTY-656 HttpClient defaults to async mode
 + JETTY-657 Backport jetty-7 sslengine
 + JETTY-658 backport latest HttpClient from jetty-7 to jetty-6
 + JETTY-659 ContentExchange and missing headers in HttpClient
 + JETTY-660 Backported QoSFilter
 + JETTY-663 AbstractDatabaseLoginModule handle not found UserInfo and userName
 + JETTY-665 Support merging class directories
 + JETTY-666 scanTargetPatterns override the values already being set by
   scanTarget
 + JETTY-667 HttpClient handles chunked content
 + JETTY-669 Http methods other than GET and POST should not have error page
   content
 + Upgrade jsp 2.1 to SJSAS-9_1_02-B04-11_Apr_2008

jetty-7.0.0pre2 - 30 June 2008
 + JETTY-336 413 error for header buffer full
 + JETTY-425 race in stopping SelectManager
 + JETTY-568 Avoid freeing DirectBuffers. New locking NIO ResourceCache.
 + JETTY-569 Stats for suspending requests
 + JETTY-572 Unique cometd client ID
 + JETTY-576 servlet dtds and xsds not being loaded locally
 + JETTY-578 OSGI Bundle-RequiredExcutionEnvironment set to J2SE-1.5
 + JETTY-579 OSGI resolved management and servlet.resources import error
 + JETTY-580 Fixed SSL shutdown
 + JETTY-581 ContextPath constructor
 + JETTY-582 final ISO_8859_1
 + JETTY-584 handle null contextPath
 + JETTY-587 persist sessions to database
 + JETTY-588 handle Retry in ServletException
 + JETTY-589 Added Statistics Servlet
 + JETTY-590 Digest auth domain for root context
 + JETTY-592 expired timeout callback without synchronization
 + JETTY-595 SessionHandler only deals with base request session
 + JETTY-596 proxy support in HttpClient
 + JETTY-598 Added more reliable cometd message flush option
 + JETTY-599 handle buffers consistently handle invalid index for poke
 + JETTY-603 Handle IPv6 in HttpURI
 + JETTY-605 Added optional threadpool to BayeuxService
 + JETTY-606 better writeTo impl for BIO
 + JETTY-607 Add GigaSpaces session clustering
 + JETTY-609 jetty-client improvements for http conversations
 + JETTY-610 jetty.class.path not being interpreted
 + JETTY-611 make general purpose jar scanning mechanism
 + JETTY-612 scan for web.xml fragments
 + JETTY-613 various distribution related changes
 + JETTY-614 scanner allocates hashmap on every iteration
 + JETTY-615 Replaced CDDL servlet.jar with Apache-2.0 licensed version
 + JETTY-623 ServletContext.getServerInfo() non compliant

jetty-6.1.11 - 06 June 2008
 + JETTY-336 413 error for full header buffer
 + JETTY-425 race in stopping SelectManager
 + JETTY-580 Fixed SSL shutdown
 + JETTY-581 ContextPath constructor
 + JETTY-582 final ISO_8859_1
 + JETTY-584 handle null contextPath
 + JETTY-588 handle Retry in ServletException
 + JETTY-590 Digest auth domain for root context
 + JETTY-592 expired timeout callback without synchronization
 + JETTY-595 SessionHandler only deals with base request session
 + JETTY-596 Proxy support in HttpClient
 + JETTY-598 Added more reliable cometd message flush option

jetty-6.1.10 - 20 May 2008
 + JETTY-440 allow file name patterns for jsp compilation for jspc plugin
 + JETTY-529 CNFE when deserializing Array from session resolved
 + JETTY-537 JSON handles Locales
 + JETTY-547 Shutdown SocketEndpoint output before close
 + JETTY-550 Reading 0 bytes corrupts ServletInputStream
 + JETTY-551 Upgraded to Wadi 2.0-M10
 + JETTY-556 Encode all URI fragments
 + JETTY-557 Allow ServletContext.setAttribute before start
 + JETTY-558 optional handling of X-Forwarded-For/Host/Server
 + JETTY-566 allow for non-blocking behavior in jetty maven plugin
 + JETTY-572 unique cometd client ID
 + JETTY-579 osgi fixes with management and servlet resources
 + Use QueuedThreadPool as default

jetty-7.0.0pre1 - 03 May 2008
 + JETTY-440 allow file name patterns for jsp compilation for jspc plugin
 + JETTY-529 CNFE when deserializing Array from session resolved
 + JETTY-558 optional handling of X-Forwarded-For/Host/Server
 + JETTY-559 ignore unsupported shutdownOutput
 + JETTY-566 allow for non-blocking behavior in jetty maven plugin
 + address osgi bundling issue relating to build resources
 + Allow annotations example to be built regularly, copy to contexts-available
 + Improved suspend examples
 + Make annotations example consistent with servlet 3.0
 + Refactor JNDI impl to simplify

jetty-7.0.0pre0 - 21 April 2008
 + JETTY-282 Support manually-triggered reloading by maven plugin
 + JETTY-341 100-Continues sent only after getInputStream called.
 + JETTY-386 backout fix and replaced with
   ContextHandler.setCompactPath(boolean)
 + JETTY-399 update OpenRemoteServiceServlet to gwt 1.4
 + JETTY-467 allow URL rewriting to be disabled.
 + JETTY-468 unique holder names for addServletWithMapping
 + JETTY-471 LDAP JAAS Realm
 + JETTY-474 Fixed case sensitivity issue with HttpFields
 + JETTY-475 AJP connector in RPMs
 + JETTY-486 Improved jetty.sh script
 + JETTY-487 Handle empty chunked request
 + JETTY-494 Client side session replication
 + JETTY-519 HttpClient does not recycle closed connection.
 + JETTY-522 Add build profile for macos for setuid
 + JETTY-523 Default servlet uses ServletContext.getResource
 + JETTY-524 Don't synchronize session event listener calls
 + JETTY-525 Fixed decoding for long strings
 + JETTY-526 Fixed MMBean fields on JMX MBeans
 + JETTY-528 Factor our cookie parsing to CookieCutter
 + JETTY-530 Improved JMX MBeanContainer lifecycle
 + JETTY-531 Optional expires on MovedContextHandler
 + JETTY-532 MBean properties for QueuedThreadPool
 + JETTY-535 Fixed Bayeux server side client memory leak
 + JETTY-537 JSON handles Locales
 + JETTY-538 test harness fix for windows
 + JETTY-540 Servlet-3.0 & java5 support (work in progress)
 + JETTY-543 Atomic batch get and put of files.
 + JETTY-545 Rewrite handler
 + JETTY-546 Webapp runner. All in one jar to run a webapps
 + JETTY-547 Shutdown SocketEndpoint output before close
 + JETTY-550 Reading 0 bytes corrupts ServletInputStream
 + JETTY-551 Wadi 2.0-M10
 + JETTY-553 Fixed customize override
 + JETTY-556 Encode all URI fragments
 + JETTY-557 Allow ServletContext.setAttribute before start
 + JETTY-560 Allow decoupling of jndi names in web.xml
 + Added option to dispatch to suspended requests.
 + BayeuxClient use a single connection for polling
 + Delay 100 continues until getInputStream
 + Ensure Jotm tx mgr can be found in jetty-env.xml
 + HttpClient supports pipelined request
 + Jetty-6.1.8 Changes
 + Make javax.servlet.jsp optional osgi import for jetty module
 + QueuedThreadPool default
 + Refactor of Continuation towards servlet 3.0 proposal
 + Renamed modules management and naming to jmx and jndi.
 + RetryRequest exception now extends ThreadDeath

jetty-6.1.9 - 26 March 2008
 + JETTY-399 update OpenRemoteServiceServlet to gwt 1.4
 + JETTY-471 LDAP JAAS Realm
 + JETTY-475 AJP connector in RPMs
 + JETTY-482 update to JETTY-399
 + JETTY-519 HttpClient does not recycle closed connection.
 + JETTY-522 Add build profile for macos for setuid
 + JETTY-525 Fixed decoding for long strings
 + JETTY-526 Fixed MMBean fields on JMX MBeans
 + JETTY-532 MBean properties for QueuedThreadPool
 + JETTY-535 Fixed Bayeux server side client memory leak
 + JETTY-538 test harness fix for windows
 + JETTY-541 Cometd per client timeouts
 + Ensure Jotm tx mgr can be found in jetty-env.xml
 + Make javax.servlet.jsp optional osgi import for jetty module

jetty-6.1.8 - 28 February 2008
 + JETTY-350 log ssl errors on SslSocketConnector
 + JETTY-417 JETTY_LOGS environment variable not queried by jetty.sh
 + JETTY-433 ContextDeployer constructor fails unnecessarily when using a
   security manager if jetty.home not set
 + JETTY-434 ContextDeployer scanning of sub-directories should be optional
 + JETTY-481 Handle empty Bayeux response
 + JETTY-489 Improve doco on the jetty.port property for plugin
 + JETTY-490 Fixed JSONEnumConvertor
 + JETTY-491 opendocument mime types
 + JETTY-492 Null pointer in HashSSORealm
 + JETTY-493 JSON handles BigDecimals
 + JETTY-498 Improved cookie parsing
 + JETTY-507 Fixed encoding from JETTY-388 and test case
 + JETTY-508 Extensible cometd handlers
 + JETTY-509 Fixed JSONP transport for changing callback names
 + JETTY-511 jetty.sh mishandled JETTY_HOME when launched from a relative path
 + JETTY-512 add slf4j as optional to manifest
 + JETTY-513 Terracotta session replication does not work when the initial page
   on each server does not set any attributes
 + JETTY-515 Timer is missing scavenging Task in HashSessionManager
 + Add "mvn jetty:stop"
 + Added BayeuxService
 + Added JSON.Convertor and non static JSON instances
 + Added QueuedThreadPool
 + add removeHandler(Handler) method to HandlerContainer interface
 + AJP handles bad mod_jk methods
 + Allow code ranges on ErrorPageErrorHandler
 + allow sessions to be periodically persisted to disk
 + Cookie support in BayeuxClient
 + Fixed JSON negative numbers
 + further Optimizations and improvements of Cometd
 + grizzly fixed for posts
 + Improved Bayeux API
 + Improved Cometd timeout handling
 + JSON unquotes /
 + Long cache for JSON
 + Optimizations and improvements of Cometd, more pooled objects
 + Optimized QuotedStringTokenizer.quote()
 + Remove duplicate commons-logging jars and include sslengine in jboss sar

jetty-6.1.7 - 22 December 2007
 + JETTY-386 CERT-553235 backout fix and replaced with
   ContextHandler.setCompactPath(boolean)
 + JETTY-467 allow URL rewriting to be disabled.
 + JETTY-468 unique holder names for addServletWithMapping
 + JETTY-474 Fixed case sensitivity issue with HttpFields
 + JETTY-486 Improved jetty.sh script
 + JETTY-487 Handle empty chunked request
 + Add "mvn jetty:stop"
 + Added BayeuxService
 + Added JSON.Convertor and non static JSON instances
 + allow sessions to be periodically persisted to disk
 + Cookie support in BayeuxClient
 + grizzly fixed for posts
 + jetty-6.1 branch created from 6.1.6 and r593 of jetty-contrib trunk
 + Optimizations and improvements of Cometd, more pooled objects
 + Update java5 patch

jetty-6.1.6 - 18 November 2007
 + JETTY-455 Optional cometd id
 + JETTY-459 Unable to deploy from Eclipse into the root context
 + JETTY-461 fixed cometd unknown channel
 + JETTY-464 typo in ErrorHandler
 + JETTY-465 System.exit() in constructor exception for MultiPartOutputStream
 + rudimentary debian packaging
 + updated grizzly connector to 1.6.1

jetty-6.1.6rc1 - 05 November 2007
 + JETTY-388 Handle utf-16 and other multibyte non-utf-8 form content.
 + JETTY-409 String params that denote files changed to File
 + JETTY-438 handle trailing . in vhosts
 + JETTY-439 Fixed 100 continues clash with Connection:close
 + JETTY-443 windows bug causes Acceptor thread to die
 + JETTY-445 removed test code
 + JETTY-448 added setReuseAddress on AbstractConnector
 + JETTY-450 Bad request for response sent to server
 + JETTY-451 Concurrent modification of session during invalidate
 + JETTY-452 CERT VU#237888 Dump Servlet - prevent cross site scripting
 + JETTY-453 updated Wadi to 2.0-M7
 + JETTY-454 handle exceptions with themselves as root cause
 + JETTY-456 allow null keystore for osX
 + JETTY-457 AJP certificate chains
 + Added configuration file for capturing stderr and stdout
 + CERT VU#38616 handle single quotes in cookie names.
 + Give bayeux timer name
 + Give Terracotta session scavenger a name
 + Housekeeping on poms
 + Improved JSON parsing from Readers
 + Jetty Eclipse Plugin 1.0.1: force copy of context file on redeploy
 + Moved some impl classes from jsp-api-2.1 to jsp-2.1
 + Updated for dojo 1.0(rc) cometd
 + Upgrade jsp 2.1 to SJSAS-9_1-B58G-FCS-08_Sept_2007

jetty-6.1.6rc0 - 03 October 2007
 + JETTY-259 SystemRoot set for windows CGI
 + JETTY-311 avoid json keywords
 + JETTY-376 allow anything but CRLF in reason string
 + JETTY-398 Allow same WADI Dispatcher to be used across multiple web-app
   contexts
 + JETTY-400 consume CGI stderr
 + JETTY-402 keep HashUserRealm in sync with file
 + JETTY-403 Allow long content length for range requests
 + JETTY-404 WebAppDeployer sometimes deploys duplicate webapp
 + JETTY-405 Default date formate for reqest log
 + JETTY-407 AJP handles unknown content length
 + JETTY-413 Make rolloveroutputstream timer daemon
 + JETTY-422 Allow <Property> values to be null in config files
 + JETTY-423 Ensure javax.servlet.forward parameters are latched on first
   forward
 + JETTY-425 Handle duplicate stop calls better
 + JETTY-430 improved cometd logging
 + JETTY-431 HttpClient soTimeout
 + Add ability to persist sessions with HashSessionManager
 + Added ConcatServlet to combine javascript and css
 + Added jetty.lib system property to start.config
 + Added JPackage RPM support
 + Added JSON.Convertable
 + Adding setUsername,setGroupname to setuid and mavenizing native build
 + Add jetty.host system property
 + AJP13 Fix on chunked post
 + Allow properties files on the XmlConfiguration command line.
 + Allow scan interval to be set after Scanner started
 + Avoid FULL exception in window between blockForOutput and remote close
 + Cached user agents strings in the /org/mortbay/jetty/useragents resource
 + CVE-2007-5615 Added protection for response splitting with bad headers.
 + Ensure session is completed only when leaving context.
 + Fix cached header optimization for extra characters
 + Fix Host header for async client
 + Fix patch for java5 to include cometd module
 + Fix typo in async client onResponsetHeader method name
 + Give deployment file Scanner threads a unique name
 + Make default time format for RequestLog match NCSA default
 + Make mx4j used only if runtime uses jdk<1.5
 + Moved Grizzly to contrib
 + Prevent infinite loop on stopping with temp dir
 + Removal of unneeded dependencies from management, maven-plugin, naming &
   plus poms
 + SetUID option to support setgid
 + Tweak OSGi manifests to remove unneeded imports
 + Updated README, test index.html file and jetty-plus.xml file
 + Update jasper2.1 to tag SJSAS-9_1-B58C-FCS-22_Aug_2007
 + Update terracotta to 2.4.1 and exclude ssl classes
 + Use terracotta repo for build; make jetty a terracotta module
 + UTF-8 for bayeux client

jetty-6.1.5 - 19 July 2007
 + JETTY-392 updated LikeJettyXml example
 + Fixed GzipFilter for dispatchers
 + Fixed reset of reason
 + Upgrade to Jasper 2.1 tag SJSAS-9_1-B50G-BETA3-27_June_2007

jetty-6.1.5rc0 - 15 July 0200
 + JETTY-253 Improved graceful shutdown
 + JETTY-373 Stop all dependent lifecycles
 + JETTY-374 HttpTesters handles large requests/responses
 + JETTY-375 IllegalStateException when committed.
 + JETTY-376 allow spaces in reason string
 + JETTY-377 allow sessions to be wrapped with
   AbstractSesssionManager.SessionIf
 + JETTY-378 handle JVMs with non ISO/UTF default encodings
 + JETTY-380 handle pipelines of more than 4 requests!
 + JETTY-385 EncodeURL for new sessions from dispatch
 + JETTY-386 Allow // in file resources
 + Added GzipFilter and UserAgentFilter
 + Dispatch SslEngine expiry (non atomic)
 + Improved Request log configuration options
 + make jetty plus example webapps use ContextDeployer
 + make OSGi manifests for jetty jars
 + Make SLF4JLog impl public, add mbean descriptors
 + Protect SslSelectChannelConnector from exceptions during close
 + remove call to open connectors in jetty.xml
 + SetUID option to only open connectors before setUID.
 + SPR-3682 - dont hide forward attr in include.
 + update links on website
 + update terracotta configs for tc 2.4 stable1
 + update terracotta session clustering to terracotta 2.4
 + Upgrade to Jasper 2.1 tag SJSAS-9_1-B50G-BETA3-27_June_2007

jetty-6.1.4 - 15 June 2007
 + JETTY-370 ensure idleTimeout<=0 means connections never expire
 + JETTY-371 Fixed chunked HEAD response
 + JETTY-372 make test for cookie caching more rigorous
 + fixed early open() call in NIO connectors

jetty-6.1.4rc1 - 10 June 2007
 + JETTY-310 better exception when no filter file for cometd servlet
 + JETTY-323 handle htaccess without a user realm
 + JETTY-346 add wildcard support to extra scan targets for maven plugin
 + JETTY-355 extensible SslSelectChannelConnector
 + JETTY-357 cleaned up ssl buffering
 + JETTY-360 allow connectors, userRealms to be added from a <jettyConfig> for
   maven plugin
 + JETTY-361 prevent url encoding of dir listings for non-link text
 + JETTY-362 More object locks
 + JETTY-365 make needClientAuth work on SslSelectChannelConnector
 + JETTY-366 JETTY-368 Improved bayeux disconnect
 + async client improvements
 + fixed handling of large streamed files
 + Fixed synchronization conflict SslSelectChannel and SelectChannel
 + moved documentation for jetty and jspc maven plugins to wiki
 + Optional static content cache
 + Work around IBM JVM socket close issue

jetty-6.1.4rc0 - 01 June 2007
 + JETTY-257 fixed comet cross domain
 + JETTY-309 fix applied to sslEngine
 + JETTY-317 rollback inclusion of cometd jar for maven plugin
 + JETTY-318 Prevent meta channels being created
 + JETTY-330 Allow dependencies with scope provided for jspc plugin
 + JETTY-335 SslEngine overflow fix
 + JETTY-337 deprecated get/setCipherSuites and added
   get/setExcludeCipherSuites
 + JETTY-338 protect isMoreInBuffer from destroy
 + JETTY-339 MultiPartFiler deletes temp files on IOException
 + JETTY-340 FormAuthentication works with null response
 + JETTY-344 gready fill in ByteArrayBuffer.readFrom
 + JETTY-345 fixed lost content with blocked NIO.
 + JETTY-347 Fixed type util init
 + JETTY-352 Object locks
 + Add (commented out) jspc precompile to test-webapp
 + Add ability to run cometd webapps to maven plugin
 + Add slf4j-api for upgraded version
 + Allow XmlConfiguration properties to be configured
 + Change scope of fields for Session
 + Delay ssl handshake until after dispatch in sslSocketConnector
 + fixed JSP close handling
 + fixed waiting continuation reset
 + improved date header handling
 + Optional send Date header. Server.setSendDateHeader(boolean)
 + Reorganized import of contrib modules
 + Set so_timeout during ssl handshake as an option on SslSocketConnector
 + Unified JMX configuration
 + Updated junit to 3.8.2
 + Updated slf4j version to 1.3.1
 + update etc/jetty-ssl.xml with new handshake timeout setting

jetty-6.1.3 - 04 May 2007
 + JETTY-309 don't clear writable status until dispatch
 + JETTY-315 suppressed warning
 + JETTY-322 AJP13 cping and keep alive
 + Handle CRLF for content in header optimization

jetty-6.1.2 - 01 May 2007
 + JETTY-322 fix ajp cpong response and close handling
 + JETTY-324 fix ant plugin
 + JETTY-328 updated jboss
 + Added static member definition in WadiSessionManager
 + Fixed session invalidation error in WadiSessionManager
 + Improved unavailabile handling
 + sendError resets output state
 + Updated Wadi to version 2.0-M3

jetty-6.1.2rc5 - 24 April 2007
 + JETTY-305 delayed connection destroy
 + JETTY-309 handle close in multivalue connection fields.
 + JETTY-314 fix for possible NPE in Request.isRequestedSessionIdValid
 + Allow jsp-file to be / or /*
 + removed some compile warnings
 + set default keystore for SslSocketConnector

jetty-6.1.2rc4 - 19 April 2007
 + JETTY-294 Fixed authentication reset
 + JETTY-299 handle win32 paths for object naming
 + JETTY-300 removed synchronized on dispatch
 + JETTY-302 correctly parse quoted content encodings
 + JETTY-303 fixed dual reset of generator
 + JETTY-304 Fixed authentication reset

jetty-6.1.2rc3 - 16 April 2007
 + JETTY-283 Parse 206 and 304 responses in client
 + JETTY-285 enable jndi for mvn jetty:run-war and jetty:run-exploded
 + JETTY-289 fixed javax.net.ssl.SSLException on binary file upload
 + JETTY-292 Fixed error page handler error pages
 + JETTY-293 fixed NPE on fast init
 + JETTY-294 Response.reset() resets headers as well as content
 + JETTY-295 Optional support of authenticated welcome files
 + JETTY-296 Close direct content inputstreams
 + JETTY-297 Recreate tmp dir on stop/start
 + JETTY-298 Names in JMX ObjectNames for context, servlets and filters
 + AJP redirects https requests correctly
 + Fixed writes of unencoded char arrays.
 + Improved performance and exclusions for TLD scanning
 + Improvements to allow simple setting of Cache-Control headers
 + MBean properties assume writeable unless marked RO
 + refactor of SessionManager and SessionIdManager for clustering

jetty-6.1.2rc2 - 27 March 2007
 + JETTY-125 maven plugin: ensure test dependencies on classpath for
   <useTestClasspath>
 + JETTY-246 path encode cookies rather than quote
 + JETTY-254 prevent close of jar entry by bad JVMs
 + JETTY-256 fixed isResumed and work around JVM bug
 + JETTY-258 duplicate log message in ServletHandler
 + JETTY-260 Close connector before stop
 + JETTY-262 Allow acceptor thread priority to be adjusted
 + JETTY-263 Added implementation for authorizationType Packets
 + JETTY-265 Only quote cookie values if needed
 + JETTY-266 Fix deadlock with shutdown
 + JETTY-271 ResourceHandler uses resource for MimeType mapping
 + JETTY-272 Activate and Passivate events for sessions
 + JETTY-274 Improve flushing at end of request for blocking
 + JETTY-276 Partial fix for reset/close race
 + JETTY-277 Improved ContextHandlerCollection
 + JETTY-278 Session invalidation delay until no requests
 + JETTY-280 Fixed deadlock with two flushing threads
 + JETTY-284 Fixed stop connector race
 + JETTY-286 isIntegral and isConfidential methods overridden in
   SslSelectChannelConnector
 + Added RestFilter for PUT and DELETE from Aleksi Kallio
 + AJP13 CPING request and CPONG response implemented
 + AJP13 remoteUser, contextPath, servletPath requests implemented
 + AJP13 Shutdown Request from peer implemented
 + Change some JNDI logging to debug level instead of info
 + Enable the SharedStoreContextualiser for the WadiSessionManager(Database
   store for clustering)
 + Make annotations work for maven plugin
 + Optimized multi threaded init on startup servlets
 + Refactor Scanner to increase code reuse with maven/ant plugins
 + Removed unneeded specialized TagLibConfiguration class from maven plugin
 + Update jasper to glassfish tag SJSAS-9_1-B39-RC-14_Mar_2007

jetty-6.1.2rc1 - 08 March 2007
 + JETTY-157 make CGI handle binary data
 + JETTY-175 JDBCUserRealm use getInt instead of getObject
 + JETTY-188 Use timer for session scavaging
 + JETTY-235 default realm name
 + JETTY-242 fix race condition with scavenging sessions when stopping
 + JETTY-243 FULL
 + JETTY-244 Fixed UTF-8 buffer overflow
 + JETTY-245 Client API improvements
 + JETTY-246 spaces in cookies
 + JETTY-248 setContentLength after content written
 + JETTY-250 protect attribute enumerations from modification
 + JETTY-252 Fixed stats handling of close connection
 + JETTY-254 prevent close of jar file by bad JVMs
 + add ajp connector jar to jetty-jboss sar
 + Added option to allow null pathInfo within context
 + Added support for lowResourcesIdleTime to SelectChannelConnector
 + BoundedThreadPool queues rather than blocks excess jobs.
 + call preDestroy() after servlet/filter destroy()
 + Ensure jetty/jboss uses servlet-spec classloading order
 + Fix constructor for Constraint to detect wildcard role
 + fix Dump servlet to handle primitive array types
 + handle comma separated values for the Connection: header
 + Improved Context setters for wadi support
 + Improved handling of early close in AJP
 + Support null pathInfo option for webservices deployed to jetty/jboss
 + TagLibConfiguration uses resource input stream
 + Workaround to call SecurityAssocation.clear() for jboss webservices calls to
   ejbs

jetty-6.1.2rc0 - 15 February 2007
 + JETTY-223 Fix disassociate of UserPrincipal on dispatches
 + JETTY-226 Fixed SSLEngine close issue
 + JETTY-232 Fixed use of override web.xml
 + JETTY-236 Buffer leak
 + JETTY-237 AJPParser Buffer Data Handling
 + JETTY-238 prevent form truncation
 + Coma separated cookies
 + Cometd timeout clients
 + Patches from sybase for ClientCertAuthenticator

jetty-6.1.2pre1 - 05 February 2007
 + JETTY-224 run build up to process-test before invoking jetty:run
 + Added error handling for incorrect keystore/truststore password in
   SslSelectChannelConnector
 + added win32service to standard build
 + allow ResourceHandler to use resource base from an enclosing ContextHandler
 + fixed bug with virtual host handling in ContextHandlerCollection
 + refactored cometd to be continuation independent

jetty-6.1.2pre0 - 01 February 2007
 + JETTY-213 request.isUserInRole(String) fixed
 + JETTY-215 exclude more transitive dependencies from tomcat jars for jsp-2.0
 + JETTY-216 handle AJP packet fragmentation
 + JETTY-218 handle AJP ssl key size and integer
 + JETTY-219 fixed trailing encoded chars in cookies
 + JETTY-220 fixed AJP content
 + JETTY-222 fix problem parsing faces-config.xml
 + Added cometd jsonp transport from aabeling
 + Added terracotta cluster support for cometd
 + add support for Annotations in servlet, filter and listener sources
 + enable SslSelectChannelConnector to modify the SslEngine's client
   authentication settings
 + Fixed 1.4 method in jetty plus
 + Fixed generation of errors during jsp compilation for jsp-2.1
 + handle virtual hosts in ContextHandlerCollection
 + improved writer buffering
 + moved JSON parser to util to support reuse

jetty-6.1.1 - 15 January 2007

jetty-6.1.1rc1 - 12 January 2007
 + JETTY-210 Build jsp-api-2.0 for java 1.4
 + Use timers for Rollover logs and scanner

jetty-6.1.1rc0 - 10 January 2007
 + JETTY-209 Added ServletTester.createSocketConnector
 + JETTY-210 Build servlet-api-2.5 for java 1.4
 + JETTY-211 fixed jboss build
 + CGI servlet fails without exception
 + ensure response headers on AjaxFilter messsages turn off caching
 + extras/win32service download only if no JavaServiceWrapper exist
 + Fixed unpacking WAR
 + MultiPartFilter deleteFiles option
 + simplified chat demo
 + start webapps on deployment with jboss, use isDistributed() method from
   WebAppContext

jetty-6.1.0 - 09 January 2007
 + Fixed unpacking WAR

jetty-6.1.0 - 05 January 2007
 + JETTY-206 fixed AJP getServerPort and getRemotePort
 + Added extras/win32service
 + Added WebAppContext.setCopyWebDir to avoid JVM jar caching issues.
 + GERONIMO-2677 refactor of session id handling for clustering
 + Improved config of java5 threadpool
 + Protect context deployer from Errors
 + ServletTester sets content length

jetty-6.1.0rc3 - 02 January 2007
 + JETTY-195 fixed ajp ssl_cert handling
 + JETTY-197 fixed getRemoteHost
 + JETTY-203 initialize ServletHandler if no Context instance
 + JETTY-204 setuid fix
 + extras/servlet-tester
 + implement resource injection and lifecycle callbacks declared in web.xml
 + setLocale does not use default content type
 + Use standard releases of servlet and jsp APIs.

jetty-6.1.0rc2 - 20 December 2006
 + JETTY-167 cometd refactor
 + JETTY-194 doubles slashes are significant in URIs
 + JETTY-201 make run-as work for both web container and ejb container in jboss
 + AJP13Parser, throw IllegalStateException on unimplemented AJP13 Requests
 + ContextHandlerCollection is noop with no handlers
 + ensure classpath passed to jspc contains file paths not urls
 + ensure com.sun.el.Messages.properties included in jsp-2.1 jar
 + ensure servlets initialized if only using ServletHandler
 + fixed Jetty-197 AJP13 getRemoteHost()
 + Refactored AbstractSessionManager for ehcache
 + remove code to remove SecurityHandler if no constraints present

jetty-6.1.0rc1 - 14 December 2006
 + JETTY-193 MailSessionReference without authentication
 + JETTY-199 newClassPathResource
 + added cache session manager(pre-alpha)
 + ensure unique name for ServletHolder instances
 + simplified idle timeout handling

jetty-6.1.0rc0 - 08 December 2006
 + JETTY-123 fix improved
 + JETTY-181 Allow injection of a java:comp Context
 + JETTY-182 Optionally set JSP classpath initparameter
 + JETTY-184 cometd connect non blocking
 + JETTY-185 tmp filename generation
 + JETTY-189 ProxyConnection
 + 403 for BASIC authorization failure
 + Added extras/gwt
 + Added org.mortbay.thread.concurrent.ThreadPool
 + Added spring ejb3 demo example
 + DefaultHandler links virtual hosts.
 + Dispatcher does not protect javax.servlet attributes
 + Fixed cachesize on invalidate
 + Fixed idle timeout
 + flush if content-length written
 + forward query attribute fix
 + Handle request content encodings
 + null for unknown named dispatches
 + Optimization of writers
 + ServletHandler allows non REQUEST exceptions to propogate
 + Servlet role ref
 + session attribute listener
 + Support for RFC2518 102-processing response
 + TCK fixes from Sybase:
 + update jasper to glassfish SJSAS-9_1-B27-EA-07_Dec_2006

jetty-6.1.0pre3 - 22 November 2006
 + JETTY-154 Cookies are double quotes only
 + JETTY-180 XBean support for context deploy
 + CVE-2006-6969 Upgraded session ID generation to use SecureRandom
 + Expose isResumed on Continuations
 + fixed NIO endpoint flush. Avoid duplicate sends
 + Refactored AJP generator
 + Support TLS_DHE_RSA_WITH_AES_256_CBC_SHA
 + updated glassfish jasper to tag SJSAS-9_1-B25-EA-08_Nov_2006

jetty-6.0.2 - 22 November 2006
 + JETTY-118 ignore extra content after close.
 + JETTY-119 cleanedup Security optimizatoin
 + JETTY-123 handle windows UNC paths
 + JETTY-126 handle content > Integer.MAX_VALUE
 + JETTY-129 ServletContextListeners called after servlets are initialized
 + JETTY-151 Idle timeout only applies to blocking operations
 + JETTY-154 Cookies are double quotes only
 + JETTY-171 Fixed filter mapping
 + JETTY-172 use getName() instead of toString
 + JETTY-173 restore servletpath after dispatch
 + (re)make JAAS classes available to webapp classloader
 + add <Property> replacement in jetty xml config files
 + Added concept of bufferred endpoint
 + Added conversion Object -> ObjectName for the result of method calls made on
   MBeans
 + Added DataFilter configuration to cometd
 + added examples/test-jaas-webapp
 + Added extraClassPath to WebAppContext
 + Added hierarchical destroy of mbeans
 + Added ID constructor to AbstractSessionManager.Session
 + added isStopped() in LifeCycle and AbstractLifeCycle
 + Added override descriptor for deployment of RO webapps
 + Allow session cookie to be refreshed
 + alternate optimizations of writer (use -Dbuffer.writers=true)
 + Apply queryEncoding to getQueryString
 + CGI example in test webapp
 + change examples/test-jndi-webapp so it can be regularly built
 + Default soLinger is -1 (disabled)
 + ensure "" returned for ServletContext.getContextPath() for root context
 + ensure sessions nulled out on request recycle; ensure session null after
   invalidate
 + ensure setContextPath() works when invoked from jetty-web.xml
 + fixed NIO endpoint flush. Avoid duplicate sends
 + Fixed NPE in bio.SocketEndPoint.getRemoteAddr()
 + Fixed resource cache flushing
 + Fixed tld parsing for maven plugin
 + HttpGenerator can generate requests
 + Improved *-mbean.properties files and specialized some MBean
 + Major refactor of SelectChannel EndPoint for client selector
 + make .tag files work in packed wars
 + Moved all modules updates from 6.1pre2 to 6.0
 + Plugin shutdown context before stopping it.
 + Refactored session lifecycle and additional tests
 + release resource lookup in Default servlet
 + Reverted UnixCrypt to use coersions (that effected results)
 + Session IDs can change worker ID
 + Simplified ResourceCache and Default servlet
 + SocketConnector closes all connections in doStop
 + Support TLS_DHE_RSA_WITH_AES_256_CBC_SHA
 + updated glassfish jasper to tag SJSAS-9_1-B25-EA-08_Nov_2006
 + Upgraded session ID generation to use SecureRandom

jetty-5.1.14 - 09 August 2007
 + JETTY-155 force close with content length.
 + JETTY-369 failed state in Container
 + patched with correct version

jetty-5.1.13
 + Sourceforge 1648335: problem setting version for AJP13

jetty-5.1.12 - 22 November 2006
 + JETTY-154 Cookies ignore single quotes
 + Added support for TLS_DHE_RSA_WITH_AES_256_CBC_SHA
 + AJP protected against bad requests from mod_jk
 + Quote single quotes in cookies
 + Upgraded session ID generation to use SecureRandom

jetty-4.2.27 - 22 November 2006
 + AJP protected against bad requests from mod_jk
 + Upgraded session ID generation to use SecureRandom

jetty-6.1.0pre2 - 20 November 2006
 + Added extraClassPath to WebAppContext
 + Clean up jboss module licensing
 + Fixed resource cache flushing

jetty-6.1.0pre1 - 19 November 2006
 + JETTY-151 Idle timeout only applies to blocking operations
 + JETTY-171 Fixed filter mapping
 + JETTY-172 use getName() instead of toString
 + JETTY-173 restore servletpath after dispatch
 + Added extras/jboss
 + Added hierarchical destroy of mbeans
 + Added override descriptor for deployment of RO webapps
 + alternate optimizations of writer (use -Dbuffer.writers=true)
 + Fixed NPE in bio.SocketEndPoint.getRemoteAddr()
 + Major refactor of SelectChannel EndPoint for client selector
 + release resource lookup in Default servlet
 + Reverted UnixCrypt to use coersions (that effected results)
 + Simplified ResourceCache and Default servlet
 + Use ContextDeployer as main deployer in jetty.xml

jetty-6.1.0pre0 - 21 October 2006
 + JETTY-112 ContextHandler checks if started
 + JETTY-113 support optional query char encoding on requests
 + JETTY-114 removed utf8 characters from code
 + JETTY-115 Fixed addHeader
 + JETTY-118 ignore extra content after close.
 + JETTY-119 cleanedup Security optimizatoin
 + JETTY-121 init not called on externally constructed servlets
 + JETTY-123 handle windows UNC paths
 + JETTY-124 always initialize filter caches
 + JETTY-126 handle content > Integer.MAX_VALUE
 + JETTY-129 ServletContextListeners called after servlets are initialized
 + (re)make JAAS classes available to webapp classloader
 + add <Property> replacement in jetty xml config files
 + add a maven-jetty-jspc-plugin to do jspc precompilation
 + added cometd chat demo
 + Added concept of bufferred endpoint
 + Added conversion Object -> ObjectName for the result of method calls made on
   MBeans
 + Added DataFilter configuration to cometd
 + added examples/test-jaas-webapp
 + Added extras/setuid to support start as root
 + Added ID constructor to AbstractSessionManager.Session
 + added isStopped() in LifeCycle and AbstractLifeCycle
 + add hot deployment capability
 + AJP Connector
 + Allow session cookie to be refreshed
 + Apply queryEncoding to getQueryString
 + CGI example in test webapp
 + change examples/test-jndi-webapp so it can be regularly built
 + Default soLinger is -1 (disabled)
 + ensure "" returned for ServletContext.getContextPath() for root context
 + ensure sessions nulled out on request recycle; ensure session null after
   invalidate
 + ensure setContextPath() works when invoked from jetty-web.xml
 + Factored ErrorPageErrorHandler out of WebAppContext
 + fixed ClassCastException in JAASUserRealm.setRoleClassNames(String[])
 + fixed isUserInRole checking for JAASUserRealm
 + Fixed tld parsing for maven plugin
 + HttpGenerator can generate requests
 + Improved *-mbean.properties files and specialized some MBean
 + Improved charset handling in URLs
 + JETYY-120 SelectChannelConnector closes all connections on stop
 + make .tag files work in packed wars
 + minor optimization of bytes to UTF8 strings
 + Plugin shutdown context before stopping it.
 + Ported HtAccessHandler
 + Refactored ErrorHandler to avoid statics
 + Refactored session lifecycle and additional tests
 + Session IDs can change worker ID
 + SocketConnector closes all connections in doStop
 + Start of a client API
 + Transforming classloader does not transform resources.

jetty-5.1.11 - 08 October 2006
 + Default servlet only uses setContentLength on wrapped responses
 + Fixed AJP chunk header (1507377)
 + Fixed AJP handling of certificate length (1494939)
 + fixed ByteBufferOutputStream capacity calculation
 + Fixed order of destruction event calls
 + Fix to HttpOutputStream from M.Traverso

jetty-4.2.26 - 08 October 2006
 + Backport of AJP fixes

jetty-6.0.1 - 24 September 2006
 + JETTY-112 ContextHandler checks if started
 + JETTY-113 support optional query char encoding on requests
 + JETTY-114 removed utf8 characters from code
 + JETTY-115 Fixed addHeader
 + JETTY-121 init not called on externally constructed servlets
 + JETTY-124 always initialize filter caches
 + Factored ErrorPageErrorHandler out of WebAppContext
 + fixed ClassCastException in JAASUserRealm.setRoleClassNames(String[])
 + fixed isUserInRole checking for JAASUserRealm
 + Improved charset handling in URLs
 + JETYY-120 SelectChannelConnector closes all connections on stop
 + minor optimization of bytes to UTF8 strings
 + Refactored ErrorHandler to avoid statics

jetty-6.0.0 - 10 September 2006
 + Conveniance builder methods for listeners and filters
 + Plugin shutdown context before stopping it.
 + SocketConnector closes all connections in doStop
 + Transforming classloader does not transform resources.

jetty-6.0.0rc4 - 05 September 2006
 + JETTY-107 Poor cast in SessionDump demo.
 + bind jetty-env.xml entries to java:comp/env
 + Set charset on error pages

jetty-6.0.0rc3 - 01 September 2006
 + JETTY-68 Complete request after sendRedirect
 + JETTY-104 (raised glassfish ISSUE-1044) hide JSP forced path attribute
 + Avoid double error handling of Bad requests
 + don't warn for content length on head requests
 + JETTY-103
 + Less verbose handling of BadResources from bad URLs
 + Move MailSessionReference to org.mortbay.naming.factories
 + pulled 6.0.0 branch
 + Transferred the sslengine patch from the patches directory to extras

jetty-6.0.0rc2 - 25 August 2006
 + added org.apache.commons.logging package to system classes that can't be
   overridden by a webapp classloader
 + Destroy HttpConnection to improve buffer pooling
 + Direct buffer useage is optional
 + Fixed NPE when no resource cache
 + Moved more utility packagtes to the util jar
 + mvn -Djetty.port=x jetty:run uses port number given for the default
   connector
 + Refactored WebXmlConfiguration to allow custom web.xml resource
 + Timestamp in StdErrLog
 + use mvn -Dslf4j=false jetty:run to disable use of slf4j logging with
   jdk1.4/jsp2.0

jetty-6.0.0rc1 - 16 August 2006
 + JETTY-85 JETTY-86 (TrustManager and SecureRandom are now configurable;
   better handling of null/default values)
 + add <requestLog> config param to jetty plugin
 + added modules/spring with XmlBeanFactory configuration
 + Added simple ResourceHandler and FileServer example
 + added start of cometd implementation (JSON only)
 + added start of grizzly connector
 + Added TransformingWebAppClassLoader for spring 2.0 byte code modification
   support
 + Allow direct filling of buffers for uncached static content.
 + Change path mapping so that a path spec of /foo/* does not match /foo.bar :
   JETTY-88
 + -DSTOP.PORT must be specified.
 + fixed bug that caused Response.setStatus to ignore the provided message
 + Fixed FD leak for bad TCP acks. JETTY-63
 + JETTY-87
 + JETTY-90
 + JETTY-91
 + moved optional modules to extras
 + parse jsp-property-group in web.xml for additional JSP servlet mappings
 + protected setContentType from being set during include
 + refactored resource cache
 + removed org.mortbay. from context system classes configuration
 + removed support for lowResources from SelectChannelConnector
 + Support for binding References and Referenceables and javax.mail.Sessions in
   JNDI

jetty-6.0.0rc0 - 07 July 2006
 + add ability to have a lib/ext dir from which to recursively add all jars and
   zips to the classpath
 + Added 8 random letters&digits to Jetty-generated tmp work dir name to ensure
   uniqueness
 + added html module from jetty 5 - but deprecated until maintainer found
 + Added maximum limit to filter chain cache.
 + added setters and getters on SessionManager API for session related config:
   cookie name, url parameter name, domain, max age and path.
 + added StatisticsHandler and statistics on Connector.
 + Added WebAppContextClassLoader.newInstance to better support exensible
   loaders.
 + allow <key> or <name> in <systemProperty> for plugin
 + changed ServletContext.getResourcePaths()  to not return paths containing
   double slashes
 + change name of generated tmp directory to be
   "Jetty_"+host+"_"+port+"_"+contextpath+"_"+virtualhost
 + change prefix from "jetty6" to just "jetty" for plugin: eg is now mvn
   jetty:run
 + Cleaned up idle expiry.
 + ContextHandlerCollection addContext and setContextClass
 + Discard excess bytes in header buffer if connection is closing
 + Do not wrap EofException with EofException
 + ensure explicitly set tmp directory called "work" is not deleted on exit
 + Ensure mvn clean cleans the build
 + ensure war is only unpacked if war is newer than "work" directory
 + fixed classesDirectory param for maven plugin to be configurable
 + fixed HttpGenerator convertion of non UTF-8: JETTY-82
 + immutable getParameterMap()
 + patch to allow Jetty to use JSP2.1 from Glassfish instead of Jasper from
   Tomcat
 + refactor HttpChannelEndPoint in preparation for SslEngine
 + reverse order for destroy event listeners
 + simplified jetty.xml with new constructor injections
 + Simplified Servlet Context API
 + Simplify runtime resolution of JSP library for plugin
 + Ssl algorithm taken from system property
 + support <load-on-startup> for SingleThreadModel
 + support graceful shutdown
 + Threadpool does not need to be a LifeCycle
 + Updated javax code from
   http://svn.apache.org/repos/asf/tomcat/tc6.0.x/trunk/java/javax@417727

jetty-6.0.0beta17 - 01 June 2006
 + Added clover reports and enough tests to get >50% coverage
 + Added config to disable file memory mapped buffers for windows
 + Added Request.isHandled()
 + BoundedThreadPool.doStop waits for threads to complete
 + Connector lowResourceMaxIdleTime  implemented.
 + ContextHandler.setConnectors replace setHosts
 + Default servlet checks for aliases resources
 + don't reset headers during forward
 + Fixed IE SSL issue.
 + Flush will flush all bytes rather than just some.
 + Implemented runAs on servlets
 + Protected WEB-INF and META-INF
 + Recovered repository from Codehaus crash
 + Refactored Synchronization of SelectChannelConnector

jetty-6.0.0beta16 - 12 May 2006
 + remove a couple of System.err.printlns
 + replace backwards compativle API in UrlEncoded

jetty-6.0.0beta15 - 11 May 2006
 + Added <scanTargets> parameter to allow other locations to scan for plugin
 + Added automatic scan of all WEB-INF/jetty-*.xml files for plugin
 + Added embedded examples
 + Added Server attribute org.mortbay.jetty.Request.maxFormContentSize
 + Added taglib resources to 2.1 jsp api jar
 + Added ThrottlingFilter and fixed race in Continuations
 + Added --version to start.jar
 + ContextHandler.setContextPath can be called after start.
 + don't accept partial authority in request line.
 + enforce 204 and 304 have no content
 + Fixed handling of params after forward
 + Improved HttpException
 + improved MBeanContainer object removal
 + improved MBean names
 + improved support for java5 jconsole
 + Major refactor to simplify Server and handler hierarchy
 + Moved more resources to resources
 + readded BoundedThreadPool shrinking (and then fixed resulting deadlock)
 + removed SelectBlockingChannelConnector (unmaintained)
 + Renamed NotFoundHandler to DefaultHandler
 + Reset of timer task clears expiry
 + Session scavenger threads from threadpool
 + setSendServerVersion method added to Server to control sending of Server:
   http header
 + Simplified DefaultServlet static content buffering
 + Thread names include URI if debug set

jetty-6.0.0beta14 - 09 April 2006
 + added configurability for webdefault.xml in maven plugin
 + Added Jasper 2.1 as jesper (jasper without JCL)
 + added jetty-util.jar module
 + Added JSP 2.1 APIs from apache
 + added ProxyServlet
 + added reset to Continuation
 + added support for stopping jetty using "java -jar start.jar --stop"
 + adding InvokerServlet
 + Change tmp dir of plugin to work to be in line with jetty convention
 + fixed forward bug (treated as include)
 + fixed HttpField iterator
 + fixed priority of port from url over host header
 + ignore dirs and files that don't exist in plugin scanner
 + implemented request.isUserInRole
 + improved contentType handling and test harness
 + Modify plugin to select JSP impl at runtime
 + moved test webapps to examples directory
 + securityHandler removed if not used.
 + Started readding logging to jesper using jdk logging
 + stop JDBCUserRealm coercing all credentials to String
 + Use start.config to select which JSP impl at runtime based on jdk version

jetty-6.0.0beta12 - 16 March 2006
 + Added JSP2.0 demos to test webapp
 + Added provider support to SslListener
 + Fixed error handling in error page
 + Fixed JettyPlus for root contexts
 + Fixed maven plugin JNDI for redeploys
 + Fixed tld discovery for plugin (search dependencies)
 + Log ERROR for runtimeExceptions
 + Upgraded jasper to 5.5.15

jetty-6.0.0beta11 - 14 March 2006
 + Added HttpURI and improved UTF-8 parsing.
 + added JAAS
 + added missing Configurations for maven plugin
 + added patch to use joda-time
 + added webapp-specific JNDI entries
 + fixed ; decoding in URIs
 + fixed FORM authentication
 + moved dtd and xsd to standard javax location
 + refactored configuration files and start()
 + refactored session ID management
 + refactored writers and improved UTF-8 generation.

jetty-6.0.0beta10 - 25 February 2006
 + added getLocalPort() to connector
 + Added support for java:comp/env
 + Added support for pluggable transaction manager
 + Additional accessors for request logging
 + Fixed content-type for range requests
 + Fixed default servlet handling of includes
 + Fix for myfaces and include with close
 + Fix for sf1435795 30sec delay from c taylor
 + Fix http://jira.codehaus.org/browse/JETTY-6. hi byte reader
 + Fix sf1431936 don't chunk the chunk
 + Forward masks include attributes and vice versa
 + Updates javax to MR2 release

jetty-6.0.0beta9 - 09 February 2006
 + Added CGI servlet.
 + Added request log.
 + Added TLD tag listener handling.
 + Continuation cleanup
 + Fixed dispatch of wrapped requests.
 + Fixed double flush of short content.
 + fixed setLocale bug sf1426940
 + Fixed unraw decoding of query string
 + Force a tempdir to be set.
 + Force jasper scratch dir.
 + PathMap for direct context mapping.
 + Refactored chat demo and upgraded prototype.js

jetty-6.0.0beta8 - 24 January 2006
 + conveniance addHandler removeHandler methods
 + fixed bug in overloaded write method on HttpConnection (reported against
   Tapestry4.0)
 + fixed dispatch of new session problem. sf:1407090
 + Handle pipeline requests without hangs
 + hid org.apache.commons.logging and org.slf4j packages from webapp
 + improve buffer return mechanism.
 + improved caching of content types
 + maven-jetty6-plugin: ensure compile is done before invoking jetty
 + maven-jetty6-plugin: support all types of artifact dependencies
 + maven-jetty6-plugin stopped transitive inclusion of log4j and
   commons-logging from commons-el for jasper
 + patch to remove spurious ; in HttpFields
 + reinstated rfc2616 test harness
 + Removed queue from thread pool.

jetty-6.0.0Beta7
 + Faster header name lookup
 + Fixed infinite loop with chunk handling
 + maven-jetty6-plugin added tmpDirectory property
 + maven-jetty6-plugin stopped throwing an error if there is no target/classes
   directory
 + null dispatch attributes not in names
 + reduced info verbosity
 + removed singleton Container

jetty-6.0.0Beta6
 + Fixed issue with blocking reads
 + Fixed issue with unknown headers
 + optimizations

jetty-6.0.0Beta5
 + Added management module for mbeans
 + Fixed writer char[] creations
 + Moved to SVN

jetty-6.0.0Beta4
 + CVE-2006-2758 Fixed JSP visibility security issue.
 + Improved jetty-web.xml access to org.mortbay classes.
 + Jasper 5.5.12
 + System property support in plugin

jetty-6.0.0Beta3
 + Fixed classloader issue with server classes
 + Fixed error in block read
 + Named dispatch.

jetty-6.0.0Beta2
 + Improved buffer return
 + Improved reuse of HttpField values and cookies.
 + loosely coupled with JSP servlet
 + loosely coupled with SLF4J
 + merged util jar back into jetty jar
 + Simpler continuation API

jetty-6.0.0Beta1
 + Error pages
 + Implemented all listeners
 + maven2 plugin
 + Multiple select sets
 + refactored start/stop
 + Servlet 2.5 API
 + shutdown hook
 + SSL connector
 + Virtual hosts

jetty-6.0.0Beta0
 + Dispatcher parameters
 + Fixed blocking read
 + Maven 2 build
 + UTF-8 encoding for URLs

jetty-6.0.0APLPA3
 + Added demo for Continuations
 + Jasper and associated libraries.

jetty-6.0.0ALPHA2
 + Continuations - way cool way to suspend a request and retry later.
 + Dispatchers
 + Security

jetty-6.0.0ALPHA1
 + Filters
 + web.xml handling

jetty-6.0.0ALPHA0
 + file may be sent as sent is a single operation.
 + Improved "dependancy injection" and "inversion of control" design of
   components
 + Improved "interceptor" design of handlers
 + Missing Request Dispatchers
 + Missing Security
 + Missing war support
 + Missing web.xml based configuration
 + Optional use of NIO Buffering so that efficient direct buffers and memory
   mapped files can be used.
 + Optional use of NIO gather writes, so that for example a HTTP header and a
   memory mapped
 + Optional use of NIO non-blocking scheduling so that threads are not
   allocated per connection.
 + Smart split buffer design allows large buffers to only be allocated to
   active connections. The resulting memory savings allow very large buffers to
   be used, which increases the chance of efficient asynchronous flushing and
   of avoiding chunking.
 + Totally rearchitected and rebuilt, so 10 years of cruft could be removed!

jetty-5.1.11RC0 - 05 April 2006
 + Added provider support to SslListener
 + Fixed AJP handling of ;jsessionid.
 + force close with shutdownOutput for win32
 + improved contentType param handling
 + logging improvements for servlet and runtime exceptions
 + NPE protection if desirable client certificates
 + stop JDBCUserRealm forcing all credentials to be String

jetty-5.1.10 - 05 January 2006
 + Fixed path aliasing with // on windows.
 + Fix for AJP13 with encoded path
 + Fix for AJP13 with multiple headers
 + Put POST content default back to iso_8859_1. GET is UTF-8 still
 + Remove null dispatch attributes from getAttributeNames

jetty-4.2.25 - 04 January 2006
 + Fixed aliasing of // for win32

jetty-5.1.9 - 07 December 2005
 + Fixed wantClientAuth(false) overriding netClientAuth(true)

jetty-6.0.0betaX
 + See http://jetty.mortbay.org/jetty6 for 6.0 releases

jetty-5.1.8 - 07 December 2005
 + Fixed space in URL issued created in 5.1.6

jetty-5.1.7 - 07 December 2005

jetty-5.1.7rc0 - 06 December 2005
 + better support for URI character encodings
 + char encoding for MultiPartRequest
 + fixed merging of POST params in dispatch query string.
 + improved server stats
 + JSP file servlet mappings copy JspServlet init params.
 + Prefix servlet context logs with org.mortbay.jetty.context
 + protect from NPE in dispatcher getValues
 + Updated to 2.6.2 xerces
 + use commons logging jar instead of api jar.

jetty-5.1.6 - 18 November 2005
 + CVE-2006-2758 Fixed JSP visibility security issue.
 + Improved jetty-web.xml access to org.mortbay classes.

jetty-5.1.5 - 10 November 2005
 + Improved mapping of JSP files.
 + Improved shutdown hook
 + Improved URL Decoding

jetty-5.1.5rc2 - 07 October 2005
 + ProxyHandler can handle chained proxies
 + public ServerMBean constructor
 + ReFixed merge of Dispatcher params
 + Response.setLocale will set locale even if getWriter called.
 + Reverted dispatcher params to RI rather than spec behaviour.
 + unsynchronized ContextLoader
 + UTF-8 encoding for URLs

jetty-5.1.5rc1 - 23 August 2005
 + Encoded full path in ResourceHandler directory listing
 + Fixed 100-continues with chunking and early commit
 + Fixed illegal state with chunks and 100 continue - Tony Seebregts
 + Fixed merge of Dispatcher parameters
 + Fixed PKCS12Import input string method
 + handle extra params after charset in header
 + Release commons logging factories when stopping context.
 + upgraded to commons logging 1.0.4

jetty-5.1.5rc0 - 16 August 2005
 + Applied ciphersuite patch from tonyj
 + Authenticators use servlet sendError
 + CGI sets SCRIPT_FILENAME
 + Expect continues only sent if input is read.
 + Facade over commons LogFactory so that discovery may be avoided.
 + Fixed component remove memory leak for stop/start cycles
 + HttpTunnel timeout
 + NPE protection for double stop in ThreadedServer

jetty-5.1.4 - 05 June 2005
 + Change JAAS impl to be more flexible on finding roles
 + Fixed FTP close issue.
 + ModelMBean handles null signatures
 + NPE protection in ThreadedServer
 + set classloader during webapp doStop
 + setup MX4J with JDK1.5 in start.config

jetty-5.1.4rc0 - 19 April 2005
 + Allow ServletHandler in normal HttpContext again.
 + HttpServer delegates component handling to Container.
 + More protection from null classloaders.
 + ServletHttpContext correctly calls super.doStop.
 + Stop start.jar putting current directory on classpath.
 + Turn off web.xml validation for JBoss.

jetty-5.1.3 - 07 April 2005
 + Some minor code janitorial services

jetty-4.2.24 - 07 April 2005

jetty-5.1.3rc4 - 31 March 2005
 + Allow XmlConfiguration to start with no object.
 + make java:comp/env immutable for webapps as per J2EE spec
 + Moved servlet request wrapping to enterContextScope for geronimo security
 + refixed / mapping for filters
 + rework InitialContextFactory to use static 'default' namespace
 + updated to mx4j 3.0.1

jetty-5.1.3rc3 - 20 March 2005
 + fixed "No getter or setter found" mbean errors
 + removed accidental enablement of DEBUG for JettyPlus jndi in
   log4j.properties

jetty-5.1.3rc2 - 16 March 2005
 + Fixed context to _context refactory error
 + Updated JSR154Filter for ERROR dispatch

jetty-5.1.3rc1 - 13 March 2005
 + Fixed principal naming in FormAuthenticator
 + Fixed typo in context-param handling.
 + JettyPlus updated to JOTM 2.0.5, XAPool 1.4.2
 + update to demo site look and feel.

jetty-4.2.24rc1
 + Fixed principal naming in FormAuthenticator

jetty-5.1.3rc0 - 08 March 2005
 + Added logCookie and logLatency support to NCSARequestLog
 + Added new JAAS callback to allow extra login form fields in authentication
 + Added simple xpath support to XmlParser
 + Added SslListener for 1.4 JSSE API.
 + Added TagLibConfiguration to search for listeners in TLDs.
 + Allow system and server classes to be configured for context loader.
 + Fixed HTAccess crypt salt handling.
 + Fixed JSR154 error dispatch with explicit pass of type.
 + Fixed moderate load preventing ThreadPool shrinking.
 + Fixed rollover filename format bug
 + Flush filter chain caches on servlet/filter change
 + IOException if EOF read during chunk.

jetty-4.2.24rc0 - 08 March 2005
 + Added logCookie and logLatency support to NCSARequestLog
 + Back ported Jetty 5 ThreadedServer and ThreadPool

jetty-5.1.2 - 18 January 2005
 + Added id and ref support to XmlConfiguration
 + Apply patch #1103953
 + Cleaned up AbstractSessionManager synchronization.
 + Fixed potential concurrent login problem with JAAS

jetty-4.2.23 - 16 January 2005
 + Cleaned up AbstractSessionManager synchronization.
 + Fixed potential concurrent login problem with JAAS

jetty-5.1.2pre0 - 22 December 2004
 + Added global invalidation to AbstractSessionManager
 + Fixed case of Cookie parameters
 + Fixed suffix filters
 + Modified useRequestedID handling to only use IDs from other contexts
 + Support Secure and HttpOnly in session cookies
 + UnavailableException handling from handle

jetty-4.2.23RC0 - 17 December 2004
 + Added LogStream to capture stderr and stdout to logging
 + Build unsealed jars
 + LineInput handles readers with small internal buffer
 + Support Secure and HttpOnly in session cookies

jetty-5.1.1 - 01 December 2004

jetty-5.1.1RC1
 + Allow double // within URIs
 + Applied patch for MD5 hashed credentials for MD5
 + Fixed ordering of filters with multiple interleaved mappings.
 + Made more WebApplicationHandle configuration methods public.
 + Some minor findbugs code cleanups

jetty-5.1.1RC0 - 17 November 2004
 + added new contributed shell start/stop script
 + excluded ErrorPageHandler from standard build in extra/jdk1.2 build
 + fix commons logging imports to IbmJsseListener
 + fix for adding recognized EventListeners

jetty-5.1.0 - 14 November 2004

jetty-5.1.RC1 - 24 October 2004
 + Allow JSSE listener to be just confidential or just integral.
 + Allow multiple accepting threads
 + Build unsealed jars
 + default / mapping does not apply to Filters
 + Fixed NPE for null contenttype
 + improved clean targets
 + many minor cleanups suggested from figbug utility
 + Partially flush writers on every write so content length can be detected.
 + when committed setHeader is a noop rather than IllegalStateException

jetty-5.1.RC0 - 11 October 2004
 + Added filter chain cache
 + Added JSR77 servlet statistic support
 + Added LifeCycle events and generic container.
 + Added LogStream to capture stderr and stdout to logging
 + Fixed HTAccessHandler
 + Fixed many minor issues from J2EE 1.4 TCK testing See sf.net bugs 1031520 -
   1032205
 + JBoss 4.0.0 support
 + LineInput handles readers with small internal buffer
 + Refactored, simplified and optimized HttpOutputStream
 + Refactored webapp context configurations
 + Upgraded to ant-1.6 for jasper

jetty-5.0.0 - 10 September 2004

jetty-5.0.RC4 - 05 September 2004
 + Fixed configuration of URL alias checking
 + JettyJBoss: Use realm-name from web.xml if present, otherwise use
   security-domain from jboss-web.xml

jetty-5.0.RC3 - 28 August 2004
 + Added parameters for acceptQueueSize and lowResources level.
 + Always say close for HTTP/1.0 non keep alive.
 + Changed default URI encoding to UTF-8
 + DIGEST auth handles qop, stale and maxNonceAge.
 + fixed deployment of ejb-link elements in web.xml with jboss
 + fixed jaas logout for jetty-jboss
 + Fixes to work with java 1.5
 + JettyPlus addition of pluggable DataSources
 + JettyPlus upgrade to XAPool 1.3.3. and HSQLDB 1.7.2
 + Less verbose warning for non validating xml parser.
 + Update to jasper 5.0.27

jetty-4.2.22
 + Added parameters for acceptQueueSize and lowResources level.
 + fixed deployment of ejb-link elements in web.xml for jboss
 + fixed jaas logout for jetty-jboss integration

jetty-5.0.RC2 - 02 July 2004
 + add JMX support for JettyPlus
 + add listing of java:comp/env for webapp with JMX
 + Default servlet may use only pathInfo for resource
 + Error dispatchers are always GET requests.
 + Fixed DIGEST challenge delimiters
 + Fixed JAAS logout
 + Fixed no-role security constraint combination.
 + Fixed session leak in j2ee
 + Fix to use runas roles during servlet init and destroy
 + HTAccess calls UnixCrypt correctly
 + HttpContext sendError for authentication errors
 + integrated jetty-jboss with jboss-3.2.4
 + make choice of override of JNDI ENC entries: config.xml or web.xml
 + OPTIONS works for all URLs on default servlet

jetty-4.2.21 - 02 July 2004
 + add JMX support for JettyPlus
 + add listing of java:comp/env for webapp with JMX
 + Fixed JAAS logout
 + integrated jetty-jboss with jboss-3.2.4
 + make choice of override of JNDI ENC entries: config.xml or web.xml

jetty-5.0.RC1 - 24 May 2004
 + added extra/etc/start-plus.config to set up main.class for jettyplus
 + Changed to apache 2.0 license
 + Fixed HTTP tunnel timeout setting.
 + FORM auth redirects to context on a re-auth
 + Handle multiple virutal hosts from JBoss 3.2.4RC2
 + Improved handling of exception from servlet init.
 + maxFormContentLength may be unlimited with <0 value

jetty-4.2.20 - 22 May 2004
 + Fixed HTTP tunnel timeout setting.
 + FORM auth redirects to context on a re-auth
 + Improved handling of exception from servlet init.
 + maxFormContentLength may be unlimited with <0 value

jetty-5.0.0RC0 - 07 April 2004
 + Changed dist naming convention to lowercase
 + Default servlet respectes servlet path
 + Factored out XML based config from WebApplicationContext
 + Fixed Default servlet for non empty servlet paths
 + Fixed DOS problem
 + Fixed j2se 1.3 problem with HttpFields
 + Fixed setCharacterEncoding for parameters.
 + Forced close of connections over stop/start
 + Improved RequestLog performance
 + ProxiedFor field support added to NCSARequestLog
 + ServletContext attributes wrap HttpContext attributes.
 + Updated jasper to 5.0.19
 + Updated JettyPlus to JOTM 1.4.3 (carol-1.5.2, xapool-1.3.1)
 + Updated mx4j to V2
 + Worked around bad jboss URL handler in XMLParser

jetty-4.2.20RC0 - 07 April 2004
 + Changed dist naming convention to lowercase
 + Fixed Default servlet for non empty servlet paths
 + Forced close of connections over stop/start
 + HttpFields protected headers
 + ProxiedFor field support added to NCSARequestLog
 + Worked around bad jboss URL handler in XMLParser

jetty-4.2.19 - 19 March 2004
 + Fixed DOS attack problem

jetty-5.0.beta2 - 12 February 2004
 + Added experimental NIO listeners again.
 + Added log4j context repository to jettyplus
 + Added skeleton JMX MBean for jetty plus
 + FileResource better handles non sun JVM
 + Fixed busy loop in threadpool run
 + fixed filter dispatch configuration.
 + Fixed HEAD with empty chunk bug.
 + Fixed jetty.home/work handling
 + fixed lazy authentication with FORMs
 + Fixed SessionManager init
 + Fixed setDate thread safety
 + Improved low thread handling
 + Monitor closes socket before exit
 + NPE guard for no-listener junit deployment
 + Reorganized ServletHolder init
 + RequestDispatcher uses request encoding for query params
 + Updated to Japser 5.0.16

jetty-4.2.18 - 01 March 2004
 + Added log4j context repository to jettyplus
 + Default servlet respectes servlet path
 + Fixed j2se 1.3 problem with HttpFields
 + Improved log performance
 + NPE guard for no-listener junit deployment
 + Suppress some more IOExceptions

jetty-4.2.17 - 01 February 2004
 + Fixed busy loop in threadpool run
 + Reorganized ServletHolder init

jetty-4.2.16 - 30 January 2004
 + FileResource better handles non sun JVM
 + Fixed HttpTunnel for JDK 1.2
 + Fixed setDate multi-cpu race
 + Improved low thread handling
 + Monitor closes socket before exit
 + RequestDispatcher uses request encoding for query params
 + Update jasper to 4.1.29

jetty-5.0.beta1 - 24 December 2003
 + Added patch for JBoss realm single sign on
 + Env variables for CGI
 + Fixed UnixCrypt handling in HTAccessHandler
 + Removed support for old JBoss clustering
 + Reorganized FAQ
 + SecurityConstraints not reset by stop() on custom context

jetty-4.2.15 - 24 December 2003
 + Added patch for JBoss realm single sign on
 + Environment variables for CGI
 + Fixed UnixCrypt handling in HTAccessHandler
 + Removed support for old JBoss clustering
 + SecurityConstraints not reset by stop() on custom context

jetty-5.0.beta0 - 22 November 2003
 + Added MsieSslHandler to handle browsers that don't grok persistent SSL (msie
   5)
 + Added org.mortbay.http.ErrorHandler for error pages.
 + Allow per listener handlers
 + Expire pages that contain set-cookie as per RFC2109 recommendation
 + Fixed init race in HttpFields cache
 + JBoss integration uses writer rather than stream for XML config handling
 + PathMap uses own Map.Entry impl for IBM JVMs
 + Protect ThreadPool.run() from interrupted exceptions
 + Removed support for HTTP trailers
 + Removed the CMR/CMP distributed session implementation
 + Respect content length when decoding form content.
 + Updated jasper to 5.0.14beta
 + Use ${jetty.home}/work or WEB-INF/work for temp directories if present

jetty-4.2.15rc0 - 22 November 2003
 + Added org.mortbay.http.ErrorHandler for error pages.
 + JsseListener checks UserAgent for browsers that can't grok persistent SSL
   (msie5)
 + PathMap uses own Map.Entry impl for IBM JVMs
 + Protect ThreadPool.run() from interrupted exceptions
 + Race in HttpFields cache
 + Removed the CMR/CMP distributed session implementation
 + Use ${jetty.home}/work or WEB-INF/work for temp directories if present

jetty-4.2.14 - 04 November 2003
 + Expire pages that contain set-cookie as per RFC2109 recommendation
 + Fixed NPE in SSO
 + JBoss integration uses writer rather than stream for XML config handling
 + respect content length when decoding form content.

jetty-5.0.alpha3 - 19 October 2003
 + Allow customization of HttpConnections
 + Failed requests excluded from duration stats
 + FileClassPath derived from walk of classloader hierarchy.
 + Fixed null pointer if no sevices configured for JettyPlus
 + Implemented security constraint combinations
 + Lazy authentication if no auth constraint.
 + Priority added to ThreadPool
 + replaced win32 service with http://wrapper.tanukisoftware.org
 + Restore servlet handler after dispatch
 + Reworked Dispatcher to better support cross context sessions.
 + Set TransactionManager on JettyPlus datasources and pools
 + Updated jasper and examples to 5.0.12
 + Use File.toURI().toURL() when jdk 1.2 alternative is available.

jetty-4.2.14RC1 - 19 October 2003
 + Added UserRealm.logout and arrange for form auth
 + Allow customization of HttpConnections
 + Failed requests excluded from
 + Reworked Dispatcher to better support cross context sessions.

jetty-4.2.14RC0 - 07 October 2003
 + Build fileclasspath from a walk of the classloaders
 + cookie timestamps are in GMT
 + Correctly setup context classloader in cross context dispatch.
 + Fixed comments with embedded double dashes on jettyplus.xml file
 + Fixed handling of error pages for IO and Servlet exceptions
 + Fixed null pointer if no sevices configured for JettyPlus
 + Priority on ThreadedServer
 + Put a semi busy loop into proxy tunnels for IE problems
 + replaced win32 service with http://wrapper.tanukisoftware.org
 + Set TransactionManager on JettyPlus datasources and pools
 + updated extra/j2ee to jboss 3.2.1+
 + Use File.toURI().toURL() when jdk 1.2 alternative is available.

jetty-5.0.alpha2 - 19 September 2003
 + Correctly setup context classloader in cross context dispatch.
 + Fixed error page handling of IO and Servlet exceptions.
 + Implemented ServletRequestListeners as optional filter.
 + Improved JMX start.
 + minor doco updates.
 + Moved error page mechanism to be webapp only.
 + moved mailing lists to sourceforge.
 + MultipartRequest supports multi value headers.
 + Put a semi busy loop into proxy tunnels for IE problems
 + Turn off validation without non-xerces errors
 + Update jakarta examples
 + Use commons logging.
 + Use log4j if extra is present.
 + XML entity resolution uses URLs not Resources

jetty-5.0.alpha1 - 12 August 2003
 + Implemented locale encoding mapping.
 + Improve combinations of Security Constraints
 + Server javadoc from war
 + Switched to mx4j
 + Synced with 4.2.12
 + Updated to Jasper 5.0.7

jetty-5.0.alpha0 - 16 July 2003
 + Compiled against 2.4 servlet spec.
 + Implemented Dispatcher forward attributes.
 + Implemented filter-mapping <dispatcher> element
 + Implemented remote/local addr/port methods
 + Implemented setCharaterEncoding
 + Updated authentication so that a normal Principal is used.
 + updated to jasper 5.0.3

jetty-4.2.12 - 12 August 2003
 + Added missing S to some OPTIONS strings
 + Added open method to threaded server.
 + Fixed MIME types for chemicals
 + Fixed parameter ordering for a forward request.
 + Fixed up HTAccessHandler
 + FORMAuthenticator does 403 with empty error page.
 + Improved error messages from ProxyHandler
 + Padding for IE in RootNotFoundHandler
 + Removed protection of org.mortbay.http attributes
 + Restore max inactive interval for session manager

jetty-4.2.11 - 12 July 2003
 + Branched for Jetty 5 development.
 + Cookie params all in lower case.
 + Fixed race in servlet initialization code.
 + Prevent AJP13 from reordering query.
 + Simplified AJP13 connection handling.
 + Support separate Monitor class for start

jetty-4.2.10 - 07 July 2003
 + Updates to JettyPlus documentation
 + Updates to Jetty tutorial for start.jar, jmx etc

jetty-4.2.10pre2 - 04 July 2003
 + Addition of mail service for JettyPlus
 + Allow multiple security-role-ref elements per servlet.
 + Cleaned up alias handling.
 + Confidential redirection includes query
 + Fixed cookie handling for old cookies and safari
 + handle multiple security role references
 + Handle Proxy-Connection better
 + Improvement to JettyPlus config of datasources and connection pools
 + Many improvements in JettyPlus java:comp handling
 + Move to Service-based architecture for JettyPlus features
 + Re-implementation of JNDI
 + Restricted ports in ProxyHandler.
 + Session statistics
 + URI always encodes %
 + XmlConfiguration can get/set fields.

jetty-4.2.10pre1 - 02 June 2003
 + Added SSO implementation for FORM authentication.
 + Added stop.jar
 + Deprecated forced chunking.
 + Fixed AJP13 protocol so that request/response header enums are correct.
 + Fixed form auth success redirect after retry, introduced in 4.2.9rc1
 + Fixed JSP code visibility problem introduced in Jetty-4.2.10pre0
 + Fixed problem with shared session for inter context dispatching.
 + Form authentication remembers URL over 403
 + ProxyHandler has improved test for request content
 + Removed support of org.mortbay.http.User role.
 + Trace support is now optional (in AbstractHttpHandler).
 + WebApplicationContext does not reassign defaults descriptor value.

jetty-4.2.10pre0 - 05 May 2003
 + Added ability to override jetty startup class by using -Djetty.server on
   runline
 + Allow params in form auth URLs
 + Allow query params in error page URL.
 + Apply the append flag of RolloverFileOutputStream constructor.
 + Fixed CRLF bug in MultiPartRequest
 + Fixed table refs in JDBCUserRealm.
 + FORM Authentication is serializable for session distribution.
 + getAuthType maps the HttpServletRequest final strings.
 + getAuthType returns CLIENT_CERT instead of CLIENT-CERT.
 + Incorporate jetty extra and plus into build
 + Incorporate JettyPlus jotm etc into build.
 + Integrate with JAAS
 + Massive reorg of the CVS tree.
 + Merge multivalued parameters in dispatcher.
 + Moved Log4JLogSink into JettyPlus
 + New look and feel for www site.
 + ProxyHandler checks black and white lists for Connect.
 + RolloverFileOutputStream manages Rollover thread.
 + Updated to jasper jars from tomcat 4.1.24
 + Warn if max form content size is reached.

jetty-4.2.9 - 19 March 2003
 + Conditional headers check after /dir to /dir/ redirection.

jetty-4.2.9rc2 - 16 March 2003
 + Added X-Forwarded-For header in ProxyHandler
 + Allow dispatch to j_security_check
 + Defaults descriptor has context classloader set.
 + Fixed build.xml for source release
 + Made rfc2068 PUT/POST Continues support optional.
 + Updated included jmx jars

jetty-4.2.9rc1 - 06 March 2003
 + Added requestlog to HttpContext.
 + Added support for client certs to AJP13.
 + Added trust manager support to SunJsseListener.
 + Allow delegated creation of WebApplication derivations.
 + Check Data contraints before Auth constraints
 + Cleaned up includes
 + Dump servlet can load resources for testing now.
 + Optional 2.4 behaviour for sessionDestroyed notification.
 + ProxyHandler has black and white host list.
 + Reduced default context cache sizes (Total 1MB file 100KB).
 + Removed checking for single valued headers.
 + Stop proxy url from doing user interaction.
 + Turn request log buffering off by default.
 + Work around URLClassloader not handling leading /

jetty-4.2.8_01 - 18 February 2003
 + Added a SetResponseHeadersHandler, can set P3P headers etc.
 + Added MBeans for Servlets and Filters
 + Added option to resolve remote hostnames.  Defaults to off.
 + Default servlet can have own resourceBase.
 + Fixed AdminServlet to handle changed getServletPath better.
 + Fixed CGI servlet to handle multiple headers.
 + Moved ProxyHandler to the src1.4 tree
 + Patched first release of 4.2.8 with correct version number
 + ProxyHandler can handle multiple cookies.
 + Rolled back SocketChannelListener to 4.2.5 version

jetty-4.2.7 - 04 February 2003
 + Changed PathMap to conform to / getServletPath handling.
 + Fixed proxy tunnel for non persistent connections.
 + Relative sendRedirect handles trailing / correctly.
 + Upgraded to JSSE 1.0.3_01 to fix security problem.

jetty-4.2.6 - 24 January 2003
 + Added HttpContext.setHosts to restrict context by real interface.
 + Added MBeans for session managers
 + Added version to HttpServerMBean.
 + Allow AJP13 buffers to be resized.
 + ClientCertAuthentication updates request.
 + Fixed LineInput problem with expanded buffers.
 + Fixed rel sendRedirects for root context.
 + Improved SocketChannelListener contributed.
 + Improved synchronization on AbstractSessionManager.

jetty-4.2.5 - 14 January 2003
 + Added Log4jSink in the contrib directory.
 + Don't process conditional headers and ranges for includes
 + Fixed pathParam bug for ;jsessionid
 + Fixed requestedSessionId null bug.

jetty-4.2.4 - 04 January 2003
 + Added MBeans for handlers
 + Clear context attributes after stop.
 + Clear context listeners after stop.
 + Fixed stop/start handling of servlet context
 + HTAccessHandler checks realm as well as htpassword.
 + Reuse empty LogSink slots.
 + Upgraded jasper to 4.1.18
 + Use requestedSessionId as default session ID.

jetty-4.2.4rc0 - 12 December 2002
 + Added gzip content encoding support to Default and ResourceHandler
 + Added HttpContext.flushCache
 + Allow empty host header.
 + Avoid optional 100 continues.
 + Better access to session manager.
 + Character encoding handling for GET requests.
 + Cheap clear for HttpFields
 + Cleaned up some unused listener throws.
 + Code logs objects rather than strings.
 + Configurable root context.
 + Dir listings in UTF8
 + Fixed dir listing from jars.
 + Fixed isSecure and getScheme for SSL over AJP13
 + Fixed setBufferSize NPE.
 + Handle = in param values.
 + Handle chunked form data.
 + Implemented RFC2817 CONNECT in ProxyHandler
 + Improved ProxyHandler to the point is works well for non SSL.
 + Improved setBufferSize handling
 + Limit form content size.
 + Removed container transfer encoding handling.
 + RootNotFoundHandler to help when no context found.
 + Simplified ThreadedServer
 + Update jasper to 4.1.16beta
 + Use ThreadLocals for ByteArrayPool to avoid synchronization.
 + Use Version to reset HttpFields

jetty-4.2.3 - 02 December 2002
 + Added links to Jetty Powered page
 + added main() to org.mortbay.http.Version
 + Added PKCS12Import class to import PKCS12 key directly
 + Check form authentication config for leading /
 + Cleaner servlet stop to avoid extra synchronization on handle
 + Clean up of ThreadedServer.stop()
 + Fixed some typos
 + org.mortbay.http.HttpContext.FileClassPathAttribute
 + Removed aggressive threadpool shrinkage to avoid deadlock on SMP machines.
 + removed old HttpContext.setDirAllowed()
 + Updated bat scripts

jetty-4.2.2 - 20 November 2002
 + Added EOFException to reduce log verbosity on closed connections.
 + Avoided bad buffer status after closed connection.
 + Fixed handling of empty headers
 + Fixed sendRedirect for non http URLS
 + Fixed URI query recycling for persistent connections

jetty-4.2.1 - 18 November 2002
 + Fixed bad optimization in UrlEncoding
 + Re-enabled UrlEncoding test harnesses

jetty-4.2.0 - 16 November 2002
 + Added definitions for RFC2518 WebDav response codes.
 + Added upload demo to dump servlet.
 + Fixed AJP13 buffer size.
 + Fixed include of Invoker servlet.
 + Fixed remove listener bug.
 + Lowercase jsessionid for URLs only.
 + Made NCSARequestLog easier to extend.
 + Many more optimizations.
 + Removed jasper source and just include jars from 4.1.12
 + Removed remaining non portable getBytes() calls
 + Restrict 304 responses to seconds time resolution.
 + Use IE date formatting for speed.
 + Worked around JVM1.3 bug for JSPs

jetty-4.1.4 - 16 November 2002
 + Fixed ContextLoader parent delegation bug
 + Fixed Invoker servlet for RD.include
 + Fixed remove SocketListener bug.
 + Last modified handling uses second resolution.
 + Made NCSARequestLog simpler to extend.
 + Use IE date formatting for last-modified efficiency

jetty-4.2.0rc1 - 02 November 2002
 + Fixed ContextLoader parent delegation bug.
 + Fixed directory resource bug in JarFileResource.
 + Fixed firstWrite after commit.
 + Fixed problem setting the size of chunked buffers.
 + Fixed servletpath on invoker for named servlets.
 + Improved handling of 2 byte encoded characters within forms.
 + Recycling of HttpFields class.
 + Removed unused Servlet and Servlet-Engine headers.
 + Renamed Filter application methods.
 + Support default mime mapping defined by *

jetty-4.2.0rc0 - 24 October 2002
 + Added authenticator to admin.xml
 + Added embedded iso8859 writer to HttpOutputStream.
 + Fixed RolloverFileOutputStream without date.
 + Fixed SessionManager initialization
 + Fixed Session timeout NPE.
 + Greg's birthday release!
 + Removed duplicate classes from jar

jetty-4.1.3 - 24 October 2002
 + Added authenticator to admin.xml
 + Fixed RolloverFileOutputStream without date.
 + Fixed SessionManager initialization
 + Fixed Session timeout NPE.

jetty-4.0.6 - 24 October 2002
 + Clear interrupted status in ThreadPool
 + fixed forward attribute handling for jsp-file servlets
 + Fixed forward query string handling
 + Fixed handling of relative sendRedirect after forward.
 + Fixed setCharacterEncoding to work with getReader
 + Fixed virtual hosts temp directories.

jetty-4.2.0beta0 - 13 October 2002
 + 404 instead of 403 for WEB-INF requests
 + Allow %3B encoded ; in URLs
 + Allow anonymous realm
 + Build without jmx
 + Fixed bad log dir detection
 + Fixed caching of directories to avoid shared buffers.
 + Fix Session invalidation bug
 + FORM authentication sets 403 error page
 + getNamedDispatcher(null) returns containers default servlet.
 + New AJP13 implementation.
 + New Buffering implementation.
 + New ThreadPool implementation.
 + Removed Dispatcher dependancy on ServletHttpContext
 + Stop/Start filters in declaration order.
 + unquote charset in content type
 + Update jasper to 4.1.12 tag
 + Use "standard" names for default,jsp & invoker servlets.

jetty-4.1.2 - 13 October 2002
 + 404 instead of 403 for WEB-INF requests
 + Allow %3B encoded ; in URLs
 + Allow anonymous realm
 + Build without jmx
 + Fixed bad log dir detection
 + Fixed caching of directories to avoid shared buffers.
 + Fix Session invalidation bug
 + FORM authentication sets 403 error page
 + getNamedDispatcher(null) returns containers default servlet.
 + Some AJP13 optimizations.
 + Stop/Start filters in declaration order.
 + unquote charset in content type
 + Update jasper to 4.1.12 tag
 + Use "standard" names for default,jsp & invoker servlets.

jetty-4.1.1 - 30 September 2002
 + Avoid setting sotimeout for optimization.
 + Cache directory listings.
 + Deprecated maxReadTime.
 + Fixed client scripting vulnerability with jasper2.
 + Fixed infinite recursion in JDBCUserRealm
 + Fixed space in resource name handling for jdk1.4
 + Merged LimitedNCSARequestLog into NCSARequestLog
 + Moved launcher/src to src/org/mortbay/start
 + String comparison of If-Modified-Since headers.
 + Touch files when expanding jars

jetty-4.1.0 - 22 September 2002
 + Added LimitedNCSARequestLog
 + ClientCertAuthenticator protected from null subjectDN
 + Context Initparams to control session cookie domain, path and age.
 + Fixed AJP13 handling of mod_jk loadbalancing.
 + Fixed CGI+windows security hole.
 + Handle unremovable tempdir.
 + NCSARequest log buffered default
 + Sorted directory listings.
 + Stop servlets in opposite order to start.
 + Use javac -target 1.2 for normal classes
 + WEB-INF/classes before WEB-INF/lib

jetty-4.1.0RC6 - 14 September 2002
 + Added logon.jsp for no cookie form authentication.
 + Added redirect to welcome file option.
 + Cleaned up old debug.
 + Don't URL encode FileURLS.
 + Encode URLs of Authentication redirections.
 + Extended Session API to pass request for jvmRoute handling
 + Fixed problem with AJP 304 responses.
 + FormAuthenticator uses normal redirections now.
 + Improved HashUserRealm doco
 + Improved look and feel of demo

jetty-4.1.0RC5 - 08 September 2002
 + Added commandPrefix init param to CGI
 + AJP13Listener caught up with HttpConnection changes.
 + Implemented security-role-ref for isUserInRole.
 + Improved errors for misconfigured realms.
 + More cleanup in ThreadPool for idle death.

jetty-4.1.0RC4 - 30 August 2002
 + Created statsLock sync objects to avoid deadlock when stopping.
 + Included IbmJsseListener in the contrib directory.
 + Reverted to 302 for all redirections as all clients do not understand 303
 + Updated jasper2 to 4.1.10 tag.

jetty-4.1.0RC3 - 28 August 2002
 + Added buffering to request log
 + Added defaults descriptor to addWebApplications.
 + addWebApplications encodes paths to allow for spaces in file names.
 + Allow FORM auth pages to be within security constraint.
 + Allow WebApplicationHandler to be used with other handlers.
 + Created and integrated the Jetty Launcher
 + Fixed security problem for suffix matching with trailing "/"
 + Improved handling of path encoding in Resources for bad JVMs
 + Improved handling of PUT,DELETE & MOVE.
 + Made Resource canonicalize it's base path for directories

jetty-4.1.0RC2 - 20 August 2002
 + Added HttpListener.bufferReserve
 + Build ant, src and zip versions with the release
 + Clear interrupted status in ThreadPool
 + Conveninace setClassLoaderJava2Compliant method.
 + Fixed HttpFields cache overflow
 + Improved ByteArrayPool to handle multiple sizes.
 + Updated to Jasper2 (4_1_9 tag)
 + Use system line separator for log files.

jetty-4.1.0RC1 - 11 August 2002
 + Fixed forward query string handling
 + Fixed forward to jsp-file servlet
 + Fixed getContext to use canonical contextPathSpec
 + Fixed handling of relative sendRedirect after forward.
 + Fixed setCharacterEncoding to work with getReader
 + Improved the return codes for PUT
 + Made HttpServer serializable
 + Updated international URI doco
 + Updated jasper to CVS snapshot 200208011920

jetty-4.1.0RC0 - 31 July 2002
 + Added DigestAuthenticator
 + Added ExpiryHandler which can set a default Expires header.
 + Added link to a Jetty page in Korean.
 + Changed URI default charset back to ISO_8859_1
 + Fixed getRealPath for packed war files.
 + Restructured Password into Password and Credentials

jetty-4.0.5 - 31 July 2002
 + Fixed getRealPath for packed war files.
 + Fixed getRequestURI for RD.forward to return new URI.
 + Reversed order of ServletContextListener.contextDestroyed calls

jetty-4.1.B1 - 19 July 2002
 + Added 2.4 Filter dispatching support.
 + Added PUT,DELETE,MOVE support to webapps.
 + CGI Servlet, catch and report program invocation failure status.
 + CGI Servlet, fixed suffix mapping problem.
 + CGI Servlet, pass all HTTP headers through.
 + CGI Servlet, set working directory for exec
 + Moved dynamic servlet handling to Invoker servlet.
 + Moved webapp resource handling to Default servlet.
 + Reversed order of ServletContextListener.contextDestroyed calls
 + Sessions create attribute map lazily.
 + Support HTTP/0.9 requests again
 + Updated mini.http.jar target

jetty-3.1.9 - 15 July 2002
 + Allow doHead requests to be forwarded.
 + Fixed race in ThreadPool for minThreads <= CPUs

jetty-4.1.B0 - 13 July 2002
 + Added work around of JDK1.4 bug with NIO listener
 + Allow filter init to access servlet context methods.
 + close rather than disable stream after forward
 + Fixed close problem with load balancer.
 + Fixed ThreadPool bug when minThreads <= CPUs
 + Keep notFoundContext out of context mapping lists.
 + mod_jk FAQ
 + Moved 3rd party jars to $JETTY_HOME/ext
 + NCSARequestLog can log to stderr
 + RD.forward changes getRequestURI.
 + Stopped RD.includes closing response.

jetty-4.1.D2 - 24 June 2002
 + Added AJP13 listener for apache integration.
 + Allow comma separated cookies and headers
 + Back out Don't chunk 30x empty responses.
 + Better recycling of HttpRequests.
 + Conditional header tested against welcome file not directory.
 + Fixed ChunkableOutputStream close propagation
 + Improved ThreadedServer stopping on bad networks
 + Moved jmx classes from JettyExtra to here.
 + Protect session.getAttributeNames from concurrent modifications.
 + Set contextloader during webapplicationcontext.start
 + Support trusted external authenticators.
 + Use ThreadLocals to avoid unwrapping in Dispatcher.

jetty-4.0.4 - 23 June 2002
 + Back out change: Don't chunk 30x empty responses.
 + Conditional header tested against welcome file not directory.
 + Improved ThreadedServer stopping on bad networks

jetty-4.0.3 - 20 June 2002
 + Allow comma separated cookies and headers
 + Allow session manager to be initialized when set.
 + Better recycling of HttpRequests.
 + Fixed close propagation of on-chunked output streams
 + Fixed japanese locale
 + Force security disassociation.
 + Protect session.getAttributeNames from concurrent modifications.
 + WebapplicationContext.start sets context loader

jetty-4.1.D1 - 08 June 2002
 + Added simple buffer pool.
 + Don't chunk 30x empty responses.
 + Fixed /foo/../bar// bug in canonical path.
 + Fixed "" contextPaths in Dispatcher.
 + Merged ResourceBase and SecurityBase into HttpContext
 + Recycle servlet requests and responses
 + Removed race for the starting of session scavaging
 + Reworked output buffering to keep constant sized buffers.

jetty-4.0.2 - 06 June 2002
 + Added OptimizeIt plug
 + Don't chunk 30x empty responses.
 + Fixed /foo/../bar// bug in canonical path.
 + Fixed "" contextPaths in Dispatcher.
 + Fixed handler/context start order.
 + Fixed web.dtd references.
 + Removed race for the starting of session scavaging

jetty-3.1.8 - 06 June 2002
 + Fixed /foo/../bar// bug in canonical path.
 + Fixed no slash context redirection.
 + Fixed singled threaded dynamic servlets
 + Made SecurityConstraint.addRole() require authentication.

jetty-4.1.D0 - 05 June 2002
 + Added OptimizeIt plug.
 + Added TypeUtil to reduce Integer creation.
 + BRAND NEW WebApplicationHandler & WebApplicationContext
 + Experimental CLIENT-CERT Authenticator
 + Fixed handler/context start order.
 + Fixed web.dtd references.
 + General clean up of the API for for MBean getters/setters.
 + Removed the HttpMessage facade mechanism
 + Restructured ResourceHandler into ResourceBase
 + The 4.1 Series started looking for even more performance within the 2.3
   specification.

jetty-4.0.1 - 22 May 2002
 + Fixed "null" return from getRealPath
 + Fixed contextclassloader on ServletContextEvents.
 + OutputStreamLogSink config improvements
 + Support graceful stopping of context and server.
 + Updated jasper to 16 May snapshot

jetty-4.0.1RC2 - 14 May 2002
 + 3DES Keylength was being reported as 0. Now reports 168 bits.
 + Added confidential and integral redirections to HttpListener
 + Better error for jre1.3 with 1.4 classes
 + Cleaned up RD query string regeneration.
 + Fixed ServletResponse.reset() to resetBuffer.
 + Implemented the run-as servlet tag.

jetty-4.0.1RC1 - 29 April 2002
 + Avoid flushes during RequestDispatcher.includes
 + Better handling if no realm configured.
 + Expand ByteBuffer full limit with capacity.
 + Fixed double filtering of welcome files.
 + Fixed FORM authentication auth of login page bug.
 + Fixed setTempDirectory creation bug
 + Improved flushing of chunked responses

jetty-4.0.1RC0 - 18 April 2002
 + AbstractSessionManager sets contextClassLoader for scavanging
 + Added extract arg to addWebApplications
 + DTD allows static "Get" and "Set" methods to be invoked.
 + Extended facade interfaces to HttpResponse.sendError
 + Fixed delayed response bug: Stopped HttpConnection consuming input from
   timedout connection.
 + Moved basic auth handling to HttpRequest
 + Pass pathParams via welcome file forward for jsessionid
 + Set thread context classloader for webapp load-on-startup inits
 + Updated Jasper to CVS snapshot from Apr 18 18:50:59 BST 2002

jetty-4.0.0 - 22 March 2002
 + Added IPAddressHandler for IP restrictions
 + Jetty.sh cygwin support
 + Minor documentation updates.
 + Updated contributors.
 + Updated tutorial configure version

jetty-4.0.RC3 - 20 March 2002
 + Changed html attribute order for mozilla quirk.
 + ContextInitialized notified before load-on-startup servlets.
 + Fixed ZZZ offset format to +/-HHMM
 + JDBCUserRealm instantiates JDBC driver
 + Suppress WriterOutputStream warning.
 + Updated history

jetty-4.0.RC2 - 12 March 2002
 + Added experimental nio SocketChannelListener
 + Added skeleton load balancer
 + Disabled the Password EXEC mechanism by default
 + Dont try to extract directories
 + Fixed column name in JDBCUserRealm
 + Fixed empty referrer in NCSA log.
 + Fixed security constraint problem with //
 + Fixed version for String XmlConfigurations
 + Removed redundant sessionID check.
 + Remove last of the Class.forName calls.
 + Security FAQ

jetty-3.1.7 - 12 March 2002
 + Fixed security problem with constraints being bypassed with // in URLs

jetty-4.0.RC1 - 06 March 2002
 + Added ContentEncodingHandler for compression.
 + Call response.flushBuffer after service to flush wrappers.
 + contextDestroyed event sent before destruction.
 + Contributors list as an image to prevent SPAM!
 + Empty suffix for temp directory.
 + FileResource depends less on FilePermissions.
 + Fixed filter vs forward bug.
 + Fixed recursive DEBUG loop in Logging.
 + Improved efficiency of quality list handling
 + Minor changes to make HttpServer work on J2ME CVM
 + Simplified filter API to chunkable streams
 + Updated jetty.sh to always respect arguments.
 + Warn if jdk 1.4 classes used on JVM <1.4
 + WebApplication will use ContextLoader even without WEB-INF directory.
 + XmlParser is validating by default. use o.m.x.XmlParser.NotValidating
   property to change.

jetty-3.1.6 - 28 February 2002
 + Dispatcher.forward dispatches directly to ServletHolder to avoid premature
   exception handling.
 + Empty suffix for temp directory.
 + Fixed HttpFields remove bug
 + HttpResponse.sendError makes a better attempt at finding an error page.
 + Implemented 2.3 clarifications to security constraint semantics PLEASE
   REVIEW YOUR SECURITY CONSTRAINTS (see README).
 + LineInput can handle any sized marks
 + Set Listeners default scheme

jetty-4.0.B2 - 25 February 2002
 + Accept jetty-web.xml or web-jetty.xml in WEB-INF
 + Added LoggerLogSink to direct Jetty Logs to JDK1.4 Log.
 + Added optional JDK 1.4 src tree
 + Added org.mortbay.http.JDBCUserRealm
 + Added String constructor to XmlConfiguration.
 + Adjust servlet facades for welcome redirection
 + Improved default jetty.xml
 + Improve handling of unknown URL protocols.
 + Init classloader for JspServlet
 + Minor Jasper updates
 + o.m.u.Frame uses JDK1.4 stack frame handling
 + Simplified addWebApplication
 + Slightly more agressive eating unused input from non persistent connection.
 + Start ServletHandler as part of the FilterHandler start.
 + User / mapping rather than /* for servlet requests to static content

jetty-4.0.B1 - 13 February 2002
 + Added setClassLoader and moved getFileClassPath to HttpContext
 + getRequestURI returns encoded path
 + HttpConnection always eats unused bodies
 + LineInput waits for LF after CF if seen CRLF before.
 + Merged HttpMessage and Message
 + Servlet request destined for static content returns paths as default servlet
 + Suppress error only for IOExceptions not derivitives.
 + Updated examples webapp from tomcat
 + WriterOutputStream so JSPs can include static resources.

jetty-4.0.B0 - 04 February 2002
 + Added AbstractSessionManager
 + Added Array element to XMLConfiguration
 + Added hack for compat tests in watchdog for old tomcat stuff
 + Added index links to tutorial
 + Allow listener schemes to be set.
 + Common handling of TRACE
 + Factor out RolloverFileOutputStream from OutputStreamLogSink
 + Fixed HttpFields remove bug
 + Handle special characters in resource file names better.
 + HttpContext destroy
 + Implemented 2.3 security constraint semantics PLEASE REVIEW YOUR SECURITY
   CONSTRAINTS (see README).
 + Reduce object count and add hash width to StringMap
 + Release process builds JettyExtra
 + Removed triggers from Code.
 + Remove request logSink and replace with RequestLog using
   RolloverFileOutputStream
 + Renamed getHttpServers and added setAnonymous
 + Stop and remove NotFound context for HttpServer
 + Support Random Session IDs in HashSessionManager.
 + Updated crimson to 1.1.3
 + Updated tutorial and FAQ
 + Welcome file dispatch sets requestURI.
 + Welcome files may be relative

jetty-4.0.D4 - 14 January 2002
 + Added BlueRibbon campaign.
 + Added isAuthenticated to UserPrincipal
 + Extract WAR files to standard temp directory
 + Fixed noaccess auth demo.
 + FORM auth caches UserPrincipal
 + Handle ServletRequestWrappers for Generic Servlets
 + Improved handling of UnavailableException
 + Improved HttpResponsse.sendError error page matching.
 + Prevent output after forward
 + RequestDispatcher uses cached resources for include
 + URI uses UTF8 for % encodings.

jetty-4.0.D3 - 31 December 2001
 + cookies with maxAge==0 expire on 1 jan 1970
 + Corrected name to HTTP_REFERER in CGI Servlet.
 + DateCache handles misses better.
 + Fixed cached filter wrapping.
 + Fixed ContextLoader lib handling.
 + Fixed getLocale again
 + Fixed UrlEncoding for % + combination.
 + Generalized temp file handling
 + HttpFields uses DateCache more.
 + Made Frame members private and fixed test harness
 + Moved admin port to 8081 to avoid JBuilder
 + Patch jasper to 20011229101000
 + Removed limits on mark in LineInput.
 + setCookie always has equals

jetty-3.1.5 - 11 December 2001
 + Allow POSTs to static resources.
 + Branched at Jetty_3_1
 + cookies with maxage==0 expired 1 jan 1970
 + Fixed ChunableInputStream.resetStream bug.
 + Fixed formatting of redirectURLs for NS4.08
 + Ignore IO errors when trying to persist connections.
 + setCookie always has equals for cookie value
 + stopJob/killStop in ThreadPool to improve stopping ThreadedServer on some
   platforms.

jetty-4.0.D2 - 02 December 2001
 + added addWebApplications auto discovery
 + Allow POSTs to static resources.
 + Better handling of charset in form encoding.
 + Disabled last forwarding by setPath()
 + Fixed ChunableInputStream.resetStream bug.
 + Fixed formatting of redirect URLs.
 + Ignore IO errors when trying to persist connections.
 + Made the root context a webapplication.
 + Moved demo docroot/servlets to demo directory
 + New event model to decouple from beans container.
 + Removed Demo.java (until updated).
 + Removed ForwardHandler.
 + Removed most of the old doco, which needs to be rewritten and added again.
 + Removed Request set methods (will be replaced)
 + Restructured for demo and test hierarchies
 + stopJob/killStop in ThreadPool to improve stopping ThreadedServer on some
   platforms.

jetty-4.0.D1 - 14 November 2001
 + Added Context and Session Event Handling
 + Added FilterHandler
 + Added FilterHolder
 + Changed HandlerContext to HttpContext
 + Fixed bug with request dispatcher parameters
 + Fixed ServletHandler with no servlets
 + New ContextLoader implementation.
 + New Dispatcher implementation
 + Removed destroy methods
 + Simplified MultiMap
 + Simplified ServletHandler

jetty-4.0.D0 - 06 November 2001
 + 1.2 JSP API
 + 2.3 Servlet API
 + Added examples webapp from tomcat4
 + Branched at Jetty_3_1
 + Branched from Jetty_3_1 == Jetty_3_1_4
 + Jasper from tomcat4
 + Start SessionManager abstraction.

jetty-3.1.4 - 06 November 2001
 + Added RequestLogFormat to allow extensible request logs.
 + Default PathMap separator changed to ":,"
 + Generate session unbind events on a context.stop()
 + getRealPath accepts \ URI separator on platforms using \ file separator.
 + HTAccessHandler made stricter on misconfiguration
 + PathMap now ignores paths after ; or ? characters.
 + Remove old stuff from contrib that had been moved to extra
 + Support the ZZZ timezone offset format in DateCache

jetty-3.1.3 - 26 October 2001
 + Allow a per context UserRealm instance.
 + Correct dispatch to error pages with javax attributes set.
 + Fixed binary files in CVS
 + Fixed several problems with external role authentication. Role
   authentication in JBoss was not working correctly and there were possible
   object leaks. The fix required an API change to UserPrinciple and UserRealm.
 + Fixed Virtual hosts to case insensitive.
 + Fix security problem with trailing special characters. Trailing %00 enabled
   JSP source to be viewed or other servlets to be bypassed.
 + Improved FORM auth handling of role failure.
 + Improved Jasper debug output.
 + Improved ThreadedServer timeout defaults
 + PathMap spec separator changed from ',' to ':'. May be set with
   org.mortbay.http.PathMap.separators system property.
 + Upgraded JSSE to 1.0.2

jetty-3.1.2 - 13 October 2001
 + Added run target to ant
 + Added ServletHandler.sessionCount()
 + Added short delay to shutdown hook for JVM bug.
 + Changed 304 responses for Opera browser.
 + Changed JSESSIONID to jsessionid
 + Changed unsatisfiable range warnings to debug.
 + Fixed attr handling in XmlParser.toString
 + Fixed authentication role handling in FORM auth.
 + Fixed double entry on PathMap.getMatches
 + Fixed FORM Authentication username.
 + Fixed NotFoundHandler handling of unknown methods
 + Fixed request log date formatting
 + Fixed servlet handling of non session url params.
 + FORM authentication passes query params.
 + Further improvements in handling of shutdown.
 + Log OK state after thread low warnings.

jetty-3.1.1 - 27 September 2001
 + Correctly ignore auth-constraint descriptions.
 + Fixed jar manifest format - patched 28 Sep 2001
 + Fixed ServletRequest.getLocale().
 + Handle requestdispatcher during init.
 + Reduced verbosity of bad URL errors from IIS virus attacks
 + Removed incorrect warning for WEB-INF/lib jar files.
 + Removed JDK 1.3 dependancy
 + Use lowercase tags in html package to be XHTML-like.

jetty-3.1.0 - 21 September 2001
 + Added HandlerContext.registerHost
 + Added long overdue Tutorial documentation.
 + Fix .. handling in URI
 + Fix flush on stop bug in logs.
 + Fix FORM authentication on exact patterns
 + Fix Jetty.bat for spaces.
 + Fix param reading on CGI servlet
 + Fix REFFERER in CGI
 + Fix ResourceHandler cache invalidate.
 + Fix reuse of Resource
 + Fix ServletResponse.setLocale()
 + Improved closing of listeners.
 + Improved some other documentation.
 + New simplified jetty.bat
 + Optimized List creation
 + Removed win32 service.exe

jetty-3.1.rc9 - 02 September 2001
 + Added bin/orgPackage.sh script to change package names.
 + Added handlerContext.setClassPaths
 + Added lowResourcePersistTimeMs for more graceful degradation when we run out
   of threads.
 + Added support for Nonblocking listener.
 + Changed to org.mortbay domain names.
 + Fixed bug with non cookie sessions.
 + Fixed handling of rel form authentication URLs
 + Format cookies in HttpFields.
 + Form auth login and error pages relative to context path.
 + Patched Jasper to 3.2.3.

jetty-3.1.rc8 - 22 August 2001
 + Added HttpServer statistics
 + Allow contextpaths without leading /
 + Allow per context log files.
 + Buffer allocation
 + Don't add notfound context.
 + Fixed handling of default mime types
 + ISO8859 conversion
 + Many major and minor optimizations:
 + OutputStreamLogSink replaces WriterLogSink
 + Removed race from dynamic servlet initialization.
 + Separation of URL params in HttpHandler API.
 + StringMap
 + Support WEB-INF/web-jetty.xml configuration extension for webapps
 + Updated sponsors page
 + URI canonicalPath
 + URI pathAdd

jetty-3.1.rc7 - 09 August 2001
 + Added doco for Linux port redirection.
 + Added FORM authentication.
 + Added method handling to HTAccessHandler.
 + Added shutdown hooks to Jetty.Server to trap Ctl-C
 + Added UML diagrams to Jetty architecture documentation.
 + Added utility methods to ServletHandler for wrapping req/res pairs.
 + Don't persist connections if low on threads.
 + Dump Servlet displays cert chains
 + Fix bug in sendRedirect for HTTP/1.1
 + Fixed bug with session ID generation.
 + Fixed redirect handling by the CGI Servlet.
 + Fixed request.getPort for redirections from 80
 + Optimized HttpField handling to reduce object creatiyon.
 + Remove old context path specs
 + ServletRequest SSL attributes in line with 2.2 and 2.3 specs.
 + ServletResponse.sendRedirect puts URLs into absolute format.
 + Use Enumerations to reduce conversions for servlet API.

jetty-3.1.rc6 - 10 July 2001
 + Added Client authentication to the JsseListener
 + Added debug and logging config example to demo.xml
 + Added Get element to the XmlConfiguration class.
 + Added getResource to HandleContext.
 + Added Static calls to the XmlConfiguration class.
 + Avoid script vulnerability in error pages.
 + Cleaned up destroy handling of listeners and contexts.
 + Cleaned up Win32 Service server creation.
 + Close persistent HTTP/1.0 connections on missing Content-Length
 + Fixed a problem with Netscape and the acrobat plugin.
 + Fixed bug in B64Code. Optimised B64Code.
 + Fixed XmlParser to handle xerces1.3 OK
 + Improved debug output for IOExceptions.
 + Improved SSL debugging information.
 + KeyPairTool can now load cert chains.
 + KeyPairTool is more robust to provider setup.
 + Moved gimp image files to Jetty3Extra
 + Moved mime types and encodings to property bundles.
 + Removed getConfiguration from LifeCycleThread to avoid JMX clash.
 + RequestDispatch.forward() uses normal HandlerContext.handle() path if
   possible.
 + Updated to JSSE-1.0.2, giving full strength crypto.
 + Use exec for jetty.sh run
 + WebApps initialize resourceBase before start.
 + Win32 Service uses Jetty.Server instead of HttpServer.

jetty-3.1.rc5 - 01 May 2001
 + Added build target for mini.jetty.jar - see README.
 + Added HTaccessHandler to authenitcate against apache .htaccess files.
 + Added query param handling to ForwardHandler
 + Added ServletHandler().setUsingCookies().
 + Added UnixCrypt support to c.m.U.Password
 + Fixed EOF handling in MultiPartRequest.
 + Fixed forwarding to null pathInfo requests.
 + Fixed handling of empty responses at header commit.
 + Fixed handling of multiple cookies.
 + Fixed jetty.bat classpath problems.
 + Fixed ResourceHandler handling of ;JSESSIONID
 + Fixed sync of ThreadPool idleSet.
 + Major restructing of packages to separate servlet dependancies. c.m.XML  -
   moved XML dependant classes from c.m.Util c.m.HTTP - No servlet or XML
   dependant classes: c.m.Jetty.Servlet - moved from c.m.HTTP.Handler.Servlet
   c.m.Servlet - received some servlet dependant classes from HTTP.
 + Optimized canonical path calculations.
 + Request log contains bytes actually returned.
 + Warn and close connections if content-length is incorrectly set.

jetty-3.0.6 - 26 April 2001
 + Fixed EOF handlding in MultiPartRequest.
 + Fixed forwarding to null pathInfo requests.
 + Fixed handling of empty responses at header commit.
 + Fixed ResourceHandler handling of ;JSESSIONID
 + Fixed sync of ThreadPool idleSet.
 + Load-on-startup the JspServlet so that precompiled servlets work.

jetty-3.1.rc4 - 14 April 2001
 + Added idle thread getter to ThreadPool.
 + Include full versions of JAXP and Crimson
 + Load-on-startup the JspServlet so that precompiled servlets work.
 + Removed stray debug println from the Frame class.

jetty-3.0.5 - 14 April 2001
 + Branched from 3.1 trunk to fix major errors
 + Created better random session ID
 + Don't chunk if content length is known.
 + fixed getLocales handling of quality params
 + Fixed LineInput bug EOF
 + Fixed session invalidation unbind notification to conform with spec
 + Improved flush ordering for forwarded requests.
 + Load-on-startup the JspServlet so that precompiled servlets work.
 + Resource handler strips URL params like JSESSION.
 + Turned off range handling by default until bugs resolved

jetty-3.1.rc3 - 09 April 2001
 + Added ContentHandler Observer to XmlParser.
 + Allow webapp XmlParser to be observed for ejb-ref tags etc.
 + Cleaned up handling of exceptions thrown by servlets.
 + Created better random session ID
 + Frame handles more JIT stacks.
 + Handle zero length POSTs
 + Implemented multi-part ranges so that acrobat is happy.
 + Improved flush ordering for forwarded requests.
 + Improved ThreadPool stop handling
 + Simplified multipart response class.
 + Start session scavenger if needed.

jetty-3.1.rc2 - 30 March 2001
 + Added MultiException to throw multiple nested exceptions.
 + added options to turn off ranges and chunking to support acrobat requests.
 + fixed getLocales handling of quality params
 + fixed getParameter(name) handling for multiple values.
 + Improved handling of Primitive classes in XmlConfig
 + Improved logging of nested exceptions.
 + Lifecycle.start() may throw Exception
 + Only one instance of default MIME map.
 + Renamed getConnection to getHttpConnection
 + Use reference JAXP1.1 for XML parsing.y
 + Version 1.1 of configuration dtd supports New objects.

jetty-3.1.rc1 - 18 March 2001
 + Added Jetty documentation pages from JettyWiki
 + Cleaned up build.xml script
 + Fixed problem with ServletContext.getContext(uri)
 + Minimal handling of Servlet.log before initialization.
 + Moved JMX and SASL handling to Jetty3Extra release
 + Resource handler strips URL params like JSESSION.
 + Various SSL cleanups

jetty-3.1.rc0 - 23 February 2001
 + Added JMX management framework.
 + Changed getter and setter methods that did not conform to beans API.
 + Dynamic servlets may be restricted to Context classloader.
 + Fixed init order for unnamed servlets.
 + Fixed session invalidation unbind notification to conform with spec
 + Improved handling of primitives in utilities.
 + Improved InetAddrPort and ThreadedServer to reduce DNS lookups.
 + Reoganized packages to allowed sealed Jars
 + Socket made available via HttpConnection.
 + Use Thread context classloader as default context loader parent.

jetty-3.0.4 - 23 February 2001
 + Fixed LineInput bug with split CRLF.

jetty-3.0.3 - 03 February 2001
 + Allow Log to be disabled before initialization.
 + Fixed handling of directories without trailing /
 + Fixed pipelined request buffer bug.
 + Handle empty form content without exception.
 + Implemented web.xml servlet mapping to a JSP
 + Included new Jetty Logo

jetty-3.0.2 - 13 January 2001
 + Added etc/jetty.policy as example policy file.
 + Allow '+' in path portion of a URL.
 + Context specific security permissions.
 + Greatly improved buffering in ChunkableOutputStream
 + Handle unknown status reasons in HttpResponse
 + Ignore included response updates rather than IllegalStateException
 + Improved HTML.Block efficiency
 + Improved jetty.bat
 + Improved jetty.sh
 + Padded error bodies for IE bug.
 + Removed classloading stats which were causing circular class loading
   problems.
 + Replaced ResourceHandler FIFO cache with LRU cache.
 + Restructured demo site pages.
 + Try ISO8859_1 encoding if can't find ISO-8859-1

jetty-3.0.1 - 20 December 2000
 + Fixed value unbind notification for session invalidation.
 + Removed double null check possibility from ServletHolder

jetty-3.0.0 - 17 December 2000
 + Fixed rel path handling in default configurations.
 + Fixed rollover bug in WriterLogSink
 + Fixed taglib parsing
 + Fixed WriterLogSink init bug
 + Improved dtd resolution in XML parser.
 + Improved jetty.sh logging
 + Optional extract war files.
 + Use inner class to avoid double null check sync problems

jetty-3.0.0.rc8 - 13 December 2000
 + Added ForwardHandler
 + Change PathMap handling of /* to give precedence over suffix mapping.
 + Default log options changed if in debug mode.
 + Forward to welcome pages rather than redirect.
 + getSecurityHandler creates handler at position 0.
 + Improved exit admin handling
 + Jetty.Server catches init exceptions per server
 + Mapped *.jsp,*.jsP,*.jSp,*.jSP,*.Jsp,*.JsP,*.JSp,*.JSP
 + Optional alias checking added to FileResource.  Turned on by default on all
   platforms without the "/" file separator.
 + Patched jasper to tomcat 3.2.1
 + Protected META-INF as well as WEB-INF in web applications.
 + Removed security constraint on demo admin server.
 + Removed some unused variables.
 + Removed special characters from source.
 + SysV unix init script
 + Tidied handling of ".", ".." and "//" in resource paths

jetty-3.0.0.rc7 - 02 December 2000
 + Added Com.mortbay.HTTP.Handler.Servlet.Context.LogSink attribute to Servlet
   Context. If set, it is used in preference to the system log.
 + Added NotFoundServlet
 + Added range handling to ResourceHandler.
 + Allow dynamic servlets to be served from /
 + Auto add a NotFoundHandler if needed.
 + CGI servlet handles not found better.
 + Changed log options to less verbose defaults.
 + Conditionals apply to puts, dels and moves in ResourceHandler.
 + Depreciated RollOverLogSink and moved functionality to an improved
   WriterLogSink.
 + Don't set MIME-Version in response.
 + Double null lock checks use ThreadPool.__nullLockChecks.
 + Extended security constraints (see README and WebApp Demo).
 + Fixed security problem with lowercase WEB-INF uris on windows.
 + Handle multiple inits of same servlet class.
 + PUT, MOVE disabled in WebApplication unless defaults file is passed.
 + Set the AcceptRanges header.
 + Set thread context classloader during handler start/stop calls.
 + Split Debug servlet out of Admin Servlet.
 + ThreadedServer.forceStop() now makes a connection to itself to handle
   non-premptive close.
 + URIs accept all characters < 0xff.
 + WEB-INF protected by NotFoundServlet rather than security constraint.

jetty-3.0.0.rc6 - 20 November 2000
 + Added ServletWriter that can be disabled.
 + Added Win32 service support
 + Admin servlet uses unique links for IE.
 + Allow HttpMessage state to be manipulated.
 + Allow load-on-startup with no content.
 + Allow multiple set cookies.
 + Corrected a few of the many spelling mistakes.
 + don't include classes in release.
 + Don't set connection:close for normal HTTP/1.0 responses.
 + Don't start HttpServer log sink on add.
 + Fixed RollOverFileLogSink bug with extra log files.
 + Implemented customizable error pages.
 + Implemented resource aliases in HandlerContext - used by Servlet Context
 + Improved Log defaults
 + Javadoc improvements.
 + Map tablib configuration to resource aliases.
 + Prevent reloading dynamic servlets at different paths.
 + Put extra server and servlet info in header.
 + Reduced risk of double null check sync problem.
 + RequestDispatcher.forward() only resets buffer, not headers.
 + RequestDispatcher new queries params replace old.
 + Resource gets systemresources from it's own classloader.
 + Servlet init order may be negative.
 + Session cookies are given context path
 + Sessions try version 1 cookies in set-cookie2 header.
 + Simple stats in ContextLoader.
 + Version details in header can be suppressed with System property
   java.com.mortbay.HTTP.Version.paranoid
 + Warn for missing WEB-INF or web.xml
 + Webapps serve dynamics servlets by default.

jetty-3.0.0.rc5 - 12 November 2000
 + Added debug form to Admin servlet.
 + Allow null cookie values
 + Avoid jprobe race warnings in DateCache
 + Default writer encoding set by mime type if not explicitly set.
 + Implemented servlet load ordering.
 + Many javadoc cleanups.
 + Merged DynamicHandler into ServletHandler.
 + Moved JSP classpath hack to ServletHolder
 + Pass flush through ServletOut
 + Relax webapp rules, accept no web.xml or no WEB-INF
 + Removed Makefile build system.
 + RequestDispatcher can dispatch static resources.
 + Servlet exceptions cause 503 unavailable rather than 500 server error

jetty-2.4.9 - 12 November 2000
 + HtmlFilter handles non default encodings
 + HttpListener default max idle time = 20s
 + HttpListener ignore InterruptedIOExceptions
 + HttpRequest.write uses ISO8859_1 encoding.
 + Writing HttpRequests encodes path

jetty-3.0.0.rc4 - 06 November 2000
 + Fixed mime type mapping bug introduced in RC3
 + Fixed mis-synchronization in ThreadPool.stop()
 + Ignore more IOExceptions (still visible with debug).
 + Provide default JettyIndex.properties

jetty-3.0.0.rc3 - 05 November 2000
 + Added bin/jetty.sh run script.
 + Added context class path dynamic servlet demo
 + Added gz tgz tar.gz .z mime mappings.
 + Added HandlerContext.setHttpServerAccess for trusted contexts.
 + Changed ThreadPool.stop for IBM 1.3 JVM
 + Fixed default mimemap initialization bug
 + Further clean up of the connection close actions
 + Handle mime suffixes containing dots.
 + Implemented mime mapping in webapplications.
 + Moved unused classes from com.mortbay.Util to com.mortbay.Tools in new
   distribution package.
 + Optimized persistent connections by recycling objects
 + Prevent servlet setAttribute calls to protected context attributes.
 + Removed redundant context attributes.
 + Set MaxReadTimeMs in all examples
 + Set the thread context class loader in HandlerContext.handle
 + Strip ./ from relative resources.
 + upgraded build.xml to ant v1.2

jetty-3.0.0.rc2 - 29 October 2000
 + Accept HTTP/1. as HTTP/1.0 (for netscape bug).
 + Accept public DTD for XmlConfiguration (old style still supported).
 + Cleaned up non persistent connection close.
 + ErlEncoding treats params without values as empty rather than null.
 + Fixed thread name problem in ThreadPool
 + Pass file based classpath to JspServlet (see README).
 + Prevented multiple init of ServletHolder
 + Replaced ISO-8859-1 literals with StringUtil static

jetty-3.0.0.rc1 - 22 October 2000
 + Added CGI to demo
 + Added HashUserRealm and cleaned up security constraints
 + Added Multipart request and response classes from Jetty2
 + Added simple admin servlet.
 + All attributes in javax. java. and com.mortbay. name spaces to be set.
 + Cleaned up exception handling.
 + Initialize JSP with classloader.
 + Moved and simplified ServletLoader to ContextLoader.
 + Partial handling of 0.9 requests.
 + removed Thread.destroy() calls.

jetty-2.4.8 - 23 October 2000
 + Fixed bug with 304 replies with bodies.
 + Fixed closing socket problem
 + Improved win32 make files.

jetty-3.0.B05 - 18 October 2000
 + Added default webapp servlet mapping /servlet/name/*
 + Cleaned up response committing and flushing
 + Fixed JarFileResource to handle jar files without directories.
 + Handler RFC2109 cookies (like any browser handles them!)
 + Implemented security-role-ref for servlets
 + Implemented war file support
 + improved ant documentation.
 + Improved default log format for clarity.
 + Improved null returns to get almost clean watchdog test.
 + Improved path spec interpretation by looking at 2.3 spec
 + Java2 style classloading
 + Made test harnesses work with ant.
 + Protected servletConfig from downcast security problems
 + Removed most deprecation warnings
 + Separated context attributes and initParams.

jetty-3.0.B04 - 12 October 2000
 + Added modified version of JasperB3.2 for JSP
 + Added webdefault.xml for web applications.
 + Do not try multiple servlets for a request.
 + Filthy hack to teach jasper JspServer Jetty classpath
 + Fixed problem with session ID in paths
 + Implemented Context.getContext(uri)
 + Merged and renamed third party jars.
 + Moved FileBase to docroot
 + Redirect to index files, so index.jsp works.
 + Restricted context mapping to simple model for servlets.

jetty-3.0.B03 - 09 October 2000
 + Added append mode in RolloverFileLogSink
 + Added release script
 + Catch stop and destroy exceptions in HttpServer.stop()
 + Expanded import package.*; lines
 + Expanded leading tabs to spaces
 + Handle ignorable spaces in WebApplication
 + Handle ignorable spaces in XmlConfiguration
 + Implemented request dispatching.
 + Improved Context to Handler contract.
 + Improved handler toString
 + Improved Log rollover.
 + Made LogSink a Lifecycle interface
 + Parse but not handler startup ordering in web applications.
 + Pass object to LogSink
 + Redirect context only paths.
 + Redo dynamic servlets handling
 + Remove 411 checks as IE breaks this rule after redirect.
 + Removed last remnants JDK 1.1 support
 + Send request log via a LogSink
 + Simplified path translation and real path calculation.
 + Warn about explicit sets of WebApplication

jetty-2.4.7 - 06 October 2000
 + Added encode methods to URI
 + Allow Objects to be passed to LogSink
 + fixes to SSL doco
 + Improved win32 build
 + Set content length on errors for keep alive.
 + Support key and keystore passwords
 + Various improvements to  ServletDispatch, PropertyTree and associated
   classes.

jetty-3.0.B02 - 24 August 2000
 + Added CGI servlet
 + Fixed bug in TestRFC2616
 + Fixed HTTP/1.0 input close bug
 + Fixed LineInput bug with SSL giving CR pause LF.
 + Improved ThreadedServer stop and destroy
 + Use resources in WebApplication

jetty-3.0.B01 - 21 August 2000
 + Implemented more webapp configuration
 + Partial implementation of webapp securitycontraints
 + SSL implemented with JsseListener
 + Switched to the aelfred XML parser from microstar, which is only partially
   validating, but small and lightweight

jetty-2.4.6 - 16 August 2000
 + Added passive mode methods to FTP
 + com.mortbay.Util.KeyPairTool added to handle openSSL SSL keys.
 + JsseListener & SunJsseListener added and documented
 + Minor changes to compile with jikes.
 + Turn Linger off before closing sockets, to allow restart.

jetty-3.0.A99 - 10 August 2000
 + Added Resource abstraction
 + Added Xmlconfiguration utility
 + Implemented jetty.xml configuration
 + Make it compile cleanly with jikes.
 + Re-added commented out imports for JDK-1.1 compile
 + Removed FileBase. Now use ResourceBase instead
 + Replaced FileHandler with ResourceHandler
 + ServletLoader simplied and uses ResourcePath
 + Use SAX XML parsing instead of DOM for space saving.

jetty-3.0.A98 - 20 July 2000
 + Allow HttpRequest.toString() handles bad requests.
 + Fixed constructor to RolloverFileLogSink
 + Implemented Jetty demos and Site as Web Application.
 + Implemented WebApplicationContext
 + Improved synchronization on LogSink
 + ServletRequest.getServerPort() returns 80 rather than 0
 + Switched to JDK1.2 only

jetty-3.0.A97 - 13 July 2000
 + Added error handling to LifeCycleThread
 + Added WML mappings
 + Better tuned SocketListener parameters
 + Fixed makefiles for BSD ls
 + Fixed persistent commits with no content (eg redirect+keep-alive).
 + Formatted version in server info string.
 + implemented removeAttribute on requests
 + Implemented servlet getLocale(s).
 + Implemented servlet isSecure().
 + Less verbose debug
 + Protect setContentLength from a late set in default servlet HEAD handling.
 + Started RequestDispatcher implementation.
 + Tempory request log implementation

jetty-2.4.5 - 09 July 2000
 + Added HtmlExpireFilter and removed response cache revention from HtmlFilter.
 + Don't mark a session invalid until after values unbound.
 + Fixed transaction handling in JDBC wrappers
 + Formatted version in server info.

jetty-3.0.A96 - 27 June 2000
 + Fixed bug with HTTP/1.1 Head reqests to servlets.
 + Supressed un-needed chunking EOF indicators.

jetty-3.0.A95 - 24 June 2000
 + Fixed getServletPath for default "/"
 + Handle spaces in file names in FileHandler.

jetty-3.0.A94 - 19 June 2000
 + Added HandlerContext to allow grouping of handlers into units with the same
   file, resource and class configurations.
 + Cleaned up commit() and added complete() to HttpResponse
 + Implemented Sessions.
 + PathMap exact matches can terminate with ; or # for URL sessions and
   targets.
 + Updated license to clarify that commercial usage IS OK!

jetty-3.0.A93 - 14 June 2000
 + Lots of changes and probably unstable
 + Major rethink! Moved to 2.2 servlet API

jetty-3.0.A92 - 07 June 2000
 + Added HTML classes to jar
 + Fixed redirection bug in FileHandler

jetty-2.4.4 - 03 June 2000
 + Added build-win32.mak
 + Added HTML.Composite.replace
 + Added RolloverFileLogSink
 + Added uk.org.gosnell.Servlets.CgiServlet to contrib
 + BasicAuthHandler uses getResourcePath so it can be used behind request
   dispatching
 + FileHandler implements IfModifiedSince on index files.
 + HttpRequest.setRequestPath does not null pathInfo.
 + Improved LogSink configuration
 + Many debug call optimizations
 + Support System.property expansions in PropertyTrees.

jetty-3.0.A91 - 03 June 2000
 + Abstracted ServletHandler
 + Added HTML classes from Jetty2
 + Implemented realPath and getResource methods for servlets.
 + Improved LogSink mechanism
 + Simplified class loading
 + Simplified HttpServer configuration methods and arguments

jetty-3.0.A9 - 07 May 2000
 + File handler checks modified headers on directory indexes.
 + Fixed double chunking bug in SocketListener.
 + Improvided finally handling of output end game.
 + ServletLoader tries unix then platform separator for zip separator.

jetty-3.0.A8 - 04 May 2000
 + addCookie takes an int maxAge rather than a expires date.
 + Added LogSink extensible log architecture.
 + Added Tenlet class for reverse telnet.
 + Code.ignore only outputs when debug is verbose.
 + Moved Sevlet2_1 handler to com.mortbay.Servlet2_1
 + Servlet2_1 class loading re-acrchitected. See README.

jetty-2.4.3 - 04 May 2000
 + Allow CRLF in UrlEncoded
 + Pass Cookies with 0 max age to browser.

jetty-2.4.2 - 23 April 2000
 + Added GNUJSP to JettyServer.prp file.
 + Added LogSink and FileLogSink classes to allow extensible Log handling.
 + Handle nested RequestDispatcher includes.
 + Modified GNUJSP to prevent close in nested requests.

jetty-3.0.A7 - 15 April 2000
 + Added InetGateway to help debug IE5 problems
 + added removeValue method to MultiMap
 + fixed flush problem with chunked output for IE5
 + Include java 1.2 source hierarchy
 + removed excess ';' from source

jetty-2.4.1 - 09 April 2000
 + Fixed bug in HtmlFilter for tags split between writes.
 + Removed debug println from ServletHolder.
 + Set encoding before exception in FileHandler.

jetty-3.0.A6 - 09 April 2000
 + added bin/useJava2Collections to convert to JDK1.2
 + Dates forced to use US locale
 + Improved portability of Frame and Debug.
 + Integrated skeleton 2.1 Servlet container
 + Removed Converter utilities and InetGateway.

jetty-2.4.0 - 24 March 2000
 + Absolute URIs are returned by getRequestURI (if sent by browser).
 + Added doc directory with a small start
 + Added per servlet resourceBase configuration.
 + Added VirtualHostHandler for virtual host handling
 + Fixed bug with RequestDispatcher.include()
 + Fixed caste problem in UrlEncoded
 + Fixed null pointer in ThreadedServer with stopAll
 + Form parameters only decoded for POSTs
 + Implemented full handling of cookie max age.
 + Improved parsing of stack trace in debug mode.
 + Moved SetUID native code to contrib hierarchy
 + RequestDispatcher handles URI parameters
 + Upgraded to gnujsp 1.0.0

jetty-2.3.5 - 25 January 2000
 + Added configuration option to turn off Keep-Alive in HTTP/1.0
 + Added contrib/com/kiwiconsulting/jetty JSSE SSL adaptor to release.
 + Allow configured servlets to be auto reloaded.
 + Allow properties to be configured for dynamic servlets.
 + Fixed expires bug in Cookies
 + Fixed nasty bug with HTTP/1.1 redirects.
 + Force locale of date formats to US.
 + ProxyHandler sends content for POSTs etc.

jetty-2.3.4 - 18 January 2000
 + Cookie map keyed on domain as well as name and path.
 + DictionaryConverter handles null values.
 + Fixed IllegalStateException handling in DefaultExceptionHandler
 + Fixed interaction with resourcePaths and proxy demo.
 + Improved HtmlFilter.activate header modifications.
 + include from linux rather than genunix for native builds
 + MethodTag.invoke() is now public.
 + Servlet properties allow objects to be stored.
 + URI decodes applies URL decoding to the path.

jetty-3.0.A5 - 19 October 1999
 + Do our own URL string encoding with 8859-1
 + Replaced LF wait in LineInput with state boolean.
 + Use char array in UrlEncoded.decode
 + Use ISO8859_1 instead of UTF8 for headers etc.

jetty-2.3.3 - 19 October 1999
 + Do our own URL encoding with ISO-8859-1
 + HTTP.HTML.EmbedUrl uses contents encoding.
 + Replaced UTF8 encoding with ISO-8859-1 for headers.
 + Use UrlEncoded for form parameters.

jetty-2.3.2 - 17 October 1999
 + Fixed getReader bug with HttpRequest.
 + Updated UrlEncoded with Jetty3 version.

jetty-3.0.A4 - 16 October 1999
 + Added LF wait after CR to LineInput.
 + Basic Authentication Handler.
 + Request attributes
 + UTF8 in UrlDecoded.decodeString.

jetty-2.3.1 - 14 October 1999
 + Added assert with no message to Code
 + Added Oracle DB adapter
 + Changed demo servlets to use writers in preference to outputstreams
 + Fixed GNUJSP 1.0 resource bug.
 + Force UTF8 for FTP commands
 + Force UTF8 for HTML
 + HTTP/1.0 Keep-Alive (about time!).
 + NullHandler/Server default name.name.PROPERTIES to load
   prefix/name.name.properties
 + Prevented thread churn on idle server.
 + ThreadedServer calls setSoTimeout(_maxThreadIdleMs) on accepted sockets.
   Idle reads will timeout.
 + Use UTF8 in HTTP headers

jetty-3.0.A3 - 14 October 1999
 + Added LifeCycle interface to Utils implemented by ThreadPool,
   ThreadedServer, HttpListener & HttpHandler
 + Added service method to HttpConnection for specialization.
 + MaxReadTimeMs added to ThreadedServer.
 + StartAll, stopAll and destroyAll methods added to HttpServer.

jetty-3.0.A2 - 13 October 1999
 + Added cookie support and demo.
 + Cleaned up Util TestHarness.
 + Fixed LineInput problem with repeated CRs
 + HEAD handling.
 + HTTP/1.0 Keep-alive (about time!)
 + NotFound Handler
 + OPTION * Handling.
 + Prevent entity content for responses 100-199,203,304
 + Reduced flushing on writing response.
 + TRACE handling.
 + UTF8 handling on raw output stream.
 + Virtual Hosts.

jetty-3.0.A1 - 12 October 1999
 + Added HttpHandler interface with start/stop/destroy lifecycle
 + Added MultiMap for common handling of multiple valued parameters.
 + Added parameters to HttpRequest
 + Added PathMap implementing mapping as defined in the 2.2 API specification
   (ie. /exact, /prefix/*, *.extention & default ).
 + Implemented simple extension architecture in HttpServer.
 + LineInput uses own buffering and uses character encodings.
 + Quick port of FileHandler
 + Setup demo pages.
 + Updated HttpListener is start/stop/destroy lifecycle.

jetty-3.0.A0 - 09 October 1999
 + Added generalized HTTP Connection.
 + Added support for servlet 2.2 outbut buffer control.
 + Added support for transfer and content encoding filters.
 + Cleaned up chunking code to use LineInput and reduce buffering.
 + Cleanup and abstraction of ThreadPool.
 + Cleanup of HttpRequest and decoupled from Servlet API
 + Cleanup of HttpResponse and decoupled from Servlet API
 + Cleanup of LineInput, using 1.2 Collections.
 + Cleanup of URI, using 1.2 Collections.
 + Cleanup of UrlEncoded, using 1.2 Collections.
 + Created RFC2616 test harness.
 + Extended URI to handle absolute URLs
 + Generalized notification of outputStream events.
 + gzip and deflate request transfer encodings
 + HttpExceptions now produce error pages with specific detail of the
   exception.
 + HttpMessage supports chunked trailers.
 + HttpMessage supports message states.
 + Moved com.mortbay.Base classes to com.mortbay.Util
 + Moved HttpInput/OutputStream to ChunkableInput/OutputStream.
 + Split HttpHeader into HttpFields and HttpMessage.
 + Started fresh repository in CVS
 + TE field coding and trailer handler
 + ThreadedServer based on ThreadPool.

jetty-2.3.0 - 05 October 1999
 + Added SetUID class with native Unix call to set the effective User ID.
 + FTP closes files after put/get.
 + FTP uses InetAddress of command socket for data socket.

jetty-2.3.0A - 22 September 1999
 + Added "Powered by Jetty" button.
 + Added BuildJetty.java file.
 + Added GNUJSP 1.0 for the JSP 1.0 API.
 + Expanded tabs to spaces in source.
 + Made session IDs less predictable and removed race.
 + ServerContext available to HtmlFilters via context param
 + Use javax.servlet classes from JWSDK1.0

jetty-2.2.8 - 15 September 1999
 + Added disableLog() to turn off logging.
 + Allow default table attributes to be overriden.
 + Fixed bug in Element.attribute with empty string values.
 + Improved quoting in HTML element values
 + Made translation of getRequestURI() optional.
 + Removed recursion from TranslationHandler

jetty-2.2.7 - 09 September 1999
 + Added default row, head and cell elements to Table.
 + Added GzipFilter for content encoding.
 + FileHandler passes POST request through if the file does not exist.
 + Reverted semantics of getRequestURI() to return untranslated URI.

jetty-2.2.6 - 05 September 1999
 + Added destroy() method on all HttpHandlers.
 + Added ServletRunnerHandler to the contrib directories.
 + Allow the handling of getPathTranslated to be configured in ServletHandler.
 + class StyleLink added.
 + Cookies always available from getCookies.
 + Cookies parameter renamed to CookiesAsParameters
 + cssClass, cssID and style methods added to element.
 + FileHandler does not server files ending in '/'
 + Fixed Cookie max age order of magnitude bug.
 + HttpRequest.getSession() always returns a session as per the latest API
   spec.
 + Ignore duplicate single valued headers, rather than reply with bad request,
   as IE4 breaks the rules.
 + media added to Style
 + New implementation of ThreadPool, avoids a thread leak problem.
 + Removed JRUN options from ServletHandler configuration.
 + ServletHandler.destroy destroys all servlets.
 + SPAN added to Block
 + Updated HTML package to better support CSS:

jetty-2.2.5 - 19 August 1999
 + Always close connection after a bad request.
 + Better default handling of ServletExceptions
 + Close loaded class files so Win32 can overwrite them before GC (what a silly
   file system!).
 + Don't override the cookie as parameter option.
 + Fixed bug with closing connections in ThreadedServer
 + Improved error messages from Jetty.Server.
 + Limited growth in MultiPartResponse boundary.
 + Made start and stop non final in ThreadedServer
 + Set Expires header in HtmlFilter.

jetty-2.2.4 - 02 August 1999
 + Better help on Jetty.Server
 + Fixed bugs in HtmlFilter parser and added TestHarness.
 + HtmlFilter blanks IfModifiedSince headers on construction
 + HttpRequests may be passed to HttpFilter constructors.
 + Improved cfg RCS script.
 + ThreadedServer can use subclasses of Thread.

jetty-2.2.3 - 27 July 1999
 + Added stop call to HttpServer, used by Exit Servlet.
 + FileHandler defaults to allowing directory access.
 + Fixed parser bug in HtmlFilter
 + Improved performance of com.mortbay.HTML.Heading
 + JDBC tests modified to use cloudscape as DB.
 + Made setInitialize public in ServletHolder
 + Simplified JDBC connection handling so that it works with Java1.2 - albeit
   less efficiently.

jetty-2.2.2 - 22 July 1999
 + File handler passes through not allowed options for non existant files.
 + Fixed bug in com.mortbay.Util.IO with thread routines.
 + Fixed bug in HtmlFilter that prevented single char buffers from being
   written.
 + Fixed bug with CLASSPATH in FileJarServletLoader after attempt to load from
   a jar.
 + Implemented getResourceAsStream in FileJarServletLoader
 + Improved com.mortbay.Base.Log handling of different JVMs
 + Minor fixes to README
 + Moved more test harnesses out of classes.
 + NotFoundHandler can repond with SC_METHOD_NOT_ALLOWED.

jetty-2.2.1 - 18 July 1999
 + Added optional resourceBase property to HttpConfiguration. This is used as a
   URL prefix in the getResource API and was suggested by the JSERV and Tomcat
   implementors.
 + Added TerseExceptionHandler
 + Comma separate header fields.
 + Decoupled ExceptionHandler configuration from Handler stacks. Old config
   style will produce warning and Default behavior. See new config file format
   for changes.
 + Handle continuation lines in HttpHeader.
 + HtmlFilter resets last-modified and content-length headers.
 + Ignore IOException in ThreadedServer.run() when closing.
 + Implemented com.mortbay.Util.IO as a ThreadPool
 + Less verbose debug in PropertyTree
 + Limit maximum line length in HttpInputStream.
 + Protect against duplicate single valued headers.
 + Response with SC_BAD_REQUEST rather than close in more circumstances

jetty-2.2.0 - 01 July 1999
 + Added Protekt SSL HttpListener
 + Exit servlet improved (a little).
 + Fixed some of the javadoc formatting.
 + Improved feature description page.
 + Moved GNUJSP and Protekt listener to a contrib hierarchy.
 + ThreadedServer.stop() closes socket before interrupting threads.

jetty-2.2.Beta4 - 29 June 1999
 + Added comments to configuration files.
 + Added getGlobalProperty to Jetty.Server and used this to configure default
   page type.
 + Added JettyMinimalDemo.prp as an example of an abbreviated configuration.
 + Added property handling to ServletHandler to read JRUN servlet configuration
   files.
 + Altered meaning of * in PropertyTree to assist in abbreviated configuration
   files.
 + Expanded Mime.prp file
 + FileHandler flushes files from cache in DELETE method.
 + Made ServerSocket and accept call generic in ThreadedServer for SSL
   listeners.
 + Options "allowDir" added to FileHandler.
 + Restructured com.mortbay.Jetty.Server for better clarity and documentation.
 + ThreadedServer.stop() now waits until all threads are stopped.
 + Updated README.txt

jetty-2.2.Beta3 - 22 June 1999
 + Added alternate constructors to HTML.Include for InputStream.
 + Added file cache to FileHandler
 + Applied contributed patch of spelling and typo corrections
 + Fixed bug in HttpResponse flush.
 + Fixed file and socket leaks in Include and Embed tags.
 + Implemented efficient version of ServletContext.getResourceAsStream() that
   does not open a new socket connection (as does getResource()).
 + Improved Block.write.
 + LookAndFeelServlet uses getResourceAsStream to get the file to wrap. This
   allows it to benefit from any caching done and to wrap arbitrary content
   (not just files).
 + Ran dos2unix on all text files
 + Re-implemented ThreadedServer to improve and balance performance.
 + Restructure demo so that LookAndFeel content comes from simple handler
   stack.
 + Server.shutdown() clears configuration so that server may be restarted in
   same virtual machine.

jetty-2.2.Beta2 - 12 June 1999
 + Added all write methods to HttpOutputStream$SwitchOutputStream
 + Added com.mortbay.Jetty.Server.shutdown() for gentler shutdown of server.
   Called from Exit servlet
 + Handle  path info of a dynamic loaded servlets and correctly set the servlet
   path.
 + HttpRequest.getParameterNames() no longer alters the order returned by
   getQueryString().
 + Standardized date format in persistent cookies.

jetty-2.2.Beta1 - 07 June 1999
 + Allow configuration of MinListenerThreads, MaxListenerThreads,
   MaxListenerThreadIdleMs
 + Close files after use to avoid "file leak" under heavy load.
 + Defined abstract ServletLoader, derivations of which can be specified in
   HttpConfiguration properties.
 + Destroy requests and responses to help garbage collector.
 + Don't warn about IOExceptions unless Debug is on.
 + Fixed cache in FileJarServletLoader
 + Fixed incorrect version numbers in a few places.
 + Fixed missing copyright messages from some contributions
 + HtmlFilter optimized for being called by a buffered writer.
 + Implemented all HttpServer attribute methods by mapping to the
   HttpConfiguration properties.  Dynamic reconfiguration is NOT supported by
   these methods (but we are thinking about it).
 + Improved ThreadPool synchronization and added minThreads.
 + Included GNUJSP 0.9.9
 + Limit the job queue only grow to the max number of threads.
 + Optional use of DateCache in log file format
 + Restructure ThreadedServer to reduce object creation.

jetty-2.2.Beta0 - 31 May 1999
 + Added "Initialize" attribute to servlet configuration to allow servlet to be
   initialized when loaded.
 + Added HttpResponse.requestHandled() method to avoid bug with servlet doHead
   method.
 + Added Page.rewind() method to allow a page to be written multiple times
 + Handle malformed % characters in URLs.
 + HttpRequest.getCookies returns empty array rather than null for no cookies.
 + Included and improved version of ThreadPool for significant performance
   improvement under high load.
 + Included contributed com.mortbay.Jetty.StressTester class
 + LogHandler changed to support only a single outfile and optional append.
 + Removed support for STF
 + Servlet loader handles jar files with different files separator.
 + ThreadedServer gently shuts down.
 + Token effort to keep test files out of the jar

jetty-2.2.Alpha1 - 07 May 1999
 + Call destroy on old servlets when reloading.
 + Dynamic servlets can have autoReload configured
 + Fixed bug in SessionDump
 + Made capitalization of config file more consistent(ish)
 + ServletHolder can auto reload servlets
 + Wait for requests to complete before reloading.

jetty-2.2.Alpha0 - 06 May 1999
 + Added reload method to ServletHolder, but no way to call it yet.
 + Added ServletLoader implementation if ClassLoader.
 + Changed options for FileServer
 + Dynamic loading of servlets.
 + Fixed date overflow in Cookies
 + HttpHandlers given setProperties method to configure via Properties.
 + HttpListener class can be configured
 + HttpResponse.sendError avoids IllegalStateException
 + Implemented ServletServer
 + Improved PropertyTree implementation
 + Improved SessionDump servlet
 + Mime suffix mapping can be configured.
 + New Server class using PropertyTree for configuration
 + Old Jetty.Server class renamed to Jetty.Server21
 + Removed historic API from sessions
 + Removed SimpleServletServer

jetty-2.1.7 - 22 April 1999
 + Fixed showstopper bug with getReader and getWriter in requests and
   responses.
 + HttpFilter uses package interface to get HttpOutputStream

jetty-2.1.6 - 21 April 1999
 + Added additional date formats for HttpHeader.getDateHeader
 + New simpler version of PropertyTree
 + Reduced initial size of most hashtables to reduce default memory overheads.
 + Return EOF from HttpInputStream that has a content length.
 + Throw IllegalStateException as required from gets of
   input/output/reader/writer in requests/responses.
 + Updated PropertyTreeEditor

jetty-2.1.5 - 15 April 1999
 + Added setType methods to com.mortbay.FTP.Ftp
 + Fixed alignment bug in TableForm
 + Fixed bug in ServletDispatch for null pathInfo
 + Fixed bugs with invalid sessions
 + Form parameters protected against multiple decodes when redirected.
 + HtmlFilter now expands <!=SESSION> to the URL encoded session if required.
 + Implemented HttpRequest.getReader()
 + Instrumented most of the demo to support URL session encoding.
 + Moved SessionHandler to front of stacks
 + Page factory requires response for session encoding
 + Reduced session memory overhead of sessions
 + Removed RFCs from package
 + Servlet log has been diverted to com.mortbay.Base.Log.event() Thus debug
   does not need to be turned on to see servlet logs.
 + Session URL encoding fixed for relative URLs.

jetty-2.1.4 - 26 March 1999
 + fixed bug in getRealPath
 + Fixed problem compiling PathMap under some JDKs.
 + getPathTranslated now call getRealPath with pathInfo (as per spec).
 + HttpRequest attributes implemented.
 + pathInfo returns null for zero length pathInfo (as per spec). Sorry if this
   breaks your servlets - it is a pain!
 + Reduced HTML dependence in HTTP package to allow minimal configuration
 + Session max idle time implemented.
 + Tightened license agreement so that binary distributions are required to
   include the license file.

jetty-2.1.3 - 19 March 1999
 + Added support for suffixes to PathMap
 + Included GNUJSP implementation of Java Server Pages
 + Use Java2 javadoc

jetty-2.1.2 - 09 March 1999
 + API documentation for JSDK 2.1.1
 + Cascading style sheet HTML element added.
 + Converted most servlets to HttpServlets using do Methods.
 + Fixed trailing / bug in FileHandler (again!).
 + JSDK 2.1.1

jetty-2.1.1 - 05 March 1999
 + com.mortbay.Base.DateCache class added and used to speed date handling.
 + Fast char buffer handling in HttpInputStream
 + Faster version of HttpHeader.read()
 + Faster version of HttpInputStream.readLine().
 + Faster version of HttpRequest
 + Handle '.' in configured paths (temp fix until PropertyTrees)
 + Reduced number of calls to getRemoteHost for optimization
 + Size all StringBuffers

jetty-2.1.0 - 22 February 1999
 + Deprecated com.mortbay.Util.STF
 + getServlet methods return null.
 + image/jpg -> image/jpeg
 + PropertyTrees (see new Demo page)
 + ServletDispatch (see new Demo page)
 + Session URL Encoding

jetty-2.1.B1 - 13 February 1999
 + Added video/quicktime to default MIME types.
 + Fixed bug with if-modified-since in FileHandler
 + Fixed bug with MultipartRequest.
 + Implemented getResource and getResourceAsStream (NOT Tested!).
 + Implemented Handler translations and getRealPath.
 + Implemented RequestDispatcher (NOT Tested!).
 + Improved handling of File.separator in FileHandler.
 + Replace package com.mortbay.Util.Gateway with class
   com.mortbay.Util.InetGateway
 + Updated DefaultExceptionHandler.
 + Updated InetAddrPort.
 + Updated URI.

jetty-2.1.B0 - 30 January 1999
 + Added plug gateway classes com.mortbay.Util.Gateway
 + Added support for PUT, MOVE, DELETE in FileHandler
 + FileHandler now sets content length.
 + Fixed command line bug with SimpleServletConfig
 + Minor changes to support MS J++ and its non standard language extensions -
   MMMmmm should have left it unchanged!
 + Uses JSDK2.1 API, but not all methods implemented.

jetty-2.0.5 - 15 December 1998
 + added getHeaderNoParams
 + Temp fix to getCharacterEncoding

jetty-2.0.4 - 10 December 1998
 + Implement getCharacterEncoding
 + Improved default Makefile behaviour
 + Improved error code returns
 + Portability issues solved for Apple's
 + Removed MORTBAY_HOME support from Makefiles
 + Use real release of JSDK2.0 (rather than beta).

jetty-2.0.3 - 13 November 1998
 + Fix bug with index files for Jetty.Server. Previously servers configured
   with com.mortbay.Jetty.Server would not handle index.html files.  Need to
   make this configurable in the prp file.
 + Fixed errors in README file: com.mortbay.Jetty.Server was called
   com.mortbay.HTTP.Server
 + Limit threads in ThreadedServer and low priority listener option greatly
   improve performance under worse case loads.

jetty-2.0.2 - 01 November 1998
 + Add thread pool to threaded server for significant performance improvement.
 + Buffer files during configuration
 + Buffer HTTP Response headers.
 + Use JETTY_HOME rather than MORTBAY_HOME for build environment

jetty-2.0.1 - 27 October 1998
 + Released under an Open Source license.

jetty-2.0.0 - 25 October 1998
 + Added multipart/form-data demo.
 + Fixed Code.formatObject handling of null objects.
 + Removed Chat demo (too many netscape dependencies).
 + Removed exceptional case from FileHandler redirect.

jetty-2.0.Beta3 - 29 September 1998
 + Added com.mortbay.HTTP.MultiPartRequest to handle file uploads
 + Added com.mortbay.Jetty.Server (see README.Jetty)
 + Demo converted to an instance of com.mortbay.Jetty.Server
 + Fixed Log Handler again.
 + Ignore exception from HttpListener
 + Properly implemented multiple listening addresses
 + Send 301 for directories without trailing / in FileHandler

jetty-2.0Beta2 - 01 July 1998
 + Fixed Log Handler for HTTP/1.1
 + Slight improvement in READMEEs

jetty-2.0Beta1 - 01 June 1998
 + Fixed bug with calls to service during initialization of servlet
 + Handle full URLs in HTTP requests (to some extent)
 + Improved performance of Code.debug() calls, significantly in the case of non
   matching debug patterns.
 + Improved performance with special asciiToLowerCase
 + Provided addSection on com.mortbay.HTML.Page
 + Provided reset on com.mortbay.HTML.Composite.
 + Proxy demo in different server instance
 + Warn if MSIE used for multi part MIME.

jetty-2.0Alpha2 - 01 May 1998
 + Added date format to Log
 + Added timezone to Log
 + Handle params in getIntHeader and getDateHeader
 + Handle Single Threaded servlets with servlet pool
 + JDK1.2 javax.servlet API
 + Removed HttpRequest.getByteContent
 + Use javax.servlet.http.Cookie
 + Use javax.servlet.http.HttpSession
 + Use javax.servlet.http.HttpUtils.parsePostData

jetty-1.3.5 - 01 May 1998
 + Added date format to Log
 + Correct handling of multiple parameters
 + Debug triggers added to com.mortbay.Base.Code
 + Fixed socket inet bug in FTP

jetty-2.0Alpha1 - 08 April 1998
 + accept chunked data
 + Add HTTP/1.1 Date: header
 + Correct formatting of Date HTTP headers
 + Debug triggers added to com.mortbay.Base.Code
 + Fixed forward bug with no port number
 + handle extra spaces in HTTP headers
 + Handle file requests with If-Modified-Since: or If-Unmodified-Since:
 + Handle HEAD properly
 + Handle HTTP/1.1 Host: header
 + HttpTests test harness
 + persistent connections
 + Really fixed handling of multiple parameters
 + Removed HttpRequestHeader class
 + Requires Host: header for 1.1 requests
 + Send 100 Continue for HTTP/1.1 requests (concerned about push???)
 + Send Connection: close
 + Sends chunked data for 1.1 responses of unknown length.

jetty-1.3.4 - 15 March 1998
 + Dump servlet enhanced to exercise these changes.
 + Fixed handling of multiple parameters in query and form content.
   "?A=1%2C2&A=C%2CD" now returns two values ("1,2" & "C,D") rather than 4.
 + ServletHandler now takes an optional file base directory name which is used
   to set the translated path for pathInfo in servlet requests.

jetty-1.3.3
 + Closed exception window in HttpListener.java
 + Fixed TableForm.addButtonArea bug.
 + TableForm.extendRow() uses existing cell

jetty-1.3.2
 + Added per Table cell composite factories
 + Fixed proxy bug with no port number

jetty-1.3.1
 + Better handling of InvocationTargetException in debug
 + ForwardHandler only forwards as http/1.0 (from Tobias.Miller)
 + Improved parsing of stack traces
 + Minor fixes in SmtpMail
 + Minor release adjustments for Tracker

jetty-1.3.0
 + Added DbAdaptor to JDBC wrappers
 + Beta release of Tracker

jetty-1.2.0
 + Alternate look and feel for Jetty
 + Better Debug configuration
 + DebugServlet
 + Fixed install bug for nested classes
 + Reintroduced STF

jetty-1.1.1
 + Improved documentation

jetty-1.1
 + Improved connection caching in java.mortbay.JDBC
 + Moved HttpCode to com.mortbay.Util

jetty-1.0.1
 + Bug fixes

jetty-1.0
 + First release in com.mortbay package structure
 + Included Util, JDBC, HTML, HTTP, Jetty
<|MERGE_RESOLUTION|>--- conflicted
+++ resolved
@@ -1,4 +1,3 @@
-<<<<<<< HEAD
 jetty-9.3.1-SNAPSHOT
 
 jetty-9.3.0.v20150612 - 12 June 2015
@@ -183,12 +182,11 @@
  + 469982 Produce warning for dynamic modules with ini-templates seen during
    --add-to-start
  + 469991 Fix logging levels in websocket client UpgradeConnection
-=======
+
 jetty-9.2.12.v20150709 - 09 July 2015
  + 469414 Proxied redirects expose upstream server name.
  + 469936 Remove usages of SpinLock.
  + 470184 Send the proxy-to-server request more lazily.
->>>>>>> dee941c3
 
 jetty-9.2.11.v20150529 - 29 May 2015
  + 461499 ConnectionPool may leak connections.
