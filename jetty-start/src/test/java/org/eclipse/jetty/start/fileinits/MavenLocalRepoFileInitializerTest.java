//
// ========================================================================
// Copyright (c) 1995-2022 Mort Bay Consulting Pty Ltd and others.
//
// This program and the accompanying materials are made available under the
// terms of the Eclipse Public License v. 2.0 which is available at
// https://www.eclipse.org/legal/epl-2.0, or the Apache License, Version 2.0
// which is available at https://www.apache.org/licenses/LICENSE-2.0.
//
// SPDX-License-Identifier: EPL-2.0 OR Apache-2.0
// ========================================================================
//

package org.eclipse.jetty.start.fileinits;

import java.io.IOException;
import java.net.URI;
import java.nio.file.Files;
import java.nio.file.Path;

import org.eclipse.jetty.start.BaseHome;
import org.eclipse.jetty.start.config.ConfigSources;
import org.eclipse.jetty.start.config.JettyBaseConfigSource;
import org.eclipse.jetty.start.config.JettyHomeConfigSource;
import org.eclipse.jetty.start.fileinits.MavenLocalRepoFileInitializer.Coordinates;
import org.eclipse.jetty.toolchain.test.FS;
import org.eclipse.jetty.toolchain.test.jupiter.WorkDir;
import org.eclipse.jetty.toolchain.test.jupiter.WorkDirExtension;
import org.junit.jupiter.api.BeforeEach;
import org.junit.jupiter.api.Tag;
import org.junit.jupiter.api.Test;
import org.junit.jupiter.api.extension.ExtendWith;

import static org.hamcrest.MatcherAssert.assertThat;
import static org.hamcrest.Matchers.containsString;
import static org.hamcrest.Matchers.greaterThan;
import static org.hamcrest.Matchers.is;
import static org.hamcrest.Matchers.notNullValue;
import static org.hamcrest.Matchers.nullValue;
import static org.junit.jupiter.api.Assertions.assertThrows;

@ExtendWith(WorkDirExtension.class)
public class MavenLocalRepoFileInitializerTest
{
    public WorkDir testdir;

    private BaseHome baseHome;

    @BeforeEach
    public void setupBaseHome() throws IOException
    {
        Path homeDir = testdir.getEmptyPathDir().resolve("home");
        Path baseDir = testdir.getEmptyPathDir().resolve("base");

        FS.ensureDirExists(homeDir);
        FS.ensureDirExists(baseDir);

        ConfigSources config = new ConfigSources();
        config.add(new JettyHomeConfigSource(homeDir));
        config.add(new JettyBaseConfigSource(baseDir));

        this.baseHome = new BaseHome(config);
    }

    @Test
    public void testGetCoordinateNotMaven()
    {
        MavenLocalRepoFileInitializer repo = new MavenLocalRepoFileInitializer(baseHome);
        String ref = "https://www.eclipse.org/jetty/";
        Coordinates coords = repo.getCoordinates(URI.create(ref));
        assertThat("Coords", coords, nullValue());
    }

    @Test
    public void testGetCoordinateInvalidMaven()
    {
        MavenLocalRepoFileInitializer repo = new MavenLocalRepoFileInitializer(baseHome);
        String ref = "maven://www.eclipse.org/jetty";
        RuntimeException x = assertThrows(RuntimeException.class, () -> repo.getCoordinates(URI.create(ref)));
        assertThat(x.getMessage(), containsString("Not a valid maven:// uri"));
    }

    @Test
    public void testGetCoordinateNormal()
    {
        MavenLocalRepoFileInitializer repo = new MavenLocalRepoFileInitializer(baseHome);
        String ref = "maven://org.eclipse.jetty/jetty-start/9.3.x";
        Coordinates coords = repo.getCoordinates(URI.create(ref));
        assertThat("Coordinates", coords, notNullValue());

        assertThat("coords.groupId", coords.groupId, is("org.eclipse.jetty"));
        assertThat("coords.artifactId", coords.artifactId, is("jetty-start"));
        assertThat("coords.version", coords.version, is("9.3.x"));
        assertThat("coords.type", coords.type, is("jar"));
        assertThat("coords.classifier", coords.classifier, nullValue());

        assertThat("coords.toCentralURI", coords.toCentralURI().toASCIIString(),
            is(repo.getRemoteUri() + "org/eclipse/jetty/jetty-start/9.3.x/jetty-start-9.3.x.jar"));
    }

    @Test
    public void testGetCoordinateZip()
    {
        MavenLocalRepoFileInitializer repo = new MavenLocalRepoFileInitializer(baseHome);
        String ref = "maven://org.eclipse.jetty/jetty-home/10.0.0/zip";
        Coordinates coords = repo.getCoordinates(URI.create(ref));
        assertThat("Coordinates", coords, notNullValue());

        assertThat("coords.groupId", coords.groupId, is("org.eclipse.jetty"));
        assertThat("coords.artifactId", coords.artifactId, is("jetty-home"));
        assertThat("coords.version", coords.version, is("10.0.0"));
        assertThat("coords.type", coords.type, is("zip"));
        assertThat("coords.classifier", coords.classifier, nullValue());

        assertThat("coords.toCentralURI", coords.toCentralURI().toASCIIString(),
                   is(repo.getRemoteUri() + "org/eclipse/jetty/jetty-home/10.0.0/jetty-home-10.0.0.zip"));
    }

    @Test
    public void testGetCoordinateTestJar()
    {
        MavenLocalRepoFileInitializer repo = new MavenLocalRepoFileInitializer(baseHome);
        String ref = "maven://org.eclipse.jetty/jetty-http/9.3.x/jar/tests";
        Coordinates coords = repo.getCoordinates(URI.create(ref));
        assertThat("Coordinates", coords, notNullValue());

        assertThat("coords.groupId", coords.groupId, is("org.eclipse.jetty"));
        assertThat("coords.artifactId", coords.artifactId, is("jetty-http"));
        assertThat("coords.version", coords.version, is("9.3.x"));
        assertThat("coords.type", coords.type, is("jar"));
        assertThat("coords.classifier", coords.classifier, is("tests"));

        assertThat("coords.toCentralURI", coords.toCentralURI().toASCIIString(),
            is(repo.getRemoteUri() + "org/eclipse/jetty/jetty-http/9.3.x/jetty-http-9.3.x-tests.jar"));
    }

    @Test
    public void testGetCoordinateTestUnspecifiedType()
    {
        MavenLocalRepoFileInitializer repo = new MavenLocalRepoFileInitializer(baseHome);
        String ref = "maven://org.eclipse.jetty/jetty-http/9.3.x//tests";
        Coordinates coords = repo.getCoordinates(URI.create(ref));
        assertThat("Coordinates", coords, notNullValue());

        assertThat("coords.groupId", coords.groupId, is("org.eclipse.jetty"));
        assertThat("coords.artifactId", coords.artifactId, is("jetty-http"));
        assertThat("coords.version", coords.version, is("9.3.x"));
        assertThat("coords.type", coords.type, is("jar"));
        assertThat("coords.classifier", coords.classifier, is("tests"));

        assertThat("coords.toCentralURI", coords.toCentralURI().toASCIIString(),
            is(repo.getRemoteUri() + "org/eclipse/jetty/jetty-http/9.3.x/jetty-http-9.3.x-tests.jar"));
    }

    @Test
    public void testGetCoordinateTestMavenBaseUri()
    {
        MavenLocalRepoFileInitializer repo =
            new MavenLocalRepoFileInitializer(baseHome, null, false,
                "https://repo1.maven.org/maven2/");
        String ref = "maven://org.eclipse.jetty/jetty-http/9.3.x/jar/tests";
        Coordinates coords = repo.getCoordinates(URI.create(ref));
        assertThat("Coordinates", coords, notNullValue());

        assertThat("coords.groupId", coords.groupId, is("org.eclipse.jetty"));
        assertThat("coords.artifactId", coords.artifactId, is("jetty-http"));
        assertThat("coords.version", coords.version, is("9.3.x"));
        assertThat("coords.type", coords.type, is("jar"));
        assertThat("coords.classifier", coords.classifier, is("tests"));

        assertThat("coords.toCentralURI", coords.toCentralURI().toASCIIString(),
            is(repo.getRemoteUri() + "org/eclipse/jetty/jetty-http/9.3.x/jetty-http-9.3.x-tests.jar"));
    }

    @Test
    @Tag("external")
    public void testDownloadUnspecifiedRepo()
        throws Exception
    {
        MavenLocalRepoFileInitializer repo =
            new MavenLocalRepoFileInitializer(baseHome, null, false);
        String ref = "maven://org.eclipse.jetty/jetty-http/9.4.31.v20200723/jar/tests";
        Coordinates coords = repo.getCoordinates(URI.create(ref));
        assertThat("Coordinates", coords, notNullValue());

        assertThat("coords.groupId", coords.groupId, is("org.eclipse.jetty"));
        assertThat("coords.artifactId", coords.artifactId, is("jetty-http"));
        assertThat("coords.version", coords.version, is("9.4.31.v20200723"));
        assertThat("coords.type", coords.type, is("jar"));
        assertThat("coords.classifier", coords.classifier, is("tests"));

        assertThat("coords.toCentralURI", coords.toCentralURI().toASCIIString(),
                   is(repo.getRemoteUri() + "org/eclipse/jetty/jetty-http/9.4.31.v20200723/jetty-http-9.4.31.v20200723-tests.jar"));

        Path destination = testdir.getEmptyPathDir().resolve("jetty-http-9.4.31.v20200723-tests.jar");
        Files.deleteIfExists(destination);
        repo.download(coords.toCentralURI(), destination);
        assertThat(Files.exists(destination), is(true));
        assertThat(destination.toFile().length(), is(986193L));
    }

    @Test
    public void testDownloadSnapshotRepo()
        throws Exception
    {
        Path snapshotLocalRepoDir = testdir.getPath().resolve("snapshot-repo");
        FS.ensureEmpty(snapshotLocalRepoDir);

        MavenLocalRepoFileInitializer repo =
            new MavenLocalRepoFileInitializer(baseHome, snapshotLocalRepoDir, false, "https://oss.sonatype.org/content/repositories/jetty-snapshots/");
<<<<<<< HEAD
        String ref = "maven://org.eclipse.jetty/jetty-rewrite/11.0.0-SNAPSHOT/jar";
=======
        String ref = "maven://org.eclipse.jetty/jetty-rewrite/10.0.14-SNAPSHOT/jar";
>>>>>>> c59623b6
        Coordinates coords = repo.getCoordinates(URI.create(ref));
        assertThat("Coordinates", coords, notNullValue());

        assertThat("coords.groupId", coords.groupId, is("org.eclipse.jetty"));
        assertThat("coords.artifactId", coords.artifactId, is("jetty-rewrite"));
<<<<<<< HEAD
        assertThat("coords.version", coords.version, is("11.0.0-SNAPSHOT"));
=======
        assertThat("coords.version", coords.version, is("10.0.14-SNAPSHOT"));
>>>>>>> c59623b6
        assertThat("coords.type", coords.type, is("jar"));
        assertThat("coords.classifier", coords.classifier, is(nullValue()));

        assertThat("coords.toCentralURI", coords.toCentralURI().toASCIIString(),
<<<<<<< HEAD
            is("https://oss.sonatype.org/content/repositories/jetty-snapshots/org/eclipse/jetty/jetty-rewrite/11.0.0-SNAPSHOT/jetty-rewrite-11.0.0-SNAPSHOT.jar"));

        Path destination = baseHome.getBasePath().resolve("jetty-rewrite-11.0.0-SNAPSHOT.jar");
=======
            is("https://oss.sonatype.org/content/repositories/jetty-snapshots/org/eclipse/jetty/jetty-rewrite/10.0.14-SNAPSHOT/jetty-rewrite-10.0.14-SNAPSHOT.jar"));

        Path destination = baseHome.getBasePath().resolve("jetty-rewrite-10.0.14-SNAPSHOT.jar");
>>>>>>> c59623b6
        repo.download(coords, destination);
        assertThat(Files.exists(destination), is(true));
        assertThat("Snapshot File size", destination.toFile().length(), greaterThan(10_000L));
    }

    @Test
    public void testDownloadSnapshotRepoWithExtractDeep()
        throws Exception
    {
        Path snapshotLocalRepoDir = testdir.getPath().resolve("snapshot-repo");
        FS.ensureEmpty(snapshotLocalRepoDir);

        MavenLocalRepoFileInitializer repo =
            new MavenLocalRepoFileInitializer(baseHome, snapshotLocalRepoDir, false,
                "https://oss.sonatype.org/content/repositories/jetty-snapshots/");
<<<<<<< HEAD
        String ref = "maven://org.eclipse.jetty/test-jetty-webapp/11.0.0-SNAPSHOT/jar/config";
=======
        String ref = "maven://org.eclipse.jetty.demos/demo-simple-webapp/10.0.14-SNAPSHOT/jar/config";
>>>>>>> c59623b6
        Path baseDir = baseHome.getBasePath();
        repo.create(URI.create(ref), "extract:company/");

        assertThat(Files.exists(baseDir.resolve("company/modules/demo-simple.mod")), is(true));
    }

    @Test
    public void testDownloadSnapshotRepoWithExtractDefault()
        throws Exception
    {
        Path snapshotLocalRepoDir = testdir.getPath().resolve("snapshot-repo");
        FS.ensureEmpty(snapshotLocalRepoDir);

        MavenLocalRepoFileInitializer repo =
            new MavenLocalRepoFileInitializer(baseHome, snapshotLocalRepoDir, false,
                "https://oss.sonatype.org/content/repositories/jetty-snapshots/");
<<<<<<< HEAD
        String ref = "maven://org.eclipse.jetty/test-jetty-webapp/11.0.0-SNAPSHOT/jar/config";
=======
        String ref = "maven://org.eclipse.jetty.demos/demo-simple-webapp/10.0.14-SNAPSHOT/jar/config";
>>>>>>> c59623b6
        Path baseDir = baseHome.getBasePath();
        repo.create(URI.create(ref), "extract:/");

        assertThat(Files.exists(baseDir.resolve("modules/demo-simple.mod")), is(true));
    }
}<|MERGE_RESOLUTION|>--- conflicted
+++ resolved
@@ -102,18 +102,18 @@
     public void testGetCoordinateZip()
     {
         MavenLocalRepoFileInitializer repo = new MavenLocalRepoFileInitializer(baseHome);
-        String ref = "maven://org.eclipse.jetty/jetty-home/10.0.0/zip";
+        String ref = "maven://org.eclipse.jetty/jetty-home/11.0.0/zip";
         Coordinates coords = repo.getCoordinates(URI.create(ref));
         assertThat("Coordinates", coords, notNullValue());
 
         assertThat("coords.groupId", coords.groupId, is("org.eclipse.jetty"));
         assertThat("coords.artifactId", coords.artifactId, is("jetty-home"));
-        assertThat("coords.version", coords.version, is("10.0.0"));
+        assertThat("coords.version", coords.version, is("11.0.0"));
         assertThat("coords.type", coords.type, is("zip"));
         assertThat("coords.classifier", coords.classifier, nullValue());
 
         assertThat("coords.toCentralURI", coords.toCentralURI().toASCIIString(),
-                   is(repo.getRemoteUri() + "org/eclipse/jetty/jetty-home/10.0.0/jetty-home-10.0.0.zip"));
+                   is(repo.getRemoteUri() + "org/eclipse/jetty/jetty-home/11.0.0/jetty-home-11.0.0.zip"));
     }
 
     @Test
@@ -208,34 +208,20 @@
 
         MavenLocalRepoFileInitializer repo =
             new MavenLocalRepoFileInitializer(baseHome, snapshotLocalRepoDir, false, "https://oss.sonatype.org/content/repositories/jetty-snapshots/");
-<<<<<<< HEAD
-        String ref = "maven://org.eclipse.jetty/jetty-rewrite/11.0.0-SNAPSHOT/jar";
-=======
-        String ref = "maven://org.eclipse.jetty/jetty-rewrite/10.0.14-SNAPSHOT/jar";
->>>>>>> c59623b6
+        String ref = "maven://org.eclipse.jetty/jetty-rewrite/11.0.14-SNAPSHOT/jar";
         Coordinates coords = repo.getCoordinates(URI.create(ref));
         assertThat("Coordinates", coords, notNullValue());
 
         assertThat("coords.groupId", coords.groupId, is("org.eclipse.jetty"));
         assertThat("coords.artifactId", coords.artifactId, is("jetty-rewrite"));
-<<<<<<< HEAD
-        assertThat("coords.version", coords.version, is("11.0.0-SNAPSHOT"));
-=======
-        assertThat("coords.version", coords.version, is("10.0.14-SNAPSHOT"));
->>>>>>> c59623b6
+        assertThat("coords.version", coords.version, is("11.0.14-SNAPSHOT"));
         assertThat("coords.type", coords.type, is("jar"));
         assertThat("coords.classifier", coords.classifier, is(nullValue()));
 
         assertThat("coords.toCentralURI", coords.toCentralURI().toASCIIString(),
-<<<<<<< HEAD
-            is("https://oss.sonatype.org/content/repositories/jetty-snapshots/org/eclipse/jetty/jetty-rewrite/11.0.0-SNAPSHOT/jetty-rewrite-11.0.0-SNAPSHOT.jar"));
-
-        Path destination = baseHome.getBasePath().resolve("jetty-rewrite-11.0.0-SNAPSHOT.jar");
-=======
-            is("https://oss.sonatype.org/content/repositories/jetty-snapshots/org/eclipse/jetty/jetty-rewrite/10.0.14-SNAPSHOT/jetty-rewrite-10.0.14-SNAPSHOT.jar"));
-
-        Path destination = baseHome.getBasePath().resolve("jetty-rewrite-10.0.14-SNAPSHOT.jar");
->>>>>>> c59623b6
+            is("https://oss.sonatype.org/content/repositories/jetty-snapshots/org/eclipse/jetty/jetty-rewrite/11.0.14-SNAPSHOT/jetty-rewrite-11.0.14-SNAPSHOT.jar"));
+
+        Path destination = baseHome.getBasePath().resolve("jetty-rewrite-11.0.14-SNAPSHOT.jar");
         repo.download(coords, destination);
         assertThat(Files.exists(destination), is(true));
         assertThat("Snapshot File size", destination.toFile().length(), greaterThan(10_000L));
@@ -251,11 +237,7 @@
         MavenLocalRepoFileInitializer repo =
             new MavenLocalRepoFileInitializer(baseHome, snapshotLocalRepoDir, false,
                 "https://oss.sonatype.org/content/repositories/jetty-snapshots/");
-<<<<<<< HEAD
-        String ref = "maven://org.eclipse.jetty/test-jetty-webapp/11.0.0-SNAPSHOT/jar/config";
-=======
-        String ref = "maven://org.eclipse.jetty.demos/demo-simple-webapp/10.0.14-SNAPSHOT/jar/config";
->>>>>>> c59623b6
+        String ref = "maven://org.eclipse.jetty.demos/demo-simple-webapp/11.0.14-SNAPSHOT/jar/config";
         Path baseDir = baseHome.getBasePath();
         repo.create(URI.create(ref), "extract:company/");
 
@@ -272,11 +254,7 @@
         MavenLocalRepoFileInitializer repo =
             new MavenLocalRepoFileInitializer(baseHome, snapshotLocalRepoDir, false,
                 "https://oss.sonatype.org/content/repositories/jetty-snapshots/");
-<<<<<<< HEAD
-        String ref = "maven://org.eclipse.jetty/test-jetty-webapp/11.0.0-SNAPSHOT/jar/config";
-=======
-        String ref = "maven://org.eclipse.jetty.demos/demo-simple-webapp/10.0.14-SNAPSHOT/jar/config";
->>>>>>> c59623b6
+        String ref = "maven://org.eclipse.jetty.demos/demo-simple-webapp/11.0.14-SNAPSHOT/jar/config";
         Path baseDir = baseHome.getBasePath();
         repo.create(URI.create(ref), "extract:/");
 
