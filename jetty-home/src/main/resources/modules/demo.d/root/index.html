--- conflicted
+++ resolved
@@ -16,7 +16,6 @@
     <h1>Welcome to Jetty 12</h1>
 
     <p>
-<<<<<<< HEAD
         The Jetty project is a 100% Java server and client that supports the
         <a href="http://en.wikipedia.org/wiki/Java_Servlet">Servlet</a> API (version 4, 5 & 6)
         over the <a href="http://en.wikipedia.org/wiki/HTTP">HTTP</a> protocol (versions 0.9, 1, 2 &amp; 3).
@@ -24,15 +23,6 @@
       </p>
       <p>
         The project is 100% <a href="http://en.wikipedia.org/wiki/Open_source">Open Source</a> and hosted by the
-=======
-        The Jetty project is a 100% Java <a
-            href="http://en.wikipedia.org/wiki/Java_Servlet">Servlet</a>
-        Container which supports asynchronous server and client
-        implementations of the <a href="http://en.wikipedia.org/wiki/HTTP">HTTP</a>,
-        <a href="http://en.wikipedia.org/wiki/WebSocket">Websocket</a> and <a
-            href="http://en.wikipedia.org/wiki/HTTP/2">HTTP/2</a> protocols. The
-        project is 100% <a href="http://en.wikipedia.org/wiki/Open_source">Open Source</a> and hosted by the
->>>>>>> d1392e95
         <a href="http://www.eclipse.org">Eclipse Foundation</a> at <a href="https://eclipse.dev/jetty/">https://eclipse.dev/jetty/</a>.
     </p>
   </div>
@@ -99,11 +89,7 @@
         <td>
           <h2>Getting&nbsp;Help</h2>
             <ul>
-<<<<<<< HEAD
-                <li><a href="https://eclipse.dev/jetty/mailinglists.php">Mailing lists @ eclipse</a></li>
-=======
-                <li><a href="https://accounts.eclipse.org/mailing-list/jetty-users">Mailing lists @ eclipse</a></li>
->>>>>>> d1392e95
+                <li><a href="https://accounts.eclipse.org/mailing-list/jetty-users">Mailing lists @ Eclipse</a></li>
                 <li><a href="https://github.com/eclipse/jetty.project">Source @ github</a></li>
                 <li><a href="https://www.webtide.com/advice/">Developer Advice</a></li>
                 <li><a href="https://www.webtide.com/development">Custom Development</a></li>
