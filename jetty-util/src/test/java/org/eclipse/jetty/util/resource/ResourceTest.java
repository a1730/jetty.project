--- conflicted
+++ resolved
@@ -37,10 +37,6 @@
 import org.eclipse.jetty.util.IO;
 import org.hamcrest.Matchers;
 import org.junit.Assert;
-<<<<<<< HEAD
-=======
-import org.junit.BeforeClass;
->>>>>>> ac831675
 import org.junit.Test;
 import org.junit.runner.RunWith;
 import org.junit.runners.Parameterized;
@@ -177,83 +173,12 @@
             addCase(new Data(uriRef.resolve(subpath).toURL(), exists, dir));
             addCase(new Data(new File(fileRef,subpath),exists, dir));
         }
-<<<<<<< HEAD
         
         public Data addAllAddPathCases(String subpath, boolean exists, boolean dir) throws Exception
         {
             Data bdata = null;
             
             for (Data bcase : baseCases)
-=======
-    }
-
-    /* ------------------------------------------------------------ */
-    @Test
-    public void testEncodeAddPath ()
-    throws Exception
-    {
-        Resource r;
-
-        r = Resource.newResource(__userURL+"TestData/").addPath("foo%/b r");
-        Assert.assertThat(r.getURI().toString(),Matchers.endsWith("/foo%25/b%20r"));
-        
-        r = Resource.newResource("jar:"+__userURL+"TestData/test.zip!/subdir/").addPath("foo%/b r");
-        Assert.assertThat(r.getURI().toString(),Matchers.endsWith("/foo%25/b%20r"));
-    }
-    
-    
-    /* ------------------------------------------------------------ */
-    @Test
-    public void testJarFileCopyToDirectoryTraversal () throws Exception
-    {
-        String s = "jar:"+__userURL+"TestData/extract.zip!/";
-        Resource r = Resource.newResource(s);
-
-        assertTrue(r instanceof JarResource);
-        JarResource jarResource = (JarResource)r;
-
-        File destParent = File.createTempFile("copyjar", null);
-        if (destParent.exists())
-            destParent.delete();
-        destParent.mkdir();
-        destParent.deleteOnExit();
-
-        File dest = new File(destParent.getCanonicalPath()+"/extract");
-        if(dest.exists())
-            dest.delete();
-        dest.mkdir();
-        dest.deleteOnExit();
-
-        jarResource.copyTo(dest);
-
-        // dest contains only the valid entry; dest.getParent() contains only the dest directory
-        assertEquals(1, dest.listFiles().length);
-        assertEquals(1, dest.getParentFile().listFiles().length);
-
-        FilenameFilter dotdotFilenameFilter = new FilenameFilter() {
-            @Override
-            public boolean accept(File directory, String name)
-            {
-                return name.equals("dotdot.txt");
-            }
-        };
-        assertEquals(0, dest.listFiles(dotdotFilenameFilter).length);
-        assertEquals(0, dest.getParentFile().listFiles(dotdotFilenameFilter).length);
-
-        FilenameFilter extractfileFilenameFilter = new FilenameFilter() {
-            @Override
-            public boolean accept(File directory, String name)
-            {
-                return name.equals("extract-filenotdir");
-            }
-        };
-        assertEquals(0, dest.listFiles(extractfileFilenameFilter).length);
-        assertEquals(0, dest.getParentFile().listFiles(extractfileFilenameFilter).length);
-
-        FilenameFilter currentDirectoryFilenameFilter = new FilenameFilter() {
-            @Override
-            public boolean accept(File directory, String name)
->>>>>>> ac831675
             {
                 bdata = new Data(bcase, subpath, exists, dir);
                 addCase(bdata);
@@ -262,6 +187,21 @@
             return bdata;
         }
     }
+
+    /* ------------------------------------------------------------ */
+    @Test
+    public void testEncodeAddPath ()
+    throws Exception
+    {
+        Resource r;
+
+        r = Resource.newResource(__userURL+"TestData/").addPath("foo%/b r");
+        Assert.assertThat(r.getURI().toString(),Matchers.endsWith("/foo%25/b%20r"));
+        
+        r = Resource.newResource("jar:"+__userURL+"TestData/test.zip!/subdir/").addPath("foo%/b r");
+        Assert.assertThat(r.getURI().toString(),Matchers.endsWith("/foo%25/b%20r"));
+    }
+    
     
 
     @Parameters(name="{0}")
