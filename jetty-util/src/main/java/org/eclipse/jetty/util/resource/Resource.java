--- conflicted
+++ resolved
@@ -465,13 +465,8 @@
     /* ------------------------------------------------------------ */
     /**
      * list of resource names contained in the given resource.
-<<<<<<< HEAD
      * Ordering is unspecified, so callers may wish to sort the return value to ensure deterministic behavior.
      * @return a list of resource names contained in the given resource, or null.
-=======
-     *
-     * @return a list of resource names contained in the given resource.
->>>>>>> 554fc39f
      * Note: The resource names are not URL encoded.
      */
     public abstract String[] list();
@@ -545,7 +540,7 @@
     {
         return getAlias()!=null;
     }
-
+    
     /* ------------------------------------------------------------ */
     /**
      * @return The canonical Alias of this resource or null if none.
@@ -852,7 +847,7 @@
     
     /* ------------------------------------------------------------ */
     /** 
-     * @param out the output stream to write to
+     * @param out the output stream to write to 
      * @param start First byte to write
      * @param count Bytes to write or -1 for all of them.
      * @throws IOException if unable to copy the Resource to the output
@@ -875,7 +870,7 @@
      * Copy the Resource to the new destination file.
      * <p>
      * Will not replace existing destination file.
-     *
+     * 
      * @param destination the destination file to create
      * @throws IOException if unable to copy the resource
      */
@@ -884,7 +879,7 @@
     {
         if (destination.exists())
             throw new IllegalArgumentException(destination + " exists");
-
+        
         try (OutputStream out = new FileOutputStream(destination))
         {
             writeTo(out,0,-1);
@@ -894,14 +889,14 @@
     /* ------------------------------------------------------------ */
     /**
      * Generate a weak ETag reference for this Resource.
-     *
+     * 
      * @return the weak ETag reference for this resource.
      */
     public String getWeakETag()
     {
         return getWeakETag("");
     }
-
+    
     public String getWeakETag(String suffix)
     {
         try
