--- conflicted
+++ resolved
@@ -1,10 +1,6 @@
 //
 //  ========================================================================
-<<<<<<< HEAD
-//  Copyright (c) 1995-2020 Mort Bay Consulting Pty. Ltd.
-=======
 //  Copyright (c) 1995-2020 Mort Bay Consulting Pty Ltd and others.
->>>>>>> e3c85466
 //  ========================================================================
 //  All rights reserved. This program and the accompanying materials
 //  are made available under the terms of the Eclipse Public License v1.0
