--- conflicted
+++ resolved
@@ -20,7 +20,6 @@
 
 import java.util.Collections;
 import java.util.List;
-
 import javax.net.ssl.SSLEngine;
 
 import org.eclipse.jetty.alpn.ALPN;
@@ -54,7 +53,6 @@
         List<String> serverProtocols = getProtocols();
         String tlsProtocol = sslEngine.getHandshakeSession().getProtocol();
         String tlsCipher = sslEngine.getHandshakeSession().getCipherSuite();
-                
         String negotiated = null;
 
         // RFC 7301 states that the server picks the protocol
@@ -63,30 +61,30 @@
         {
             if (clientProtocols.contains(serverProtocol))
             {
-<<<<<<< HEAD
-                ConnectionFactory factory = getConnector().getConnectionFactory(clientProtocol);
-                
-                if (factory instanceof CipherDiscriminator && !((CipherDiscriminator)factory).isAcceptable(clientProtocol,tlsProtocol,tlsCipher))
+                ConnectionFactory factory = getConnector().getConnectionFactory(serverProtocol);
+                if (factory instanceof CipherDiscriminator && !((CipherDiscriminator)factory).isAcceptable(serverProtocol, tlsProtocol, tlsCipher))
                 {
                     if (LOG.isDebugEnabled())
-                        LOG.debug("{} protocol {} not acceptable to {} for {}/{}", this, clientProtocol,factory,tlsProtocol,tlsCipher);
+                        LOG.debug("{} protocol {} not acceptable to {} for {}/{}", this, serverProtocol, factory, tlsProtocol, tlsCipher);
                     continue;
                 }
-                
-                negotiated = clientProtocol;
-=======
+
                 negotiated = serverProtocol;
->>>>>>> e03cd5e2
                 break;
             }
         }
-
         if (negotiated == null)
         {
             if (clientProtocols.isEmpty())
-                negotiated=getDefaultProtocol();
+            {
+                negotiated = getDefaultProtocol();
+            }
             else
-                throw new IllegalStateException("No acceptable protocol");
+            {
+                if (LOG.isDebugEnabled())
+                    LOG.debug("{} could not negotiate protocol: C[{}] | S[{}]", this, clientProtocols, serverProtocols);
+                throw new IllegalStateException();
+            }
         }
         if (LOG.isDebugEnabled())
             LOG.debug("{} protocol selected {}", this, negotiated);
