--- conflicted
+++ resolved
@@ -75,15 +75,10 @@
     private boolean _useDirectByteBuffers = false;
     private long _minRequestDataRate;
     private long _minResponseDataRate;
-<<<<<<< HEAD
     private HttpCompliance _httpCompliance = HttpCompliance.RFC7230;
-    private CookieCompliance _cookieCompliance = CookieCompliance.RFC6265;
-    private MultiPartFormDataCompliance _multiPartCompliance = MultiPartFormDataCompliance.RFC7578;
-=======
     private CookieCompliance _requestCookieCompliance = CookieCompliance.RFC6265;
     private CookieCompliance _responseCookieCompliance = CookieCompliance.RFC6265;
-    private MultiPartFormDataCompliance _multiPartCompliance = MultiPartFormDataCompliance.LEGACY; // TODO change default in jetty-10
->>>>>>> cf2de441
+    private MultiPartFormDataCompliance _multiPartCompliance = MultiPartFormDataCompliance.RFC7578;
     private boolean _notifyRemoteAsyncErrors = true;
 
     /**
@@ -559,7 +554,6 @@
         _minResponseDataRate = bytesPerSecond;
     }
 
-<<<<<<< HEAD
     public HttpCompliance getHttpCompliance()
     {
         return _httpCompliance;
@@ -570,14 +564,11 @@
         this._httpCompliance = _httpCompliance;
     }
 
-    public CookieCompliance getCookieCompliance()
-=======
     /**
      * @see #getResponseCookieCompliance()
      * @return The CookieCompliance used for parsing request <code>Cookie</code> headers.
      */
     public CookieCompliance getRequestCookieCompliance()
->>>>>>> cf2de441
     {
         return _requestCookieCompliance;
     }
@@ -609,23 +600,6 @@
         _responseCookieCompliance = cookieCompliance==null?CookieCompliance.RFC6265:cookieCompliance;
     }
 
-    @Deprecated
-    public void setCookieCompliance(CookieCompliance compliance)
-    {
-        setRequestCookieCompliance(compliance);
-    }
-
-    @Deprecated
-    public CookieCompliance getCookieCompliance()
-    {
-        return getRequestCookieCompliance();
-    }
-
-    @Deprecated
-    public boolean isCookieCompliance(CookieCompliance compliance)
-    {
-        return _requestCookieCompliance.equals(compliance);
-    }
 
     /**
      * Sets the compliance level for multipart/form-data handling.
