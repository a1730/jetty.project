<?xml version="1.0"?>
<!DOCTYPE Configure PUBLIC "-//Jetty//Configure//EN" "http://www.eclipse.org/jetty/configure_9_3.dtd">

<!-- ============================================================= -->
<!-- Base SSL configuration                                        -->
<!-- This configuration needs to be used together with 1 or more   -->
<!-- of jetty-https.xml or jetty-http2.xml                         -->
<!-- ============================================================= -->
<Configure id="Server" class="org.eclipse.jetty.server.Server">

  <!-- =========================================================== -->
  <!-- Add a SSL Connector with no protocol factories              -->
  <!-- =========================================================== -->
  <Call  name="addConnector">
    <Arg>
      <New id="sslConnector" class="org.eclipse.jetty.server.ServerConnector">
        <Arg name="server"><Ref refid="Server" /></Arg>
        <Arg name="acceptors" type="int"><Property name="jetty.ssl.acceptors" default="-1"/></Arg>
        <Arg name="selectors" type="int"><Property name="jetty.ssl.selectors" default="-1"/></Arg>
        <Arg name="factories">
          <Array type="org.eclipse.jetty.server.ConnectionFactory">
            <!-- uncomment to support proxy protocol
            <Item>
              <New class="org.eclipse.jetty.server.ProxyConnectionFactory"/>
            </Item>-->
          </Array>
        </Arg>

<<<<<<< HEAD
        <Set name="host"><Property name="jetty.ssl.host" /></Set>
        <Set name="port"><Property name="jetty.ssl.port" default="8443" /></Set>
        <Set name="idleTimeout"><Property name="jetty.ssl.idleTimeout" default="30000"/></Set>
        <Set name="soLingerTime"><Property name="jetty.ssl.soLingerTime" default="-1"/></Set>
        <Set name="acceptorPriorityDelta"><Property name="jetty.ssl.acceptorPriorityDelta" default="0"/></Set>
        <Set name="acceptQueueSize"><Property name="jetty.ssl.acceptQueueSize" default="0"/></Set>
=======
        <Set name="host"><Property name="jetty.ssl.host" deprecated="jetty.host" /></Set>
        <Set name="port"><Property name="jetty.ssl.port" deprecated="ssl.port" default="8443" /></Set>
        <Set name="idleTimeout"><Property name="jetty.ssl.idleTimeout" deprecated="ssl.timeout" default="30000"/></Set>
        <Set name="acceptorPriorityDelta"><Property name="jetty.ssl.acceptorPriorityDelta" deprecated="ssl.acceptorPriorityDelta" default="0"/></Set>
        <Set name="acceptQueueSize"><Property name="jetty.ssl.acceptQueueSize" deprecated="ssl.acceptQueueSize" default="0"/></Set>
>>>>>>> 71dc6d9c
        <Get name="SelectorManager">
          <Set name="connectTimeout"><Property name="jetty.ssl.connectTimeout" default="15000"/></Set>
        </Get>
      </New>
    </Arg>
  </Call>

  <!-- =========================================================== -->
  <!-- Create a TLS specific HttpConfiguration based on the        -->
  <!-- common HttpConfiguration defined in jetty.xml               -->
  <!-- Add a SecureRequestCustomizer to extract certificate and    -->
  <!-- session information                                         -->
  <!-- =========================================================== -->
  <New id="sslHttpConfig" class="org.eclipse.jetty.server.HttpConfiguration">
    <Arg><Ref refid="httpConfig"/></Arg>
    <Call name="addCustomizer">
      <Arg>
        <New class="org.eclipse.jetty.server.SecureRequestCustomizer">
          <Arg name="sniHostCheck" type="boolean"><Property name="jetty.ssl.sniHostCheck" default="true"/></Arg>
          <Arg name="stsMaxAgeSeconds" type="int"><Property name="jetty.ssl.stsMaxAgeSeconds" default="-1"/></Arg>
          <Arg name="stsIncludeSubdomains" type="boolean"><Property name="jetty.ssl.stsIncludeSubdomains" default="false"/></Arg>
        </New>
      </Arg>
    </Call>
  </New>

</Configure><|MERGE_RESOLUTION|>--- conflicted
+++ resolved
@@ -26,20 +26,11 @@
           </Array>
         </Arg>
 
-<<<<<<< HEAD
         <Set name="host"><Property name="jetty.ssl.host" /></Set>
         <Set name="port"><Property name="jetty.ssl.port" default="8443" /></Set>
         <Set name="idleTimeout"><Property name="jetty.ssl.idleTimeout" default="30000"/></Set>
-        <Set name="soLingerTime"><Property name="jetty.ssl.soLingerTime" default="-1"/></Set>
         <Set name="acceptorPriorityDelta"><Property name="jetty.ssl.acceptorPriorityDelta" default="0"/></Set>
         <Set name="acceptQueueSize"><Property name="jetty.ssl.acceptQueueSize" default="0"/></Set>
-=======
-        <Set name="host"><Property name="jetty.ssl.host" deprecated="jetty.host" /></Set>
-        <Set name="port"><Property name="jetty.ssl.port" deprecated="ssl.port" default="8443" /></Set>
-        <Set name="idleTimeout"><Property name="jetty.ssl.idleTimeout" deprecated="ssl.timeout" default="30000"/></Set>
-        <Set name="acceptorPriorityDelta"><Property name="jetty.ssl.acceptorPriorityDelta" deprecated="ssl.acceptorPriorityDelta" default="0"/></Set>
-        <Set name="acceptQueueSize"><Property name="jetty.ssl.acceptQueueSize" deprecated="ssl.acceptQueueSize" default="0"/></Set>
->>>>>>> 71dc6d9c
         <Get name="SelectorManager">
           <Set name="connectTimeout"><Property name="jetty.ssl.connectTimeout" default="15000"/></Set>
         </Get>
