--- conflicted
+++ resolved
@@ -36,11 +36,7 @@
 import java.util.Arrays;
 import java.util.Random;
 import java.util.concurrent.Exchanger;
-<<<<<<< HEAD
-
-=======
 import java.util.concurrent.atomic.AtomicBoolean;
->>>>>>> 7625f0b8
 import javax.servlet.ServletException;
 import javax.servlet.ServletInputStream;
 import javax.servlet.ServletOutputStream;
@@ -59,16 +55,8 @@
 import org.junit.Test;
 import org.junit.matchers.JUnitMatchers;
 
-<<<<<<< HEAD
-=======
-import static org.hamcrest.Matchers.greaterThanOrEqualTo;
 import static org.hamcrest.Matchers.is;
-import static org.junit.Assert.assertEquals;
-import static org.junit.Assert.assertNotSame;
-import static org.junit.Assert.assertThat;
 import static org.junit.Assert.assertTrue;
-
->>>>>>> 7625f0b8
 /**
  *
  */
@@ -140,12 +128,6 @@
             byte[] buffer = new byte[64 * 1024];
             Arrays.fill(buffer, (byte)'A');
 
-<<<<<<< HEAD
-=======
-            byte[] buffer = new byte[64*1024];
-            Arrays.fill(buffer,(byte)'A');
-
->>>>>>> 7625f0b8
             os.write(buffer);
             os.flush();
 
@@ -196,10 +178,83 @@
         }
     }
 
-<<<<<<< HEAD
+    @Test
+    public void testExceptionThrownInHandler() throws Exception
+    {
+        configureServer(new AbstractHandler()
+        {
+            @Override
+            public void handle(String target, Request baseRequest, HttpServletRequest request, HttpServletResponse response) throws IOException, ServletException
+            {
+                throw new ServletException("handler exception");
+            }
+        });
+
+        StringBuffer request = new StringBuffer("GET / HTTP/1.0\r\n");
+        request.append("Host: localhost\r\n\r\n");
+
+        Socket client = newSocket(HOST, _connector.getLocalPort());
+        OutputStream os = client.getOutputStream();
+
+        os.write(request.toString().getBytes());
+        os.flush();
+
+        String response = readResponse(client);
+        assertThat("response code is 500", response.contains("500"), is(true));
+    }
+
+    @Test
+    public void testInterruptedRequest() throws Exception
+    {
+        final AtomicBoolean fourBytesRead = new AtomicBoolean(false);
+        final AtomicBoolean earlyEOFException = new AtomicBoolean(false);
+        configureServer(new AbstractHandler()
+        {
+            @Override
+            public void handle(String target, Request baseRequest, HttpServletRequest request, HttpServletResponse response) throws IOException, ServletException
+            {
+                baseRequest.setHandled(true);
+                int contentLength = request.getContentLength();
+                ServletInputStream inputStream = request.getInputStream();
+                for (int i = 0; i < contentLength; i++)
+                {
+                    try
+                    {
+                        inputStream.read();
+                    }
+                    catch (EofException e)
+                    {
+                        earlyEOFException.set(true);
+                        throw e;
+                    }
+                    if (i == 3)
+                        fourBytesRead.set(true);
+                }
+            }
+        });
+
+        StringBuffer request = new StringBuffer("GET / HTTP/1.0\n");
+        request.append("Host: localhost\n");
+        request.append("Content-length: 6\n\n");
+        request.append("foo");
+
+        Socket client = newSocket(HOST, _connector.getLocalPort());
+        OutputStream os = client.getOutputStream();
+
+        os.write(request.toString().getBytes());
+        os.flush();
+        client.shutdownOutput();
+        String response = readResponse(client);
+        client.close();
+
+        assertThat("response contains 500", response, Matchers.containsString(" 500 "));
+        assertThat("The 4th byte (-1) has not been passed to the handler", fourBytesRead.get(), is(false));
+        assertThat("EofException has been caught", earlyEOFException.get(), is(true));
+    }
+    
     /*
-    * Feed a full header method
-    */
+     * Feed a full header method
+     */
     @Test
     public void testFullHeader() throws Exception
     {
@@ -244,80 +299,6 @@
         {
             ((StdErrLog)Log.getLogger(HttpConnection.class)).setHideStacks(true);
         }
-=======
-    @Test
-    public void testExceptionThrownInHandler() throws Exception
-    {
-        configureServer(new AbstractHandler()
-        {
-            public void handle(String target, Request baseRequest, HttpServletRequest request, HttpServletResponse response) throws IOException, ServletException
-            {
-                throw new ServletException("handler exception");
-            }
-        });
-
-        ((StdErrLog)Log.getLogger(AbstractHttpConnection.class)).setHideStacks(true);
-
-        StringBuffer request = new StringBuffer("GET / HTTP/1.0\r\n");
-        request.append("Host: localhost\r\n\r\n");
-
-        Socket client = newSocket(HOST, _connector.getLocalPort());
-        OutputStream os = client.getOutputStream();
-
-        os.write(request.toString().getBytes());
-        os.flush();
-
-        String response = readResponse(client);
-        assertThat("response code is 500", response.contains("500"), is(true));
-    }
-
-    @Test
-    public void testInterruptedRequest() throws Exception
-    {
-        final AtomicBoolean fourBytesRead = new AtomicBoolean(false);
-        final AtomicBoolean earlyEOFException = new AtomicBoolean(false);
-        configureServer(new AbstractHandler()
-        {
-            public void handle(String target, Request baseRequest, HttpServletRequest request, HttpServletResponse response) throws IOException, ServletException
-            {
-                baseRequest.setHandled(true);
-                int contentLength = request.getContentLength();
-                ServletInputStream inputStream = request.getInputStream();
-                for (int i = 0; i < contentLength; i++)
-                {
-                    try
-                    {
-                        inputStream.read();
-                    }
-                    catch (EofException e)
-                    {
-                        earlyEOFException.set(true);
-                        throw e;
-                    }
-                    if (i == 3)
-                        fourBytesRead.set(true);
-                }
-            }
-        });
-
-        StringBuffer request = new StringBuffer("GET / HTTP/1.0\n");
-        request.append("Host: localhost\n");
-        request.append("Content-length: 6\n\n");
-        request.append("foo");
-
-        Socket client = newSocket(HOST, _connector.getLocalPort());
-        OutputStream os = client.getOutputStream();
-
-        os.write(request.toString().getBytes());
-        os.flush();
-        client.shutdownOutput();
-        String response = readResponse(client);
-        client.close();
-
-        assertThat("response contains 500", response, Matchers.containsString(" 500 "));
-        assertThat("The 4th byte (-1) has not been passed to the handler", fourBytesRead.get(), is(false));
-        assertThat("EofException has been caught", earlyEOFException.get(), is(true));
->>>>>>> 7625f0b8
     }
 
     /*
@@ -769,6 +750,7 @@
     // Handler that sends big blocks of data in each of 10 writes, and then sends the time it took for each big block.
     protected static class BigBlockHandler extends AbstractHandler
     {
+        @Override
         public void handle(String target, Request baseRequest, HttpServletRequest request, HttpServletResponse response) throws IOException, ServletException
         {
             byte[] buf = new byte[128 * 1024];
@@ -1359,6 +1341,7 @@
 
         new Thread()
         {
+            @Override
             public void run()
             {
                 try
@@ -1381,13 +1364,8 @@
 
         String resps = readResponse(client);
 
-<<<<<<< HEAD
         int offset = 0;
         for (int i = 0; i < (REQS + 1); i++)
-=======
-        int offset=0;
-        for (int i=0;i<(REQS+1);i++)
->>>>>>> 7625f0b8
         {
             int ok = resps.indexOf("HTTP/1.1 200 OK", offset);
             assertThat("resp" + i, ok, greaterThanOrEqualTo(offset));
@@ -1397,6 +1375,7 @@
 
     public class NoopHandler extends AbstractHandler
     {
+        @Override
         public void handle(String target, Request baseRequest,
                            HttpServletRequest request, HttpServletResponse response) throws IOException,
                 ServletException
